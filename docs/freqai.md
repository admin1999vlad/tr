--- conflicted
+++ resolved
@@ -1,12 +1,7 @@
-<<<<<<< HEAD
+![freqai-logo](assets/freqai_logo_no_md.svg)
+
 # FreqAI
 
-=======
-![freqai-logo](assets/freqai_logo_no_md.svg)
-
-# FreqAI
-
->>>>>>> accc629e
 FreqAI is a module designed to automate a variety of tasks associated with
 training a predictive model to provide signals based on input features.
 
@@ -72,10 +67,7 @@
 
 ## Configuring the bot
 
-<<<<<<< HEAD
-=======
 ### Parameter table
->>>>>>> accc629e
 The table below will list all configuration parameters available for `FreqAI`.
 
 Mandatory parameters are marked as **Required**, which means that they are required to be set in one of the possible ways.
@@ -90,11 +82,8 @@
 | `follow_mode` | If true, this instance of FreqAI will look for models associated with `identifier` and load those for inferencing. A `follower` will **not** train new models. False by default. <br> **Datatype:** boolean.
 | `live_trained_timestamp` | Useful if user wants to start from models trained during a *backtest*. The timestamp can be located in the `user_data/models` backtesting folder. This is not a commonly used parameter, leave undefined for most applications. <br> **Datatype:** positive integer.
 | `fit_live_predictions_candles` | Computes target (label) statistics from prediction data, instead of from the training data set. Number of candles is the number of historical candles it uses to generate the statistics. <br> **Datatype:** positive integer.
-<<<<<<< HEAD
-=======
 | `purge_old_models` | Tell FreqAI to delete obsolete models. Otherwise, all historic models will remain on disk. Defaults to False. <br> **Datatype:** boolean.
 | `expiration_hours` | Ask FreqAI to avoid making predictions if a model is more than `expiration_hours` old. Defaults to 0 which means models never expire. <br> **Datatype:** positive integer.
->>>>>>> accc629e
 |  |  **Feature Parameters**
 | `feature_parameters` | A dictionary containing the parameters used to engineer the feature set. Details and examples shown [here](#building-the-feature-set) <br> **Datatype:** dictionary.
 | `include_corr_pairlist` | A list of correlated coins that FreqAI will add as additional features to all `pair_whitelist` coins. All indicators set in `populate_any_indicators` will be created for each coin in this list, and that set of features is added to the base asset feature set. <br> **Datatype:** list of assets (strings).
@@ -119,8 +108,6 @@
 | `learning_rate` | A common parameter among regressors which sets the boosting learning rate. <br> **Datatype:** float.
 | `n_jobs`, `thread_count`, `task_type` | Different libraries use different parameter names to control the number of threads used for parallel processing or whether or not it is a `task_type` of `gpu` or `cpu`. <br> **Datatype:** float.
 
-<<<<<<< HEAD
-=======
 ### Return values for use in strategy
 Here are the values you can expect to receive inside the dataframe returned by FreqAI:
 
@@ -131,7 +118,6 @@
 | `do_predict` | An indication of an outlier, this return value is integer between -1 and 2 which lets the user understand if the prediction is trustworthy or not. `do_predict==1` means the prediction is trustworthy. If the [Dissimilartiy Index](#removing-outliers-with-the-dissimilarity-index) is above the user defined treshold, it will subtract 1 from `do_predict`. If `use_SVM_to_remove_outliers()` is active, then the Support Vector Machine (SVM) may also detect outliers in training and prediction data. In this case, the SVM will also subtract one from `do_predict`.  A particular case is when `do_predict == 2`, it means that the model has expired due to `expired_hours`. <br> **Datatype:** integer between -1 and 2.
 | `DI_values` | The raw Dissimilarity Index values to give the user a sense of confidence in the prediction. Lower DI means the data point is closer to the trained parameter space. <br> **Datatype:** float.
 
->>>>>>> accc629e
 ### Example config file
 
 The user interface is isolated to the typical config file. A typical Freqai
@@ -405,11 +391,7 @@
         # (& appended targets), an indication of whether or not the prediction should be accepted, 
         # the target mean/std values for each of the labels created by user in 
         # `populate_any_indicators()` for each training period.
-<<<<<<< HEAD
-        
-=======
-
->>>>>>> accc629e
+
         dataframe = self.model.bridge.start(dataframe, metadata, self)
 
         return dataframe
