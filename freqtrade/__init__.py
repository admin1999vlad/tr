""" Freqtrade bot """
<<<<<<< HEAD
__version__ = '2023.11-dev'
=======
__version__ = '2023.10'
>>>>>>> f142abfb

if 'dev' in __version__:
    from pathlib import Path
    try:
        import subprocess
        freqtrade_basedir = Path(__file__).parent

        __version__ = __version__ + '-' + subprocess.check_output(
            ['git', 'log', '--format="%h"', '-n 1'],
            stderr=subprocess.DEVNULL, cwd=freqtrade_basedir).decode("utf-8").rstrip().strip('"')

    except Exception:  # pragma: no cover
        # git not available, ignore
        try:
            # Try Fallback to freqtrade_commit file (created by CI while building docker image)
            versionfile = Path('./freqtrade_commit')
            if versionfile.is_file():
                __version__ = f"docker-{__version__}-{versionfile.read_text()[:8]}"
        except Exception:
            pass<|MERGE_RESOLUTION|>--- conflicted
+++ resolved
@@ -1,9 +1,5 @@
 """ Freqtrade bot """
-<<<<<<< HEAD
-__version__ = '2023.11-dev'
-=======
 __version__ = '2023.10'
->>>>>>> f142abfb
 
 if 'dev' in __version__:
     from pathlib import Path
