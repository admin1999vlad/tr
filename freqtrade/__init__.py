--- conflicted
+++ resolved
@@ -1,9 +1,5 @@
 """ Freqtrade bot """
-<<<<<<< HEAD
-__version__ = '2023.9-dev'
-=======
 __version__ = '2023.8'
->>>>>>> dbf53ce9
 
 if 'dev' in __version__:
     from pathlib import Path
