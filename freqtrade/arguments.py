"""
This module contains the argument manager class
"""

import argparse
import logging
import os
import re
import arrow
from typing import List, Tuple, Optional

from freqtrade import __version__, constants


class Arguments(object):
    """
    Arguments Class. Manage the arguments received by the cli
    """

    def __init__(self, args: List[str], description: str):
        self.args = args
        self.parsed_arg = None
        self.parser = argparse.ArgumentParser(description=description)

    def _load_args(self) -> None:
        self.common_args_parser()
        self._build_subcommands()

    def get_parsed_arg(self) -> argparse.Namespace:
        """
        Return the list of arguments
        :return: List[str] List of arguments
        """
        if self.parsed_arg is None:
            self._load_args()
            self.parsed_arg = self.parse_args()

        return self.parsed_arg

    def parse_args(self) -> argparse.Namespace:
        """
        Parses given arguments and returns an argparse Namespace instance.
        """
        parsed_arg = self.parser.parse_args(self.args)

        return parsed_arg

    def common_args_parser(self) -> None:
        """
        Parses given common arguments and returns them as a parsed object.
        """
        self.parser.add_argument(
            '-v', '--verbose',
            help='be verbose',
            action='store_const',
            dest='loglevel',
            const=logging.DEBUG,
            default=logging.INFO,
        )
        self.parser.add_argument(
            '--version',
            action='version',
            version='%(prog)s {}'.format(__version__),
        )
        self.parser.add_argument(
            '-c', '--config',
            help='specify configuration file (default: %(default)s)',
            dest='config',
            default='config.json',
            type=str,
            metavar='PATH',
        )
        self.parser.add_argument(
            '-d', '--datadir',
            help='path to backtest data (default: %(default)s',
            dest='datadir',
            default=os.path.join('freqtrade', 'tests', 'testdata'),
            type=str,
            metavar='PATH',
        )
        self.parser.add_argument(
            '-s', '--strategy',
            help='specify strategy class name (default: %(default)s)',
            dest='strategy',
            default='DefaultStrategy',
            type=str,
            metavar='NAME',
        )
        self.parser.add_argument(
            '--strategy-path',
            help='specify additional strategy lookup path',
            dest='strategy_path',
            type=str,
            metavar='PATH',
        )
        self.parser.add_argument(
            '--dynamic-whitelist',
            help='dynamically generate and update whitelist \
                                  based on 24h BaseVolume (Default 20 currencies)',  # noqa
            dest='dynamic_whitelist',
            const=constants.DYNAMIC_WHITELIST,
            type=int,
            metavar='INT',
            nargs='?',
        )
        self.parser.add_argument(
            '--dry-run-db',
            help='Force dry run to use a local DB "tradesv3.dry_run.sqlite" \
                                  instead of memory DB. Work only if dry_run is enabled.',
            action='store_true',
            dest='dry_run_db',
        )

    @staticmethod
    def backtesting_options(parser: argparse.ArgumentParser) -> None:
        """
        Parses given arguments for Backtesting scripts.
        """
        parser.add_argument(
            '-l', '--live',
            help='using live data',
            action='store_true',
            dest='live',
        )
        parser.add_argument(
            '-r', '--refresh-pairs-cached',
            help='refresh the pairs files in tests/testdata with the latest data from the exchange. \
                  Use it if you want to run your backtesting with up-to-date data.',
            action='store_true',
            dest='refresh_pairs',
        )
        parser.add_argument(
            '--export',
            help='export backtest results, argument are: trades\
                  Example --export=trades',
            type=str,
            default=None,
            dest='export',
        )

    @staticmethod
    def optimizer_shared_options(parser: argparse.ArgumentParser) -> None:
        parser.add_argument(
            '-i', '--ticker-interval',
            help='specify ticker interval (1m, 5m, 30m, 1h, 1d)',
            dest='ticker_interval',
            type=str,
        )
        parser.add_argument(
            '--realistic-simulation',
            help='uses max_open_trades from config to simulate real world limitations',
            action='store_true',
            dest='realistic_simulation',
        )
        parser.add_argument(
            '--timerange',
            help='specify what timerange of data to use.',
            default=None,
            type=str,
            dest='timerange',
        )

    @staticmethod
    def hyperopt_options(parser: argparse.ArgumentParser) -> None:
        """
        Parses given arguments for Hyperopt scripts.
        """
        parser.add_argument(
            '-e', '--epochs',
            help='specify number of epochs (default: %(default)d)',
            dest='epochs',
            default=constants.HYPEROPT_EPOCH,
            type=int,
            metavar='INT',
        )
        parser.add_argument(
            '--use-mongodb',
            help='parallelize evaluations with mongodb (requires mongod in PATH)',
            dest='mongodb',
            action='store_true',
        )
        parser.add_argument(
            '-s', '--spaces',
            help='Specify which parameters to hyperopt. Space separate list. \
                  Default: %(default)s',
            choices=['all', 'buy', 'roi', 'stoploss'],
            default='all',
            nargs='+',
            dest='spaces',
        )

    def _build_subcommands(self) -> None:
        """
        Builds and attaches all subcommands
        :return: None
        """
        from freqtrade.optimize import backtesting, hyperopt

        subparsers = self.parser.add_subparsers(dest='subparser')

        # Add backtesting subcommand
        backtesting_cmd = subparsers.add_parser('backtesting', help='backtesting module')
        backtesting_cmd.set_defaults(func=backtesting.start)
        self.optimizer_shared_options(backtesting_cmd)
        self.backtesting_options(backtesting_cmd)

        # Add hyperopt subcommand
        hyperopt_cmd = subparsers.add_parser('hyperopt', help='hyperopt module')
        hyperopt_cmd.set_defaults(func=hyperopt.start)
        self.optimizer_shared_options(hyperopt_cmd)
        self.hyperopt_options(hyperopt_cmd)

    @staticmethod
    def parse_timerange(text: str) -> Optional[Tuple[List, int, int]]:
        """
        Parse the value of the argument --timerange to determine what is the range desired
        :param text: value from --timerange
        :return: Start and End range period
        """
        if text is None:
            return None
        syntax = [(r'^-(\d{8})$', (None, 'date')),
                  (r'^(\d{8})-$', ('date', None)),
                  (r'^(\d{8})-(\d{8})$', ('date', 'date')),
                  (r'^(-\d+)$', (None, 'line')),
                  (r'^(\d+)-$', ('line', None)),
                  (r'^(\d+)-(\d+)$', ('index', 'index'))]
        for rex, stype in syntax:
            # Apply the regular expression to text
            match = re.match(rex, text)
            if match:  # Regex has matched
                rvals = match.groups()
                index = 0
                start = None
                stop = None
                if stype[0]:
                    start = rvals[index]
                    if stype[0] == 'date':
                        start = arrow.get(start, 'YYYYMMDD').timestamp
                    else:
                        start = int(start)
                    index += 1
                if stype[1]:
                    stop = rvals[index]
                    if stype[1] == 'date':
                        stop = arrow.get(stop, 'YYYYMMDD').timestamp
                    else:
                        stop = int(stop)
                return stype, start, stop
        raise Exception('Incorrect syntax for timerange "%s"' % text)

    def scripts_options(self) -> None:
        """
        Parses given arguments for scripts.
        """
        self.parser.add_argument(
            '-p', '--pair',
            help='Show profits for only this pairs. Pairs are comma-separated.',
            dest='pair',
            default=None
        )

<<<<<<< HEAD
    def testdata_dl_options(self) -> None:
        """
        Parses given arguments for testdata download
        """
        self.parser.add_argument(
            '--pairs-file',
            help='File containing a list of pairs to download',
            dest='pairs_file',
=======
        self.parser.add_argument(
            '--stop-loss',
            help='Renders stop/loss information in the main chart',
            dest='stoplossdisplay',
            action='store_true',
            default=False

        )

        self.parser.add_argument(
            '--plot-rsi',
            help='Renders a rsi chart of the given RSI dataframe name, for example --plot-rsi rsi',
            dest='plotrsi',
            nargs='+',
            default=None

        )

        self.parser.add_argument(
            '--plot-cci',
            help='Renders a cci chart of the given CCI dataframe name, for example --plot-cci cci',
            dest='plotcci',
            nargs='+',

            default=None
        )

        self.parser.add_argument(
            '--plot-macd',
            help='Renders a macd chart of the given '
                 'dataframe name, for example --plot-macd macd',
            dest='plotmacd',
>>>>>>> 79b9eb22
            default=None
        )

        self.parser.add_argument(
<<<<<<< HEAD
            '--export',
            help='Export files to given dir',
            dest='export',
            default=None)

        self.parser.add_argument(
            '--days',
            help='Download data for number of days',
            dest='days',
            type=int,
            default=None)

        self.parser.add_argument(
            '--exchange',
            help='Exchange name',
            dest='exchange',
            type=str,
            default='bittrex')
=======
            '--plot-dataframe',
            help='Renders the specified dataframes',
            dest='plotdataframe',
            default=None,
            nargs='+',
            type=str
        )

        self.parser.add_argument(
            '--plot-dataframe-marker',
            help='Renders the specified dataframes as markers. '
                 'Accepted values for a marker are either 100 or -100',
            dest='plotdataframemarker',
            default=None,
            nargs='+',
            type=str
        )

        self.parser.add_argument(
            '--plot-volume',
            help='plots the volume as a sub plot',
            dest='plotvolume',
            action='store_true'
        )

        self.parser.add_argument(
            '--plot-max-ticks',
            help='specify an upper limit of how many ticks we can display',
            dest='plotticks',
            default=750,
            type=int
        )
>>>>>>> 79b9eb22
<|MERGE_RESOLUTION|>--- conflicted
+++ resolved
@@ -260,16 +260,7 @@
             default=None
         )
 
-<<<<<<< HEAD
-    def testdata_dl_options(self) -> None:
-        """
-        Parses given arguments for testdata download
-        """
-        self.parser.add_argument(
-            '--pairs-file',
-            help='File containing a list of pairs to download',
-            dest='pairs_file',
-=======
+
         self.parser.add_argument(
             '--stop-loss',
             help='Renders stop/loss information in the main chart',
@@ -302,12 +293,56 @@
             help='Renders a macd chart of the given '
                  'dataframe name, for example --plot-macd macd',
             dest='plotmacd',
->>>>>>> 79b9eb22
-            default=None
-        )
-
-        self.parser.add_argument(
-<<<<<<< HEAD
+            default=None
+        )
+
+        self.parser.add_argument(
+            '--plot-dataframe',
+            help='Renders the specified dataframes',
+            dest='plotdataframe',
+            default=None,
+            nargs='+',
+            type=str
+        )
+
+        self.parser.add_argument(
+            '--plot-dataframe-marker',
+            help='Renders the specified dataframes as markers. '
+                 'Accepted values for a marker are either 100 or -100',
+            dest='plotdataframemarker',
+            default=None,
+            nargs='+',
+            type=str
+        )
+
+        self.parser.add_argument(
+            '--plot-volume',
+            help='plots the volume as a sub plot',
+            dest='plotvolume',
+            action='store_true'
+        )
+
+        self.parser.add_argument(
+            '--plot-max-ticks',
+            help='specify an upper limit of how many ticks we can display',
+            dest='plotticks',
+            default=750,
+            type=int
+        )
+
+
+    def testdata_dl_options(self) -> None:
+        """
+        Parses given arguments for testdata download
+        """
+        self.parser.add_argument(
+            '--pairs-file',
+            help='File containing a list of pairs to download',
+            dest='pairs_file',
+            default=None
+        )
+
+        self.parser.add_argument(
             '--export',
             help='Export files to given dir',
             dest='export',
@@ -325,38 +360,4 @@
             help='Exchange name',
             dest='exchange',
             type=str,
-            default='bittrex')
-=======
-            '--plot-dataframe',
-            help='Renders the specified dataframes',
-            dest='plotdataframe',
-            default=None,
-            nargs='+',
-            type=str
-        )
-
-        self.parser.add_argument(
-            '--plot-dataframe-marker',
-            help='Renders the specified dataframes as markers. '
-                 'Accepted values for a marker are either 100 or -100',
-            dest='plotdataframemarker',
-            default=None,
-            nargs='+',
-            type=str
-        )
-
-        self.parser.add_argument(
-            '--plot-volume',
-            help='plots the volume as a sub plot',
-            dest='plotvolume',
-            action='store_true'
-        )
-
-        self.parser.add_argument(
-            '--plot-max-ticks',
-            help='specify an upper limit of how many ticks we can display',
-            dest='plotticks',
-            default=750,
-            type=int
-        )
->>>>>>> 79b9eb22
+            default='bittrex')