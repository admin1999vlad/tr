--- conflicted
+++ resolved
@@ -557,18 +557,12 @@
             with open(dk.data_path / f"{dk.model_filename}_metadata.json", "r") as fp:
                 dk.data = rapidjson.load(fp, number_mode=rapidjson.NM_NATIVE)
 
-<<<<<<< HEAD
-        dk.data_dictionary["train_features"] = pd.read_pickle(
-            dk.data_path / f"{dk.model_filename}_trained_df.pkl.bz2"
-        )
-=======
             dk.data_dictionary["train_features"] = pd.read_pickle(
-                dk.data_path / f"{dk.model_filename}_trained_df.pkl"
+                dk.data_path / f"{dk.model_filename}_trained_df.pkl.bz2"
             )
 
         dk.training_features_list = dk.data["training_features_list"]
         dk.label_list = dk.data["label_list"]
->>>>>>> 23a5a516
 
         # try to access model in memory instead of loading object from disk to save time
         if dk.live and coin in self.model_dictionary:
