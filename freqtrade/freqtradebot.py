"""
Freqtrade is the main module of this bot. It contains the class Freqtrade()
"""
import copy
import logging
import traceback
<<<<<<< HEAD
from datetime import datetime, time, timezone
from decimal import Decimal
=======
from datetime import datetime, time, timedelta, timezone
>>>>>>> 01a68e10
from math import isclose
from threading import Lock
from typing import Any, Dict, List, Optional, Tuple

from schedule import Scheduler

from freqtrade import __version__, constants
from freqtrade.configuration import validate_config_consistency
from freqtrade.constants import BuySell, LongShort
from freqtrade.data.converter import order_book_to_dataframe
from freqtrade.data.dataprovider import DataProvider
from freqtrade.edge import Edge
from freqtrade.enums import (ExitCheckTuple, ExitType, RPCMessageType, RunMode, SignalDirection,
                             State, TradingMode)
from freqtrade.exceptions import (DependencyException, ExchangeError, InsufficientFundsError,
                                  InvalidOrderException, PricingError)
from freqtrade.exchange import timeframe_to_minutes, timeframe_to_seconds
from freqtrade.exchange.exchange import timeframe_to_next_date
from freqtrade.misc import safe_value_fallback, safe_value_fallback2
from freqtrade.mixins import LoggingMixin
from freqtrade.persistence import Order, PairLocks, Trade, cleanup_db, init_db
from freqtrade.plugins.pairlistmanager import PairListManager
from freqtrade.plugins.protectionmanager import ProtectionManager
from freqtrade.resolvers import ExchangeResolver, StrategyResolver
from freqtrade.rpc import RPCManager
from freqtrade.strategy.interface import IStrategy
from freqtrade.strategy.strategy_wrapper import strategy_safe_wrapper
from freqtrade.wallets import Wallets


logger = logging.getLogger(__name__)


class FreqtradeBot(LoggingMixin):
    """
    Freqtrade is the main class of the bot.
    This is from here the bot start its logic.
    """

    def __init__(self, config: Dict[str, Any]) -> None:
        """
        Init all variables and objects the bot needs to work
        :param config: configuration dict, you can use Configuration.get_config()
        to get the config dict.
        """
        self.active_pair_whitelist: List[str] = []

        logger.info('Starting freqtrade %s', __version__)

        # Init bot state
        self.state = State.STOPPED

        # Init objects
        self.config = config

        self.strategy: IStrategy = StrategyResolver.load_strategy(self.config)

        # Check config consistency here since strategies can set certain options
        validate_config_consistency(config)

        self.exchange = ExchangeResolver.load_exchange(self.config['exchange']['name'], self.config)

        init_db(self.config.get('db_url', None))

        self.wallets = Wallets(self.config, self.exchange)

        PairLocks.timeframe = self.config['timeframe']

        # RPC runs in separate threads, can start handling external commands just after
        # initialization, even before Freqtradebot has a chance to start its throttling,
        # so anything in the Freqtradebot instance should be ready (initialized), including
        # the initial state of the bot.
        # Keep this at the end of this initialization method.
        self.rpc: RPCManager = RPCManager(self)

        self.pairlists = PairListManager(self.exchange, self.config)

        self.dataprovider = DataProvider(self.config, self.exchange, self.pairlists)

        # Attach Dataprovider to strategy instance
        self.strategy.dp = self.dataprovider
        # Attach Wallets to strategy instance
        self.strategy.wallets = self.wallets

        # Initializing Edge only if enabled
        self.edge = Edge(self.config, self.exchange, self.strategy) if \
            self.config.get('edge', {}).get('enabled', False) else None

        self.active_pair_whitelist = self._refresh_active_whitelist()

        # Set initial bot state from config
        initial_state = self.config.get('initial_state')
        self.state = State[initial_state.upper()] if initial_state else State.STOPPED

        # Protect exit-logic from forcesell and vice versa
        self._exit_lock = Lock()
        LoggingMixin.__init__(self, logger, timeframe_to_seconds(self.strategy.timeframe))

        self.trading_mode: TradingMode = self.config.get('trading_mode', TradingMode.SPOT)

        self._schedule = Scheduler()

        if self.trading_mode == TradingMode.FUTURES:

            def update():
                self.update_funding_fees()
                self.wallets.update()

            # TODO: This would be more efficient if scheduled in utc time, and performed at each
            # TODO: funding interval, specified by funding_fee_times on the exchange classes
            for time_slot in range(0, 24):
                for minutes in [0, 15, 30, 45]:
                    t = str(time(time_slot, minutes, 2))
                    self._schedule.every().day.at(t).do(update)
        self.last_process = datetime(1970, 1, 1, tzinfo=timezone.utc)

        self.strategy.ft_bot_start()
        # Initialize protections AFTER bot start - otherwise parameters are not loaded.
        self.protections = ProtectionManager(self.config, self.strategy.protections)

    def notify_status(self, msg: str) -> None:
        """
        Public method for users of this class (worker, etc.) to send notifications
        via RPC about changes in the bot status.
        """
        self.rpc.send_msg({
            'type': RPCMessageType.STATUS,
            'status': msg
        })

    def cleanup(self) -> None:
        """
        Cleanup pending resources on an already stopped bot
        :return: None
        """
        logger.info('Cleaning up modules ...')

        if self.config['cancel_open_orders_on_exit']:
            self.cancel_all_open_orders()

        self.check_for_open_trades()

        self.rpc.cleanup()
        cleanup_db()
        self.exchange.close()

    def startup(self) -> None:
        """
        Called on startup and after reloading the bot - triggers notifications and
        performs startup tasks
        """
        self.rpc.startup_messages(self.config, self.pairlists, self.protections)
        if not self.edge:
            # Adjust stoploss if it was changed
            Trade.stoploss_reinitialization(self.strategy.stoploss)

        # Only update open orders on startup
        # This will update the database after the initial migration
        self.startup_update_open_orders()

    def process(self) -> None:
        """
        Queries the persistence layer for open trades and handles them,
        otherwise a new trade is created.
        :return: True if one or more trades has been created or closed, False otherwise
        """

        # Check whether markets have to be reloaded and reload them when it's needed
        self.exchange.reload_markets()

        self.update_closed_trades_without_assigned_fees()

        # Query trades from persistence layer
        trades = Trade.get_open_trades()

        self.active_pair_whitelist = self._refresh_active_whitelist(trades)

        # Refreshing candles
        self.dataprovider.refresh(self.pairlists.create_pair_list(self.active_pair_whitelist),
                                  self.strategy.gather_informative_pairs())

        strategy_safe_wrapper(self.strategy.bot_loop_start, supress_error=True)()

        self.strategy.analyze(self.active_pair_whitelist)

        with self._exit_lock:
            # Check for exchange cancelations, timeouts and user requested replace
            self.manage_open_orders()

        # Protect from collisions with force_exit.
        # Without this, freqtrade my try to recreate stoploss_on_exchange orders
        # while exiting is in process, since telegram messages arrive in an different thread.
        with self._exit_lock:
            trades = Trade.get_open_trades()
            # First process current opened trades (positions)
            self.exit_positions(trades)

        # Check if we need to adjust our current positions before attempting to buy new trades.
        if self.strategy.position_adjustment_enable:
            with self._exit_lock:
                self.process_open_trade_positions()

        # Then looking for buy opportunities
        if self.get_free_open_trades():
            self.enter_positions()
        if self.trading_mode == TradingMode.FUTURES:
            self._schedule.run_pending()
        Trade.commit()
        self.last_process = datetime.now(timezone.utc)

    def process_stopped(self) -> None:
        """
        Close all orders that were left open
        """
        if self.config['cancel_open_orders_on_exit']:
            self.cancel_all_open_orders()

    def check_for_open_trades(self):
        """
        Notify the user when the bot is stopped (not reloaded)
        and there are still open trades active.
        """
        open_trades = Trade.get_open_trades()

        if len(open_trades) != 0 and self.state != State.RELOAD_CONFIG:
            msg = {
                'type': RPCMessageType.WARNING,
                'status':
                    f"{len(open_trades)} open trades active.\n\n"
                    f"Handle these trades manually on {self.exchange.name}, "
                    f"or '/start' the bot again and use '/stopbuy' "
                    f"to handle open trades gracefully. \n"
                    f"{'Note: Trades are simulated (dry run).' if self.config['dry_run'] else ''}",
            }
            self.rpc.send_msg(msg)

    def _refresh_active_whitelist(self, trades: List[Trade] = []) -> List[str]:
        """
        Refresh active whitelist from pairlist or edge and extend it with
        pairs that have open trades.
        """
        # Refresh whitelist
        self.pairlists.refresh_pairlist()
        _whitelist = self.pairlists.whitelist

        # Calculating Edge positioning
        if self.edge:
            self.edge.calculate(_whitelist)
            _whitelist = self.edge.adjust(_whitelist)

        if trades:
            # Extend active-pair whitelist with pairs of open trades
            # It ensures that candle (OHLCV) data are downloaded for open trades as well
            _whitelist.extend([trade.pair for trade in trades if trade.pair not in _whitelist])
        return _whitelist

    def get_free_open_trades(self) -> int:
        """
        Return the number of free open trades slots or 0 if
        max number of open trades reached
        """
        open_trades = len(Trade.get_open_trades())
        return max(0, self.config['max_open_trades'] - open_trades)

    def update_funding_fees(self):
        if self.trading_mode == TradingMode.FUTURES:
            trades = Trade.get_open_trades()
            for trade in trades:
                funding_fees = self.exchange.get_funding_fees(
                    pair=trade.pair,
                    amount=trade.amount,
                    is_short=trade.is_short,
                    open_date=trade.open_date_utc
                )
                trade.funding_fees = funding_fees
        else:
            return 0.0

    def startup_update_open_orders(self):
        """
        Updates open orders based on order list kept in the database.
        Mainly updates the state of orders - but may also close trades
        """
        if self.config['dry_run'] or self.config['exchange'].get('skip_open_order_update', False):
            # Updating open orders in dry-run does not make sense and will fail.
            return

        orders = Order.get_open_orders()
        logger.info(f"Updating {len(orders)} open orders.")
        for order in orders:
            try:
                fo = self.exchange.fetch_order_or_stoploss_order(order.order_id, order.ft_pair,
                                                                 order.ft_order_side == 'stoploss')

                self.update_trade_state(order.trade, order.order_id, fo,
                                        stoploss_order=(order.ft_order_side == 'stoploss'))

            except InvalidOrderException as e:
                logger.warning(f"Error updating Order {order.order_id} due to {e}.")
                if order.order_date_utc - timedelta(days=5) < datetime.now(timezone.utc):
                    logger.warning(
                        "Order is older than 5 days. Assuming order was fully cancelled.")
                    fo = order.to_ccxt_object()
                    fo['status'] = 'canceled'
                    self.handle_timedout_order(fo, order.trade)

            except ExchangeError as e:

                logger.warning(f"Error updating Order {order.order_id} due to {e}")

        if self.trading_mode == TradingMode.FUTURES:
            self._schedule.run_pending()

    def update_closed_trades_without_assigned_fees(self):
        """
        Update closed trades without close fees assigned.
        Only acts when Orders are in the database, otherwise the last order-id is unknown.
        """
        if self.config['dry_run']:
            # Updating open orders in dry-run does not make sense and will fail.
            return

        trades: List[Trade] = Trade.get_closed_trades_without_assigned_fees()
        for trade in trades:
            if not trade.is_open and not trade.fee_updated(trade.exit_side):
                # Get sell fee
                order = trade.select_order(trade.exit_side, False)
                if order:
                    logger.info(
                        f"Updating {trade.exit_side}-fee on trade {trade}"
                        f"for order {order.order_id}."
                    )
                    self.update_trade_state(trade, order.order_id,
                                            stoploss_order=order.ft_order_side == 'stoploss',
                                            send_msg=False)

        trades: List[Trade] = Trade.get_open_trades_without_assigned_fees()
        for trade in trades:
            if trade.is_open and not trade.fee_updated(trade.entry_side):
                order = trade.select_order(trade.entry_side, False)
                open_order = trade.select_order(trade.entry_side, True)
                if order and open_order is None:
                    logger.info(
                        f"Updating {trade.entry_side}-fee on trade {trade}"
                        f"for order {order.order_id}."
                    )
                    self.update_trade_state(trade, order.order_id, send_msg=False)

    def handle_insufficient_funds(self, trade: Trade):
        """
        Try refinding a lost trade.
        Only used when InsufficientFunds appears on exit orders (stoploss or long sell/short buy).
        Tries to walk the stored orders and sell them off eventually.
        """
        logger.info(f"Trying to refind lost order for {trade}")
        for order in trade.orders:
            logger.info(f"Trying to refind {order}")
            fo = None
            if not order.ft_is_open:
                logger.debug(f"Order {order} is no longer open.")
                continue
            try:
                fo = self.exchange.fetch_order_or_stoploss_order(order.order_id, order.ft_pair,
                                                                 order.ft_order_side == 'stoploss')
                if order.ft_order_side == 'stoploss':
                    if fo and fo['status'] == 'open':
                        # Assume this as the open stoploss order
                        trade.stoploss_order_id = order.order_id
                elif order.ft_order_side == trade.exit_side:
                    if fo and fo['status'] == 'open':
                        # Assume this as the open order
                        trade.open_order_id = order.order_id
                elif order.ft_order_side == trade.entry_side:
                    if fo and fo['status'] == 'open':
                        trade.open_order_id = order.order_id
                if fo:
                    logger.info(f"Found {order} for trade {trade}.")
                    self.update_trade_state(trade, order.order_id, fo,
                                            stoploss_order=order.ft_order_side == 'stoploss')

            except ExchangeError:
                logger.warning(f"Error updating {order.order_id}.")

#
# BUY / enter positions / open trades logic and methods
#

    def enter_positions(self) -> int:
        """
        Tries to execute entry orders for new trades (positions)
        """
        trades_created = 0

        whitelist = copy.deepcopy(self.active_pair_whitelist)
        if not whitelist:
            logger.info("Active pair whitelist is empty.")
            return trades_created
        # Remove pairs for currently opened trades from the whitelist
        for trade in Trade.get_open_trades():
            if trade.pair in whitelist:
                whitelist.remove(trade.pair)
                logger.debug('Ignoring %s in pair whitelist', trade.pair)

        if not whitelist:
            logger.info("No currency pair in active pair whitelist, "
                        "but checking to exit open trades.")
            return trades_created
        if PairLocks.is_global_lock(side='*'):
            # This only checks for total locks (both sides).
            # per-side locks will be evaluated by `is_pair_locked` within create_trade,
            # once the direction for the trade is clear.
            lock = PairLocks.get_pair_longest_lock('*')
            if lock:
                self.log_once(f"Global pairlock active until "
                              f"{lock.lock_end_time.strftime(constants.DATETIME_PRINT_FORMAT)}. "
                              f"Not creating new trades, reason: {lock.reason}.", logger.info)
            else:
                self.log_once("Global pairlock active. Not creating new trades.", logger.info)
            return trades_created
        # Create entity and execute trade for each pair from whitelist
        for pair in whitelist:
            try:
                trades_created += self.create_trade(pair)
            except DependencyException as exception:
                logger.warning('Unable to create trade for %s: %s', pair, exception)

        if not trades_created:
            logger.debug("Found no enter signals for whitelisted currencies. Trying again...")

        return trades_created

    def create_trade(self, pair: str) -> bool:
        """
        Check the implemented trading strategy for buy signals.

        If the pair triggers the buy signal a new trade record gets created
        and the buy-order opening the trade gets issued towards the exchange.

        :return: True if a trade has been created.
        """
        logger.debug(f"create_trade for pair {pair}")

        analyzed_df, _ = self.dataprovider.get_analyzed_dataframe(pair, self.strategy.timeframe)
        nowtime = analyzed_df.iloc[-1]['date'] if len(analyzed_df) > 0 else None

        # get_free_open_trades is checked before create_trade is called
        # but it is still used here to prevent opening too many trades within one iteration
        if not self.get_free_open_trades():
            logger.debug(f"Can't open a new trade for {pair}: max number of trades is reached.")
            return False

        # running get_signal on historical data fetched
        (signal, enter_tag) = self.strategy.get_entry_signal(
            pair,
            self.strategy.timeframe,
            analyzed_df
        )

        if signal:
            if self.strategy.is_pair_locked(pair, candle_date=nowtime, side=signal):
                lock = PairLocks.get_pair_longest_lock(pair, nowtime, signal)
                if lock:
                    self.log_once(f"Pair {pair} {lock.side} is locked until "
                                  f"{lock.lock_end_time.strftime(constants.DATETIME_PRINT_FORMAT)} "
                                  f"due to {lock.reason}.",
                                  logger.info)
                else:
                    self.log_once(f"Pair {pair} is currently locked.", logger.info)
                return False
            stake_amount = self.wallets.get_trade_stake_amount(pair, self.edge)

            bid_check_dom = self.config.get('entry_pricing', {}).get('check_depth_of_market', {})
            if ((bid_check_dom.get('enabled', False)) and
                    (bid_check_dom.get('bids_to_ask_delta', 0) > 0)):
                if self._check_depth_of_market(pair, bid_check_dom, side=signal):
                    return self.execute_entry(
                        pair,
                        stake_amount,
                        enter_tag=enter_tag,
                        is_short=(signal == SignalDirection.SHORT)
                    )
                else:
                    return False

            return self.execute_entry(
                pair,
                stake_amount,
                enter_tag=enter_tag,
                is_short=(signal == SignalDirection.SHORT)
            )
        else:
            return False

#
# BUY / increase positions / DCA logic and methods
#
    def process_open_trade_positions(self):
        """
        Tries to execute additional buy or sell orders for open trades (positions)
        """
        # Walk through each pair and check if it needs changes
        for trade in Trade.get_open_trades():
            # If there is any open orders, wait for them to finish.
            if trade.open_order_id is None:
                try:
                    self.check_and_call_adjust_trade_position(trade)
                except DependencyException as exception:
                    logger.warning(
                        f"Unable to adjust position of trade for {trade.pair}: {exception}")

    def check_and_call_adjust_trade_position(self, trade: Trade):
        """
        Check the implemented trading strategy for adjustment command.
        If the strategy triggers the adjustment, a new order gets issued.
        Once that completes, the existing trade is modified to match new data.
        """
        current_entry_rate, current_exit_rate = self.exchange.get_rates(
            trade.pair, True, trade.is_short)

        current_entry_profit = trade.calc_profit_ratio(current_entry_rate)
        current_exit_profit = trade.calc_profit_ratio(current_exit_rate)

        min_entry_stake = self.exchange.get_min_pair_stake_amount(trade.pair,
                                                                  current_entry_rate,
                                                                  self.strategy.stoploss)
        min_exit_stake = self.exchange.get_min_pair_stake_amount(trade.pair,
                                                                 current_exit_rate,
                                                                 self.strategy.stoploss)
        max_entry_stake = self.exchange.get_max_pair_stake_amount(trade.pair, current_entry_rate)
        stake_available = self.wallets.get_available_stake_amount()
        logger.debug(f"Calling adjust_trade_position for pair {trade.pair}")
        stake_amount = strategy_safe_wrapper(self.strategy.adjust_trade_position,
                                             default_retval=None)(
            trade=trade, current_time=datetime.now(timezone.utc), current_rate=current_entry_rate,
            current_profit=current_entry_profit, min_stake=min_entry_stake,
            max_stake=min(max_entry_stake, stake_available),
            current_entry_rate=current_entry_rate, current_exit_rate=current_exit_rate,
            current_entry_profit=current_entry_profit, current_exit_profit=current_exit_profit
        )

        if stake_amount is not None and stake_amount > 0.0:
            # We should increase our position
            if self.strategy.max_entry_position_adjustment > -1:
                count_of_entries = trade.nr_of_successful_entries
                if count_of_entries > self.strategy.max_entry_position_adjustment:
                    logger.debug(f"Max adjustment entries for {trade.pair} has been reached.")
                    return
                else:
                    logger.debug("Max adjustment entries is set to unlimited.")
            self.execute_entry(trade.pair, stake_amount, price=current_entry_rate,
                               trade=trade, is_short=trade.is_short)

        if stake_amount is not None and stake_amount < 0.0:
            # We should decrease our position
            amount = abs(float(Decimal(stake_amount) / Decimal(current_exit_rate)))
            if amount > trade.amount:
                # This is currently ineffective as remaining would become < min tradable
                # Fixing this would require checking for 0.0 there -
                # if we decide that this callback is allowed to "fully exit"
                logger.info(
                    f"Adjusting amount to trade.amount as it is higher. {amount} > {trade.amount}")
                amount = trade.amount

            remaining = (trade.amount - amount) * current_exit_rate
            if remaining < min_exit_stake:
                logger.info(f'Remaining amount of {remaining} would be too small.')
                return

            self.execute_trade_exit(trade, current_exit_rate, exit_check=ExitCheckTuple(
                exit_type=ExitType.PARTIAL_EXIT), sub_trade_amt=amount)

    def _check_depth_of_market(self, pair: str, conf: Dict, side: SignalDirection) -> bool:
        """
        Checks depth of market before executing a buy
        """
        conf_bids_to_ask_delta = conf.get('bids_to_ask_delta', 0)
        logger.info(f"Checking depth of market for {pair} ...")
        order_book = self.exchange.fetch_l2_order_book(pair, 1000)
        order_book_data_frame = order_book_to_dataframe(order_book['bids'], order_book['asks'])
        order_book_bids = order_book_data_frame['b_size'].sum()
        order_book_asks = order_book_data_frame['a_size'].sum()

        entry_side = order_book_bids if side == SignalDirection.LONG else order_book_asks
        exit_side = order_book_asks if side == SignalDirection.LONG else order_book_bids
        bids_ask_delta = entry_side / exit_side

        bids = f"Bids: {order_book_bids}"
        asks = f"Asks: {order_book_asks}"
        delta = f"Delta: {bids_ask_delta}"

        logger.info(
            f"{bids}, {asks}, {delta}, Direction: {side.value}"
            f"Bid Price: {order_book['bids'][0][0]}, Ask Price: {order_book['asks'][0][0]}, "
            f"Immediate Bid Quantity: {order_book['bids'][0][1]}, "
            f"Immediate Ask Quantity: {order_book['asks'][0][1]}."
        )
        if bids_ask_delta >= conf_bids_to_ask_delta:
            logger.info(f"Bids to asks delta for {pair} DOES satisfy condition.")
            return True
        else:
            logger.info(f"Bids to asks delta for {pair} does not satisfy condition.")
            return False

    def execute_entry(
        self,
        pair: str,
        stake_amount: float,
        price: Optional[float] = None,
        *,
        is_short: bool = False,
        ordertype: Optional[str] = None,
        enter_tag: Optional[str] = None,
        trade: Optional[Trade] = None,
        order_adjust: bool = False
    ) -> bool:
        """
        Executes a limit buy for the given pair
        :param pair: pair for which we want to create a LIMIT_BUY
        :param stake_amount: amount of stake-currency for the pair
        :return: True if a buy order is created, false if it fails.
        """
        time_in_force = self.strategy.order_time_in_force['entry']

        side: BuySell = 'sell' if is_short else 'buy'
        name = 'Short' if is_short else 'Long'
        trade_side: LongShort = 'short' if is_short else 'long'
        pos_adjust = trade is not None

        enter_limit_requested, stake_amount, leverage = self.get_valid_enter_price_and_stake(
            pair, price, stake_amount, trade_side, enter_tag, trade, order_adjust)

        if not stake_amount:
            return False

        if pos_adjust:
            logger.info(f"Position adjust: about to create a new order for {pair} with stake: "
                        f"{stake_amount} for {trade}")
        else:
            logger.info(
                f"{name} signal found: about create a new trade for {pair} with stake_amount: "
                f"{stake_amount} ...")

        amount = (stake_amount / enter_limit_requested) * leverage
        order_type = ordertype or self.strategy.order_types['entry']

        if not pos_adjust and not strategy_safe_wrapper(
                self.strategy.confirm_trade_entry, default_retval=True)(
                pair=pair, order_type=order_type, amount=amount, rate=enter_limit_requested,
                time_in_force=time_in_force, current_time=datetime.now(timezone.utc),
                entry_tag=enter_tag, side=trade_side):
            logger.info(f"User requested abortion of buying {pair}")
            return False
        order = self.exchange.create_order(
            pair=pair,
            ordertype=order_type,
            side=side,
            amount=amount,
            rate=enter_limit_requested,
            reduceOnly=False,
            time_in_force=time_in_force,
            leverage=leverage
        )
        order_obj = Order.parse_from_ccxt_object(order, pair, side)
        order_id = order['id']
        order_status = order.get('status')
        logger.info(f"Order #{order_id} was created for {pair} and status is {order_status}.")

        # we assume the order is executed at the price requested
        enter_limit_filled_price = enter_limit_requested
        amount_requested = amount

        if order_status == 'expired' or order_status == 'rejected':

            # return false if the order is not filled
            if float(order['filled']) == 0:
                logger.warning(f'{name} {time_in_force} order with time in force {order_type} '
                               f'for {pair} is {order_status} by {self.exchange.name}.'
                               ' zero amount is fulfilled.')
                return False
            else:
                # the order is partially fulfilled
                # in case of IOC orders we can check immediately
                # if the order is fulfilled fully or partially
                logger.warning('%s %s order with time in force %s for %s is %s by %s.'
                               ' %s amount fulfilled out of %s (%s remaining which is canceled).',
                               name, time_in_force, order_type, pair, order_status,
                               self.exchange.name, order['filled'], order['amount'],
                               order['remaining']
                               )
                amount = safe_value_fallback(order, 'filled', 'amount')
                enter_limit_filled_price = safe_value_fallback(order, 'average', 'price')

        # in case of FOK the order may be filled immediately and fully
        elif order_status == 'closed':
            amount = safe_value_fallback(order, 'filled', 'amount')
            enter_limit_filled_price = safe_value_fallback(order, 'average', 'price')

        # Fee is applied twice because we make a LIMIT_BUY and LIMIT_SELL
        fee = self.exchange.get_fee(symbol=pair, taker_or_maker='maker')
        base_currency = self.exchange.get_pair_base_currency(pair)
        open_date = datetime.now(timezone.utc)
        funding_fees = self.exchange.get_funding_fees(
            pair=pair, amount=amount, is_short=is_short, open_date=open_date)
        # This is a new trade
        if trade is None:
            trade = Trade(
                pair=pair,
                base_currency=base_currency,
                stake_currency=self.config['stake_currency'],
                stake_amount=stake_amount,
                amount=amount,
                is_open=True,
                amount_requested=amount_requested,
                fee_open=fee,
                fee_close=fee,
                open_rate=enter_limit_filled_price,
                open_rate_requested=enter_limit_requested,
                open_date=open_date,
                exchange=self.exchange.id,
                open_order_id=order_id,
                strategy=self.strategy.get_strategy_name(),
                enter_tag=enter_tag,
                timeframe=timeframe_to_minutes(self.config['timeframe']),
                leverage=leverage,
                is_short=is_short,
                trading_mode=self.trading_mode,
                funding_fees=funding_fees
            )
        else:
            # This is additional buy, we reset fee_open_currency so timeout checking can work
            trade.is_open = True
            trade.fee_open_currency = None
            trade.open_rate_requested = enter_limit_requested
            trade.open_order_id = order_id

        trade.orders.append(order_obj)
        trade.recalc_trade_from_orders()
        Trade.query.session.add(trade)
        Trade.commit()

        # Updating wallets
        self.wallets.update()

        self._notify_enter(trade, order_obj, order_type, sub_trade=pos_adjust)

        if pos_adjust:
            if order_status == 'closed':
                logger.info(f"DCA order closed, trade should be up to date: {trade}")
                trade = self.cancel_stoploss_on_exchange(trade)
            else:
                logger.info(f"DCA order {order_status}, will wait for resolution: {trade}")

        # Update fees if order is non-opened
        if order_status in constants.NON_OPEN_EXCHANGE_STATES:
            self.update_trade_state(trade, order_id, order)

        return True

    def cancel_stoploss_on_exchange(self, trade: Trade) -> Trade:
        # First cancelling stoploss on exchange ...
        if self.strategy.order_types.get('stoploss_on_exchange') and trade.stoploss_order_id:
            try:
                logger.info(f"Canceling stoploss on exchange for {trade}")
                co = self.exchange.cancel_stoploss_order_with_result(
                    trade.stoploss_order_id, trade.pair, trade.amount)
                trade.update_order(co)
            except InvalidOrderException:
                logger.exception(f"Could not cancel stoploss order {trade.stoploss_order_id}")
        return trade

    def get_valid_enter_price_and_stake(
        self, pair: str, price: Optional[float], stake_amount: float,
        trade_side: LongShort,
        entry_tag: Optional[str],
        trade: Optional[Trade],
        order_adjust: bool,
    ) -> Tuple[float, float, float]:

        if price:
            enter_limit_requested = price
        else:
            # Calculate price
            enter_limit_requested = self.exchange.get_rate(
                pair, side='entry', is_short=(trade_side == 'short'), refresh=True)
        if not order_adjust:
            # Don't call custom_entry_price in order-adjust scenario
            custom_entry_price = strategy_safe_wrapper(self.strategy.custom_entry_price,
                                                       default_retval=enter_limit_requested)(
                pair=pair, current_time=datetime.now(timezone.utc),
                proposed_rate=enter_limit_requested, entry_tag=entry_tag,
                side=trade_side,
            )

            enter_limit_requested = self.get_valid_price(custom_entry_price, enter_limit_requested)

        if not enter_limit_requested:
            raise PricingError('Could not determine entry price.')

        if trade is None:
            max_leverage = self.exchange.get_max_leverage(pair, stake_amount)
            leverage = strategy_safe_wrapper(self.strategy.leverage, default_retval=1.0)(
                pair=pair,
                current_time=datetime.now(timezone.utc),
                current_rate=enter_limit_requested,
                proposed_leverage=1.0,
                max_leverage=max_leverage,
                side=trade_side, entry_tag=entry_tag,
            ) if self.trading_mode != TradingMode.SPOT else 1.0
            # Cap leverage between 1.0 and max_leverage.
            leverage = min(max(leverage, 1.0), max_leverage)
        else:
            # Changing leverage currently not possible
            leverage = trade.leverage if trade else 1.0

        # Min-stake-amount should actually include Leverage - this way our "minimal"
        # stake- amount might be higher than necessary.
        # We do however also need min-stake to determine leverage, therefore this is ignored as
        # edge-case for now.
        min_stake_amount = self.exchange.get_min_pair_stake_amount(
            pair, enter_limit_requested, self.strategy.stoploss, leverage)
        max_stake_amount = self.exchange.get_max_pair_stake_amount(
            pair, enter_limit_requested, leverage)

        if not self.edge and trade is None:
            stake_available = self.wallets.get_available_stake_amount()
            stake_amount = strategy_safe_wrapper(self.strategy.custom_stake_amount,
                                                 default_retval=stake_amount)(
                pair=pair, current_time=datetime.now(timezone.utc),
                current_rate=enter_limit_requested, proposed_stake=stake_amount,
                min_stake=min_stake_amount, max_stake=min(max_stake_amount, stake_available),
                entry_tag=entry_tag, side=trade_side
            )

        stake_amount = self.wallets.validate_stake_amount(
            pair=pair,
            stake_amount=stake_amount,
            min_stake_amount=min_stake_amount,
            max_stake_amount=max_stake_amount,
        )

        return enter_limit_requested, stake_amount, leverage

    def _notify_enter(self, trade: Trade, order: Order, order_type: Optional[str] = None,
                      fill: bool = False, sub_trade: bool = False) -> None:
        """
        Sends rpc notification when a entry order occurred.
        """
        msg_type = RPCMessageType.ENTRY_FILL if fill else RPCMessageType.ENTRY
        open_rate = order.safe_price

        if open_rate is None:
            open_rate = trade.open_rate

        current_rate = trade.open_rate_requested
        if self.dataprovider.runmode in (RunMode.DRY_RUN, RunMode.LIVE):
            current_rate = self.exchange.get_rate(
                trade.pair, side='entry', is_short=trade.is_short, refresh=False)

        msg = {
            'trade_id': trade.id,
            'type': msg_type,
            'buy_tag': trade.enter_tag,
            'enter_tag': trade.enter_tag,
            'exchange': trade.exchange.capitalize(),
            'pair': trade.pair,
            'leverage': trade.leverage if trade.leverage else None,
            'direction': 'Short' if trade.is_short else 'Long',
            'limit': open_rate,  # Deprecated (?)
            'open_rate': open_rate,
            'order_type': order_type,
            'stake_amount': trade.stake_amount,
            'stake_currency': self.config['stake_currency'],
            'fiat_currency': self.config.get('fiat_display_currency', None),
            'amount': order.safe_amount_after_fee,
            'open_date': trade.open_date or datetime.utcnow(),
            'current_rate': current_rate,
            'sub_trade': sub_trade,
        }

        # Send the message
        self.rpc.send_msg(msg)

    def _notify_enter_cancel(self, trade: Trade, order_type: str, reason: str,
                             sub_trade: bool = False) -> None:
        """
        Sends rpc notification when a entry order cancel occurred.
        """
        current_rate = self.exchange.get_rate(
            trade.pair, side='entry', is_short=trade.is_short, refresh=False)

        msg = {
            'trade_id': trade.id,
            'type': RPCMessageType.ENTRY_CANCEL,
            'buy_tag': trade.enter_tag,
            'enter_tag': trade.enter_tag,
            'exchange': trade.exchange.capitalize(),
            'pair': trade.pair,
            'leverage': trade.leverage,
            'direction': 'Short' if trade.is_short else 'Long',
            'limit': trade.open_rate,
            'order_type': order_type,
            'stake_amount': trade.stake_amount,
            'stake_currency': self.config['stake_currency'],
            'fiat_currency': self.config.get('fiat_display_currency', None),
            'amount': trade.amount,
            'open_date': trade.open_date,
            'current_rate': current_rate,
            'reason': reason,
            'sub_trade': sub_trade,
        }

        # Send the message
        self.rpc.send_msg(msg)

#
# SELL / exit positions / close trades logic and methods
#

    def exit_positions(self, trades: List[Any]) -> int:
        """
        Tries to execute exit orders for open trades (positions)
        """
        trades_closed = 0
        for trade in trades:
            try:

                if (self.strategy.order_types.get('stoploss_on_exchange') and
                        self.handle_stoploss_on_exchange(trade)):
                    trades_closed += 1
                    Trade.commit()
                    continue
                # Check if we can sell our current pair
                if trade.open_order_id is None and trade.is_open and self.handle_trade(trade):
                    trades_closed += 1

            except DependencyException as exception:
                logger.warning(f'Unable to exit trade {trade.pair}: {exception}')

        # Updating wallets if any trade occurred
        if trades_closed:
            self.wallets.update()

        return trades_closed

    def handle_trade(self, trade: Trade) -> bool:
        """
        Sells/exits_short the current pair if the threshold is reached and updates the trade record.
        :return: True if trade has been sold/exited_short, False otherwise
        """
        if not trade.is_open:
            raise DependencyException(f'Attempt to handle closed trade: {trade}')

        logger.debug('Handling %s ...', trade)

        (enter, exit_) = (False, False)
        exit_tag = None
        exit_signal_type = "exit_short" if trade.is_short else "exit_long"

        if (self.config.get('use_exit_signal', True) or
                self.config.get('ignore_roi_if_entry_signal', False)):
            analyzed_df, _ = self.dataprovider.get_analyzed_dataframe(trade.pair,
                                                                      self.strategy.timeframe)

            (enter, exit_, exit_tag) = self.strategy.get_exit_signal(
                trade.pair,
                self.strategy.timeframe,
                analyzed_df,
                is_short=trade.is_short
            )

        logger.debug('checking exit')
        exit_rate = self.exchange.get_rate(
            trade.pair, side='exit', is_short=trade.is_short, refresh=True)
        if self._check_and_execute_exit(trade, exit_rate, enter, exit_, exit_tag):
            return True

        logger.debug(f'Found no {exit_signal_type} signal for %s.', trade)
        return False

    def create_stoploss_order(self, trade: Trade, stop_price: float) -> bool:
        """
        Abstracts creating stoploss orders from the logic.
        Handles errors and updates the trade database object.
        Force-sells the pair (using EmergencySell reason) in case of Problems creating the order.
        :return: True if the order succeeded, and False in case of problems.
        """
        try:
            stoploss_order = self.exchange.stoploss(
                pair=trade.pair,
                amount=trade.amount,
                stop_price=stop_price,
                order_types=self.strategy.order_types,
                side=trade.exit_side,
                leverage=trade.leverage
            )

            order_obj = Order.parse_from_ccxt_object(stoploss_order, trade.pair, 'stoploss')
            trade.orders.append(order_obj)
            trade.stoploss_order_id = str(stoploss_order['id'])
            return True
        except InsufficientFundsError as e:
            logger.warning(f"Unable to place stoploss order {e}.")
            # Try to figure out what went wrong
            self.handle_insufficient_funds(trade)

        except InvalidOrderException as e:
            trade.stoploss_order_id = None
            logger.error(f'Unable to place a stoploss order on exchange. {e}')
            logger.warning('Exiting the trade forcefully')
            self.execute_trade_exit(trade, trade.stop_loss, exit_check=ExitCheckTuple(
                exit_type=ExitType.EMERGENCY_EXIT))

        except ExchangeError:
            trade.stoploss_order_id = None
            logger.exception('Unable to place a stoploss order on exchange.')
        return False

    def handle_stoploss_on_exchange(self, trade: Trade) -> bool:
        """
        Check if trade is fulfilled in which case the stoploss
        on exchange should be added immediately if stoploss on exchange
        is enabled.
        # TODO: liquidation price always on exchange, even without stoploss_on_exchange
        # Therefore fetching account liquidations for open pairs may make sense.
        """

        logger.debug('Handling stoploss on exchange %s ...', trade)

        stoploss_order = None

        try:
            # First we check if there is already a stoploss on exchange
            stoploss_order = self.exchange.fetch_stoploss_order(
                trade.stoploss_order_id, trade.pair) if trade.stoploss_order_id else None
        except InvalidOrderException as exception:
            logger.warning('Unable to fetch stoploss order: %s', exception)

        if stoploss_order:
            trade.update_order(stoploss_order)

        # We check if stoploss order is fulfilled
        if stoploss_order and stoploss_order['status'] in ('closed', 'triggered'):
            trade.exit_reason = ExitType.STOPLOSS_ON_EXCHANGE.value
            self.update_trade_state(trade, trade.stoploss_order_id, stoploss_order,
                                    stoploss_order=True)
            # Lock pair for one candle to prevent immediate rebuys
            self.strategy.lock_pair(trade.pair, datetime.now(timezone.utc),
                                    reason='Auto lock')
            self._notify_exit(trade, "stoploss", True)
            return True

        if trade.open_order_id or not trade.is_open:
            # Trade has an open Buy or Sell order, Stoploss-handling can't happen in this case
            # as the Amount on the exchange is tied up in another trade.
            # The trade can be closed already (sell-order fill confirmation came in this iteration)
            return False

        # If enter order is fulfilled but there is no stoploss, we add a stoploss on exchange
        if not stoploss_order:
            stoploss = (
                self.edge.stoploss(pair=trade.pair)
                if self.edge else
                self.strategy.stoploss / trade.leverage
            )
            if trade.is_short:
                stop_price = trade.open_rate * (1 - stoploss)
            else:
                stop_price = trade.open_rate * (1 + stoploss)

            if self.create_stoploss_order(trade=trade, stop_price=stop_price):
                # The above will return False if the placement failed and the trade was force-sold.
                # in which case the trade will be closed - which we must check below.
                trade.stoploss_last_update = datetime.utcnow()
                return False

        # If stoploss order is canceled for some reason we add it
        if (trade.is_open
                and stoploss_order
                and stoploss_order['status'] in ('canceled', 'cancelled')):
            if self.create_stoploss_order(trade=trade, stop_price=trade.stop_loss):
                return False
            else:
                trade.stoploss_order_id = None
                logger.warning('Stoploss order was cancelled, but unable to recreate one.')

        # Finally we check if stoploss on exchange should be moved up because of trailing.
        # Triggered Orders are now real orders - so don't replace stoploss anymore
        if (
            trade.is_open and stoploss_order
            and stoploss_order.get('status_stop') != 'triggered'
            and (self.config.get('trailing_stop', False)
                 or self.config.get('use_custom_stoploss', False))
        ):
            # if trailing stoploss is enabled we check if stoploss value has changed
            # in which case we cancel stoploss order and put another one with new
            # value immediately
            self.handle_trailing_stoploss_on_exchange(trade, stoploss_order)

        return False

    def handle_trailing_stoploss_on_exchange(self, trade: Trade, order: Dict) -> None:
        """
        Check to see if stoploss on exchange should be updated
        in case of trailing stoploss on exchange
        :param trade: Corresponding Trade
        :param order: Current on exchange stoploss order
        :return: None
        """
        stoploss_norm = self.exchange.price_to_precision(trade.pair, trade.stop_loss)

        if self.exchange.stoploss_adjust(stoploss_norm, order, side=trade.exit_side):
            # we check if the update is necessary
            update_beat = self.strategy.order_types.get('stoploss_on_exchange_interval', 60)
            if (datetime.utcnow() - trade.stoploss_last_update).total_seconds() >= update_beat:
                # cancelling the current stoploss on exchange first
                logger.info(f"Cancelling current stoploss on exchange for pair {trade.pair} "
                            f"(orderid:{order['id']}) in order to add another one ...")
                try:
                    co = self.exchange.cancel_stoploss_order_with_result(order['id'], trade.pair,
                                                                         trade.amount)
                    trade.update_order(co)
                except InvalidOrderException:
                    logger.exception(f"Could not cancel stoploss order {order['id']} "
                                     f"for pair {trade.pair}")

                # Create new stoploss order
                if not self.create_stoploss_order(trade=trade, stop_price=trade.stop_loss):
                    logger.warning(f"Could not create trailing stoploss order "
                                   f"for pair {trade.pair}.")

    def _check_and_execute_exit(self, trade: Trade, exit_rate: float,
                                enter: bool, exit_: bool, exit_tag: Optional[str]) -> bool:
        """
        Check and execute trade exit
        """
        exits: List[ExitCheckTuple] = self.strategy.should_exit(
            trade,
            exit_rate,
            datetime.now(timezone.utc),
            enter=enter,
            exit_=exit_,
            force_stoploss=self.edge.stoploss(trade.pair) if self.edge else 0
        )
        for should_exit in exits:
            if should_exit.exit_flag:
                logger.info(f'Exit for {trade.pair} detected. Reason: {should_exit.exit_type}'
                            f'{f" Tag: {exit_tag}" if exit_tag is not None else ""}')
                exited = self.execute_trade_exit(trade, exit_rate, should_exit, exit_tag=exit_tag)
                if exited:
                    return True
        return False

    def manage_open_orders(self) -> None:
        """
        Management of open orders on exchange. Unfilled orders might be cancelled if timeout
        was met or replaced if there's a new candle and user has requested it.
        Timeout setting takes priority over limit order adjustment request.
        :return: None
        """
        for trade in Trade.get_open_order_trades():
            try:
                if not trade.open_order_id:
                    continue
                order = self.exchange.fetch_order(trade.open_order_id, trade.pair)
            except (ExchangeError):
                logger.info('Cannot query order for %s due to %s', trade, traceback.format_exc())
                continue

            fully_cancelled = self.update_trade_state(trade, trade.open_order_id, order)
            not_closed = order['status'] == 'open' or fully_cancelled
            order_obj = trade.select_order_by_order_id(trade.open_order_id)

            if not_closed:
                if fully_cancelled or (order_obj and self.strategy.ft_check_timed_out(
                   trade, order_obj, datetime.now(timezone.utc))):
                    self.handle_timedout_order(order, trade)
                else:
                    self.replace_order(order, order_obj, trade)

    def handle_timedout_order(self, order: Dict, trade: Trade) -> None:
        """
        Check if current analyzed order timed out and cancel if necessary.
        :param order: Order dict grabbed with exchange.fetch_order()
        :param trade: Trade object.
        :return: None
        """
        if order['side'] == trade.entry_side:
            self.handle_cancel_enter(trade, order, constants.CANCEL_REASON['TIMEOUT'])
        else:
            canceled = self.handle_cancel_exit(
                trade, order, constants.CANCEL_REASON['TIMEOUT'])
            canceled_count = trade.get_exit_order_count()
            max_timeouts = self.config.get('unfilledtimeout', {}).get('exit_timeout_count', 0)
            if canceled and max_timeouts > 0 and canceled_count >= max_timeouts:
                logger.warning(f'Emergency exiting trade {trade}, as the exit order '
                               f'timed out {max_timeouts} times.')
                try:
                    self.execute_trade_exit(
                        trade, order['price'],
                        exit_check=ExitCheckTuple(exit_type=ExitType.EMERGENCY_EXIT))
                except DependencyException as exception:
                    logger.warning(
                        f'Unable to emergency sell trade {trade.pair}: {exception}')

    def replace_order(self, order: Dict, order_obj: Optional[Order], trade: Trade) -> None:
        """
        Check if current analyzed entry order should be replaced or simply cancelled.
        To simply cancel the existing order(no replacement) adjust_entry_price() should return None
        To maintain existing order adjust_entry_price() should return order_obj.price
        To replace existing order adjust_entry_price() should return desired price for limit order
        :param order: Order dict grabbed with exchange.fetch_order()
        :param order_obj: Order object.
        :param trade: Trade object.
        :return: None
        """
        analyzed_df, _ = self.dataprovider.get_analyzed_dataframe(trade.pair,
                                                                  self.strategy.timeframe)
        latest_candle_open_date = analyzed_df.iloc[-1]['date'] if len(analyzed_df) > 0 else None
        latest_candle_close_date = timeframe_to_next_date(self.strategy.timeframe,
                                                          latest_candle_open_date)
        # Check if new candle
        if order_obj and latest_candle_close_date > order_obj.order_date_utc:
            # New candle
            proposed_rate = self.exchange.get_rate(
                trade.pair, side='entry', is_short=trade.is_short, refresh=True)
            adjusted_entry_price = strategy_safe_wrapper(self.strategy.adjust_entry_price,
                                                         default_retval=order_obj.price)(
                trade=trade, order=order_obj, pair=trade.pair,
                current_time=datetime.now(timezone.utc), proposed_rate=proposed_rate,
                current_order_rate=order_obj.price, entry_tag=trade.enter_tag,
                side=trade.entry_side)

            replacing = True
            cancel_reason = constants.CANCEL_REASON['REPLACE']
            if not adjusted_entry_price:
                replacing = False
                cancel_reason = constants.CANCEL_REASON['USER_CANCEL']
            if order_obj.price != adjusted_entry_price:
                # cancel existing order if new price is supplied or None
                self.handle_cancel_enter(trade, order, cancel_reason,
                                         replacing=replacing)
                if adjusted_entry_price:
                    # place new order only if new price is supplied
                    self.execute_entry(
                        pair=trade.pair,
                        stake_amount=(order_obj.remaining * order_obj.price),
                        price=adjusted_entry_price,
                        trade=trade,
                        is_short=trade.is_short,
                        order_adjust=True,
                    )

    def cancel_all_open_orders(self) -> None:
        """
        Cancel all orders that are currently open
        :return: None
        """

        for trade in Trade.get_open_order_trades():
            try:
                order = self.exchange.fetch_order(trade.open_order_id, trade.pair)
            except (ExchangeError):
                logger.info('Cannot query order for %s due to %s', trade, traceback.format_exc())
                continue

            if order['side'] == trade.entry_side:
                self.handle_cancel_enter(trade, order, constants.CANCEL_REASON['ALL_CANCELLED'])

            elif order['side'] == trade.exit_side:
                self.handle_cancel_exit(trade, order, constants.CANCEL_REASON['ALL_CANCELLED'])
        Trade.commit()

    def handle_cancel_enter(
            self, trade: Trade, order: Dict, reason: str,
            replacing: Optional[bool] = False
    ) -> bool:
        """
        Buy cancel - cancel order
        :param replacing: Replacing order - prevent trade deletion.
        :return: True if order was fully cancelled
        """
        was_trade_fully_canceled = False

        # Cancelled orders may have the status of 'canceled' or 'closed'
        if order['status'] not in constants.NON_OPEN_EXCHANGE_STATES:
            filled_val: float = order.get('filled', 0.0) or 0.0
            filled_stake = filled_val * trade.open_rate
            minstake = self.exchange.get_min_pair_stake_amount(
                trade.pair, trade.open_rate, self.strategy.stoploss)

            if filled_val > 0 and minstake and filled_stake < minstake:
                logger.warning(
                    f"Order {trade.open_order_id} for {trade.pair} not cancelled, "
                    f"as the filled amount of {filled_val} would result in an unexitable trade.")
                return False
            corder = self.exchange.cancel_order_with_result(trade.open_order_id, trade.pair,
                                                            trade.amount)
            # Avoid race condition where the order could not be cancelled coz its already filled.
            # Simply bailing here is the only safe way - as this order will then be
            # handled in the next iteration.
            if corder.get('status') not in constants.NON_OPEN_EXCHANGE_STATES:
                logger.warning(f"Order {trade.open_order_id} for {trade.pair} not cancelled.")
                return False
        else:
            # Order was cancelled already, so we can reuse the existing dict
            corder = order
            reason = constants.CANCEL_REASON['CANCELLED_ON_EXCHANGE']

        side = trade.entry_side.capitalize()
        logger.info('%s order %s for %s.', side, reason, trade)

        # Using filled to determine the filled amount
        filled_amount = safe_value_fallback2(corder, order, 'filled', 'filled')
        if isclose(filled_amount, 0.0, abs_tol=constants.MATH_CLOSE_PREC):
            # if trade is not partially completed and it's the only order, just delete the trade
            open_order_count = len([order for order in trade.orders if order.status == 'open'])
            if open_order_count <= 1 and trade.nr_of_successful_entries == 0 and not replacing:
                logger.info(f'{side} order fully cancelled. Removing {trade} from database.')
                trade.delete()
                was_trade_fully_canceled = True
                reason += f", {constants.CANCEL_REASON['FULLY_CANCELLED']}"
            else:
                # FIXME TODO: This could possibly reworked to not duplicate the code 15 lines below.
                self.update_trade_state(trade, trade.open_order_id, corder)
                trade.open_order_id = None
                logger.info(f'{side} Order timeout for {trade}.')
        else:
            # if trade is partially complete, edit the stake details for the trade
            # and close the order
            # cancel_order may not contain the full order dict, so we need to fallback
            # to the order dict acquired before cancelling.
            # we need to fall back to the values from order if corder does not contain these keys.
            trade.amount = filled_amount
            # * Check edge cases, we don't want to make leverage > 1.0 if we don't have to
            # * (for leverage modes which aren't isolated futures)

            trade.stake_amount = trade.amount * trade.open_rate / trade.leverage
            self.update_trade_state(trade, trade.open_order_id, corder)

            trade.open_order_id = None
            logger.info(f'Partial {trade.entry_side} order timeout for {trade}.')
            reason += f", {constants.CANCEL_REASON['PARTIALLY_FILLED']}"

        self.wallets.update()
        self._notify_enter_cancel(trade, order_type=self.strategy.order_types['entry'],
                                  reason=reason)
        return was_trade_fully_canceled

    def handle_cancel_exit(self, trade: Trade, order: Dict, reason: str) -> bool:
        """
        exit order cancel - cancel order and update trade
        :return: True if exit order was cancelled, false otherwise
        """
        cancelled = False
        # if trade is not partially completed, just cancel the order
        if order['remaining'] == order['amount'] or order.get('filled') == 0.0:
            if not self.exchange.check_order_canceled_empty(order):
                try:
                    # if trade is not partially completed, just delete the order
                    co = self.exchange.cancel_order_with_result(trade.open_order_id, trade.pair,
                                                                trade.amount)
                    trade.update_order(co)
                except InvalidOrderException:
                    logger.exception(
                        f"Could not cancel {trade.exit_side} order {trade.open_order_id}")
                    return False
                logger.info('%s order %s for %s.', trade.exit_side.capitalize(), reason, trade)
            else:
                reason = constants.CANCEL_REASON['CANCELLED_ON_EXCHANGE']
                logger.info('%s order %s for %s.', trade.exit_side.capitalize(), reason, trade)
                trade.update_order(order)

            trade.close_rate = None
            trade.close_rate_requested = None
            trade.close_profit = None
            trade.close_profit_abs = None
            trade.close_date = None
            trade.is_open = True
            trade.open_order_id = None
            trade.exit_reason = None
            cancelled = True
            self.wallets.update()
        else:
            # TODO: figure out how to handle partially complete sell orders
            reason = constants.CANCEL_REASON['PARTIALLY_FILLED_KEEP_OPEN']
            cancelled = False

        order_obj = Order.parse_from_ccxt_object(order, trade.pair, 'sell')
        sub_trade = order_obj.amount != trade.amount
        self._notify_exit_cancel(
            trade,
            order_type=self.strategy.order_types['exit'],
            reason=reason, order=order_obj, sub_trade=sub_trade
        )
        return cancelled

    def _safe_exit_amount(self, pair: str, amount: float) -> float:
        """
        Get sellable amount.
        Should be trade.amount - but will fall back to the available amount if necessary.
        This should cover cases where get_real_amount() was not able to update the amount
        for whatever reason.
        :param pair: Pair we're trying to sell
        :param amount: amount we expect to be available
        :return: amount to sell
        :raise: DependencyException: if available balance is not within 2% of the available amount.
        """
        # Update wallets to ensure amounts tied up in a stoploss is now free!
        self.wallets.update()
        if self.trading_mode == TradingMode.FUTURES:
            return amount

        trade_base_currency = self.exchange.get_pair_base_currency(pair)
        wallet_amount = self.wallets.get_free(trade_base_currency)
        logger.debug(f"{pair} - Wallet: {wallet_amount} - Trade-amount: {amount}")
        if wallet_amount >= amount:
            # A safe exit amount isn't needed for futures, you can just exit/close the position
            return amount
        elif wallet_amount > amount * 0.98:
            logger.info(f"{pair} - Falling back to wallet-amount {wallet_amount} -> {amount}.")
            return wallet_amount
        else:
            raise DependencyException(
                f"Not enough amount to exit trade. Trade-amount: {amount}, Wallet: {wallet_amount}")

    def execute_trade_exit(
            self,
            trade: Trade,
            limit: float,
            exit_check: ExitCheckTuple,
            *,
            exit_tag: Optional[str] = None,
            ordertype: Optional[str] = None,
            sub_trade_amt: float = None,
    ) -> bool:
        """
        Executes a trade exit for the given trade and limit
        :param trade: Trade instance
        :param limit: limit rate for the sell order
        :param exit_check: CheckTuple with signal and reason
        :return: True if it succeeds False
        """
        trade.funding_fees = self.exchange.get_funding_fees(
            pair=trade.pair,
            amount=trade.amount,
            is_short=trade.is_short,
            open_date=trade.open_date_utc,
        )
        exit_type = 'exit'
        exit_reason = exit_tag or exit_check.exit_reason
        if exit_check.exit_type in (ExitType.STOP_LOSS, ExitType.TRAILING_STOP_LOSS):
            exit_type = 'stoploss'

        # if stoploss is on exchange and we are on dry_run mode,
        # we consider the sell price stop price
        if (self.config['dry_run'] and exit_type == 'stoploss'
                and self.strategy.order_types['stoploss_on_exchange']):
            limit = trade.stop_loss

        # set custom_exit_price if available
        proposed_limit_rate = limit
        current_profit = trade.calc_profit_ratio(limit)
        custom_exit_price = strategy_safe_wrapper(self.strategy.custom_exit_price,
                                                  default_retval=proposed_limit_rate)(
            pair=trade.pair, trade=trade,
            current_time=datetime.now(timezone.utc),
            proposed_rate=proposed_limit_rate, current_profit=current_profit,
            exit_tag=exit_reason)

        limit = self.get_valid_price(custom_exit_price, proposed_limit_rate)

        # First cancelling stoploss on exchange ...
        trade = self.cancel_stoploss_on_exchange(trade)

        order_type = ordertype or self.strategy.order_types[exit_type]
        if exit_check.exit_type == ExitType.EMERGENCY_EXIT:
            # Emergency sells (default to market!)
            order_type = self.strategy.order_types.get("emergency_exit", "market")

        amount = self._safe_exit_amount(trade.pair, sub_trade_amt or trade.amount)
        time_in_force = self.strategy.order_time_in_force['exit']

        if not sub_trade_amt and not strategy_safe_wrapper(
                self.strategy.confirm_trade_exit, default_retval=True)(
                pair=trade.pair, trade=trade, order_type=order_type, amount=amount, rate=limit,
                time_in_force=time_in_force, exit_reason=exit_reason,
                sell_reason=exit_reason,  # sellreason -> compatibility
                current_time=datetime.now(timezone.utc)):
            logger.info(f"User requested abortion of {trade.pair} exit.")
            return False

        try:
            # Execute sell and update trade record
            order = self.exchange.create_order(
                pair=trade.pair,
                ordertype=order_type,
                side=trade.exit_side,
                amount=amount,
                rate=limit,
                leverage=trade.leverage,
                reduceOnly=self.trading_mode == TradingMode.FUTURES,
                time_in_force=time_in_force
            )
        except InsufficientFundsError as e:
            logger.warning(f"Unable to place order {e}.")
            # Try to figure out what went wrong
            self.handle_insufficient_funds(trade)
            return False

        order_obj = Order.parse_from_ccxt_object(order, trade.pair, trade.exit_side)
        trade.orders.append(order_obj)

        trade.open_order_id = order['id']
        trade.exit_order_status = ''
        trade.close_rate_requested = limit
        trade.exit_reason = exit_reason

        # Lock pair for one candle to prevent immediate re-trading
        self.strategy.lock_pair(trade.pair, datetime.now(timezone.utc),
                                reason='Auto lock')

        self._notify_exit(trade, order_type, sub_trade=bool(sub_trade_amt), order=order_obj)
        # In case of market sell orders the order can be closed immediately
        if order.get('status', 'unknown') in ('closed', 'expired'):
            self.update_trade_state(trade, trade.open_order_id, order)
        Trade.commit()

        return True

    def _notify_exit(self, trade: Trade, order_type: str, fill: bool = False,
                     sub_trade: bool = False, order: Order = None) -> None:
        """
        Sends rpc notification when a sell occurred.
        """
        # Use cached rates here - it was updated seconds ago.
        current_rate = self.exchange.get_rate(
            trade.pair, side='exit', is_short=trade.is_short, refresh=False) if not fill else None

        # second condition is for mypy only; order will always be passed during sub trade
        if sub_trade and order is not None:
            amount = order.safe_filled
            profit_rate = order.safe_price

            if not fill:
                # TODO: this call is wrong here.
                trade.process_exit_sub_trade(order, is_closed=False)

            profit_ratio = trade.close_profit
            profit = trade.close_profit_abs
        else:
            profit_rate = trade.close_rate if trade.close_rate else trade.close_rate_requested
            profit = trade.calc_profit(rate=profit_rate)
            profit_ratio = trade.calc_profit_ratio(profit_rate)
            amount = trade.amount
        gain = "profit" if profit_ratio > 0 else "loss"

        msg = {
            'type': (RPCMessageType.EXIT_FILL if fill
                     else RPCMessageType.EXIT),
            'trade_id': trade.id,
            'exchange': trade.exchange.capitalize(),
            'pair': trade.pair,
            'leverage': trade.leverage,
            'direction': 'Short' if trade.is_short else 'Long',
            'gain': gain,
            'limit': profit_rate,
            'order_type': order_type,
            'amount': amount,
            'open_rate': trade.open_rate,
            'close_rate': profit_rate,
            'current_rate': current_rate,
            'profit_amount': profit,
            'profit_ratio': profit_ratio,
            'buy_tag': trade.enter_tag,
            'enter_tag': trade.enter_tag,
            'sell_reason': trade.exit_reason,  # Deprecated
            'exit_reason': trade.exit_reason,
            'open_date': trade.open_date,
            'close_date': trade.close_date or datetime.utcnow(),
            'stake_amount': trade.stake_amount,
            'stake_currency': self.config['stake_currency'],
            'fiat_currency': self.config.get('fiat_display_currency', None),
            'sub_trade': sub_trade,
        }
        if sub_trade:
            msg['cumulative_profit'] = trade.realized_profit

        # Send the message
        self.rpc.send_msg(msg)

    def _notify_exit_cancel(self, trade: Trade, order_type: str, reason: str,
                            order: Order, sub_trade: bool = False) -> None:
        """
        Sends rpc notification when a sell cancel occurred.
        """
        if trade.exit_order_status == reason:
            return
        else:
            trade.exit_order_status = reason

        profit_rate = trade.close_rate if trade.close_rate else trade.close_rate_requested
        profit_trade = trade.calc_profit(rate=profit_rate)
        current_rate = self.exchange.get_rate(
            trade.pair, side='exit', is_short=trade.is_short, refresh=False)
        profit_ratio = trade.calc_profit_ratio(profit_rate)
        gain = "profit" if profit_ratio > 0 else "loss"

        msg = {
            'type': RPCMessageType.EXIT_CANCEL,
            'trade_id': trade.id,
            'exchange': trade.exchange.capitalize(),
            'pair': trade.pair,
            'leverage': trade.leverage,
            'direction': 'Short' if trade.is_short else 'Long',
            'gain': gain,
            'limit': profit_rate or 0,
            'order_type': order_type,
            'amount': order.safe_amount_after_fee,
            'open_rate': trade.open_rate,
            'current_rate': current_rate,
            'profit_amount': profit_trade,
            'profit_ratio': profit_ratio,
            'buy_tag': trade.enter_tag,
            'enter_tag': trade.enter_tag,
            'sell_reason': trade.exit_reason,  # Deprecated
            'exit_reason': trade.exit_reason,
            'open_date': trade.open_date,
            'close_date': trade.close_date or datetime.now(timezone.utc),
            'stake_currency': self.config['stake_currency'],
            'fiat_currency': self.config.get('fiat_display_currency', None),
            'reason': reason,
            'sub_trade': sub_trade,
            'stake_amount': trade.stake_amount,
        }

        if 'fiat_display_currency' in self.config:
            msg.update({
                'fiat_currency': self.config['fiat_display_currency'],
            })

        # Send the message
        self.rpc.send_msg(msg)

#
# Common update trade state methods
#

    def update_trade_state(self, trade: Trade, order_id: str, action_order: Dict[str, Any] = None,
                           stoploss_order: bool = False, send_msg: bool = True) -> bool:
        """
        Checks trades with open orders and updates the amount if necessary
        Handles closing both buy and sell orders.
        :param trade: Trade object of the trade we're analyzing
        :param order_id: Order-id of the order we're analyzing
        :param action_order: Already acquired order object
        :param send_msg: Send notification - should always be True except in "recovery" methods
        :return: True if order has been cancelled without being filled partially, False otherwise
        """
        if not order_id:
            logger.warning(f'Orderid for trade {trade} is empty.')
            return False

        # Update trade with order values
        logger.info(f'Found open order for {trade}')
        try:
            order = action_order or self.exchange.fetch_order_or_stoploss_order(order_id,
                                                                                trade.pair,
                                                                                stoploss_order)
        except InvalidOrderException as exception:
            logger.warning('Unable to fetch order %s: %s', order_id, exception)
            return False

        trade.update_order(order)

        if self.exchange.check_order_canceled_empty(order):
            # Trade has been cancelled on exchange
            # Handling of this will happen in check_handle_timedout.
            return True

        order_obj = trade.select_order_by_order_id(order_id)
        if not order_obj:
            raise DependencyException(
                f"Order_obj not found for {order_id}. This should not have happened.")

        self.handle_order_fee(trade, order_obj, order)

        trade.update_trade(order_obj)
        Trade.commit()

        if order.get('status') in constants.NON_OPEN_EXCHANGE_STATES:
            # If a entry order was closed, force update on stoploss on exchange
            if order.get('side', None) == trade.entry_side:
                trade = self.cancel_stoploss_on_exchange(trade)
                # TODO: Margin will need to use interest_rate as well.
                # interest_rate = self.exchange.get_interest_rate()
                trade.set_isolated_liq(self.exchange.get_liquidation_price(
                    leverage=trade.leverage,
                    pair=trade.pair,
                    amount=trade.amount,
                    open_rate=trade.open_rate,
                    is_short=trade.is_short
                ))
                if not self.edge:
                    # TODO: should shorting/leverage be supported by Edge,
                    # then this will need to be fixed.
                    trade.adjust_stop_loss(trade.open_rate, self.strategy.stoploss, initial=True)

            # Updating wallets when order is closed
            self.wallets.update()

        self.order_close_notify(trade, order_obj, stoploss_order, send_msg)

        return False

    def order_close_notify(
            self, trade: Trade, order: Order, stoploss_order: bool, send_msg: bool):
        """send "fill" notifications"""

        sub_trade = not isclose(order.safe_amount_after_fee,
                                trade.amount, abs_tol=constants.MATH_CLOSE_PREC)
        if order.ft_order_side == trade.exit_side:
            # Exit notification
            if send_msg and not stoploss_order and not trade.open_order_id:
                self._notify_exit(trade, '', fill=True, sub_trade=sub_trade, order=order)
            if not trade.is_open:
                self.handle_protections(trade.pair, trade.trade_direction)
        elif send_msg and not trade.open_order_id and not stoploss_order:
            # Enter fill
            self._notify_enter(trade, order, fill=True, sub_trade=sub_trade)

    def handle_protections(self, pair: str, side: LongShort) -> None:
        prot_trig = self.protections.stop_per_pair(pair, side=side)
        if prot_trig:
            msg = {'type': RPCMessageType.PROTECTION_TRIGGER, }
            msg.update(prot_trig.to_json())
            self.rpc.send_msg(msg)

        prot_trig_glb = self.protections.global_stop(side=side)
        if prot_trig_glb:
            msg = {'type': RPCMessageType.PROTECTION_TRIGGER_GLOBAL, }
            msg.update(prot_trig_glb.to_json())
            self.rpc.send_msg(msg)

    def apply_fee_conditional(self, trade: Trade, trade_base_currency: str,
                              amount: float, fee_abs: float) -> float:
        """
        Applies the fee to amount (either from Order or from Trades).
        Can eat into dust if more than the required asset is available.
        Can't happen in Futures mode - where Fees are always in settlement currency,
        never in base currency.
        """
        self.wallets.update()
        if fee_abs != 0 and self.wallets.get_free(trade_base_currency) >= amount:
            # Eat into dust if we own more than base currency
            logger.info(f"Fee amount for {trade} was in base currency - "
                        f"Eating Fee {fee_abs} into dust.")
        elif fee_abs != 0:
            real_amount = self.exchange.amount_to_precision(trade.pair, amount - fee_abs)
            logger.info(f"Applying fee on amount for {trade} "
                        f"(from {amount} to {real_amount}).")
            return real_amount
        return amount

    def handle_order_fee(self, trade: Trade, order_obj: Order, order: Dict[str, Any]) -> None:
        # Try update amount (binance-fix)
        try:
            new_amount = self.get_real_amount(trade, order, order_obj)
            if not isclose(safe_value_fallback(order, 'filled', 'amount'), new_amount,
                           abs_tol=constants.MATH_CLOSE_PREC):
                order_obj.ft_fee_base = trade.amount - new_amount
        except DependencyException as exception:
            logger.warning("Could not update trade amount: %s", exception)

    def get_real_amount(self, trade: Trade, order: Dict, order_obj: Order) -> float:
        """
        Detect and update trade fee.
        Calls trade.update_fee() upon correct detection.
        Returns modified amount if the fee was taken from the destination currency.
        Necessary for exchanges which charge fees in base currency (e.g. binance)
        :return: identical (or new) amount for the trade
        """
        # Init variables
        order_amount = safe_value_fallback(order, 'filled', 'amount')
        # Only run for closed orders
        if trade.fee_updated(order.get('side', '')) or order['status'] == 'open':
            return order_amount

        trade_base_currency = self.exchange.get_pair_base_currency(trade.pair)
        # use fee from order-dict if possible
        if self.exchange.order_has_fee(order):
            fee_cost, fee_currency, fee_rate = self.exchange.extract_cost_curr_rate(order)
            logger.info(f"Fee for Trade {trade} [{order_obj.ft_order_side}]: "
                        f"{fee_cost:.8g} {fee_currency} - rate: {fee_rate}")
            if fee_rate is None or fee_rate < 0.02:
                # Reject all fees that report as > 2%.
                # These are most likely caused by a parsing bug in ccxt
                # due to multiple trades (https://github.com/ccxt/ccxt/issues/8025)
                trade.update_fee(fee_cost, fee_currency, fee_rate, order.get('side', ''))
                if trade_base_currency == fee_currency:
                    # Apply fee to amount
                    return self.apply_fee_conditional(trade, trade_base_currency,
                                                      amount=order_amount, fee_abs=fee_cost)
                return order_amount
        return self.fee_detection_from_trades(
            trade, order, order_obj, order_amount, order.get('trades', []))

    def fee_detection_from_trades(self, trade: Trade, order: Dict, order_obj: Order,
                                  order_amount: float, trades: List) -> float:
        """
        fee-detection fallback to Trades.
        Either uses provided trades list or the result of fetch_my_trades to get correct fee.
        """
        if not trades:
            trades = self.exchange.get_trades_for_order(
                self.exchange.get_order_id_conditional(order), trade.pair, order_obj.order_date)

        if len(trades) == 0:
            logger.info("Applying fee on amount for %s failed: myTrade-Dict empty found", trade)
            return order_amount
        fee_currency = None
        amount = 0
        fee_abs = 0.0
        fee_cost = 0.0
        trade_base_currency = self.exchange.get_pair_base_currency(trade.pair)
        fee_rate_array: List[float] = []
        for exectrade in trades:
            amount += exectrade['amount']
            if self.exchange.order_has_fee(exectrade):
                fee_cost_, fee_currency, fee_rate_ = self.exchange.extract_cost_curr_rate(exectrade)
                fee_cost += fee_cost_
                if fee_rate_ is not None:
                    fee_rate_array.append(fee_rate_)
                # only applies if fee is in quote currency!
                if trade_base_currency == fee_currency:
                    fee_abs += fee_cost_
        # Ensure at least one trade was found:
        if fee_currency:
            # fee_rate should use mean
            fee_rate = sum(fee_rate_array) / float(len(fee_rate_array)) if fee_rate_array else None
            if fee_rate is not None and fee_rate < 0.02:
                # Only update if fee-rate is < 2%
                trade.update_fee(fee_cost, fee_currency, fee_rate, order.get('side', ''))

        if not isclose(amount, order_amount, abs_tol=constants.MATH_CLOSE_PREC):
            # * Leverage could be a cause for this warning
            logger.warning(f"Amount {amount} does not match amount {trade.amount}")
            raise DependencyException("Half bought? Amounts don't match")

        if fee_abs != 0:
            return self.apply_fee_conditional(trade, trade_base_currency,
                                              amount=amount, fee_abs=fee_abs)
        else:
            return amount

    def get_valid_price(self, custom_price: float, proposed_price: float) -> float:
        """
        Return the valid price.
        Check if the custom price is of the good type if not return proposed_price
        :return: valid price for the order
        """
        if custom_price:
            try:
                valid_custom_price = float(custom_price)
            except ValueError:
                valid_custom_price = proposed_price
        else:
            valid_custom_price = proposed_price

        cust_p_max_dist_r = self.config.get('custom_price_max_distance_ratio', 0.02)
        min_custom_price_allowed = proposed_price - (proposed_price * cust_p_max_dist_r)
        max_custom_price_allowed = proposed_price + (proposed_price * cust_p_max_dist_r)

        # Bracket between min_custom_price_allowed and max_custom_price_allowed
        return max(
            min(valid_custom_price, max_custom_price_allowed),
            min_custom_price_allowed)<|MERGE_RESOLUTION|>--- conflicted
+++ resolved
@@ -4,12 +4,8 @@
 import copy
 import logging
 import traceback
-<<<<<<< HEAD
-from datetime import datetime, time, timezone
+from datetime import datetime, time, timedelta, timezone
 from decimal import Decimal
-=======
-from datetime import datetime, time, timedelta, timezone
->>>>>>> 01a68e10
 from math import isclose
 from threading import Lock
 from typing import Any, Dict, List, Optional, Tuple
