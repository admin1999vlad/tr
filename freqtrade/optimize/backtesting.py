--- conflicted
+++ resolved
@@ -535,11 +535,7 @@
 
             trade_dur = int((trade.close_date_utc - trade.open_date_utc).total_seconds() // 60)
             try:
-<<<<<<< HEAD
-                close_rate = self._get_close_rate(sell_row, trade, sell, trade_dur)
-=======
-                closerate = self._get_close_rate(row, trade, sell, trade_dur)
->>>>>>> ebcb530d
+                close_rate = self._get_close_rate(row, trade, sell, trade_dur)
             except ValueError:
                 return None
             # call the custom exit price,with default value as previous close_rate
@@ -556,15 +552,9 @@
                     # We can't place orders lower than current low.
                     # freqtrade does not support this in live, and the order would fill immediately
                     if trade.is_short:
-<<<<<<< HEAD
-                        close_rate = min(close_rate, sell_row[HIGH_IDX])
+                        close_rate = min(close_rate, row[HIGH_IDX])
                     else:
-                        close_rate = max(close_rate, sell_row[LOW_IDX])
-=======
-                        closerate = min(closerate, row[HIGH_IDX])
-                    else:
-                        closerate = max(closerate, row[LOW_IDX])
->>>>>>> ebcb530d
+                        close_rate = max(close_rate, row[LOW_IDX])
             # Confirm trade exit:
             time_in_force = self.strategy.order_time_in_force['exit']
 
@@ -592,7 +582,6 @@
 
         return None
 
-<<<<<<< HEAD
     def _exit_trade(self, trade: LocalTrade, sell_row: Tuple,
                     close_rate: float, amount: float = None) -> Optional[LocalTrade]:
         self.order_id_counter += 1
@@ -622,12 +611,8 @@
         trade.orders.append(order)
         return trade
 
-    def _get_sell_trade_entry(self, trade: LocalTrade, sell_row: Tuple) -> Optional[LocalTrade]:
-        sell_candle_time: datetime = sell_row[DATE_IDX].to_pydatetime()
-=======
     def _get_sell_trade_entry(self, trade: LocalTrade, row: Tuple) -> Optional[LocalTrade]:
         sell_candle_time: datetime = row[DATE_IDX].to_pydatetime()
->>>>>>> ebcb530d
 
         if self.trading_mode == TradingMode.FUTURES:
             trade.funding_fees = self.exchange.calculate_funding_fees(
