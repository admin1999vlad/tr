# pragma pylint: disable=too-many-instance-attributes, pointless-string-statement

"""
This module contains the hyperopt logic
"""

import logging
import random
import warnings
from datetime import datetime, timezone
from math import ceil
from pathlib import Path
from typing import Any, Dict, List, Optional, Tuple

import progressbar
import rapidjson
from colorama import Fore, Style
from colorama import init as colorama_init
from joblib import Parallel, cpu_count, delayed, dump, load, wrap_non_picklable_objects
from pandas import DataFrame

from freqtrade.constants import DATETIME_PRINT_FORMAT, FTHYPT_FILEVERSION, LAST_BT_RESULT_FN
from freqtrade.data.converter import trim_dataframes
from freqtrade.data.history import get_timerange
from freqtrade.exceptions import OperationalException
from freqtrade.misc import deep_merge_dicts, file_dump_json, plural
from freqtrade.optimize.backtesting import Backtesting
# Import IHyperOpt and IHyperOptLoss to allow unpickling classes from these modules
from freqtrade.optimize.hyperopt_auto import HyperOptAuto
from freqtrade.optimize.hyperopt_interface import IHyperOpt  # noqa: F401
from freqtrade.optimize.hyperopt_loss_interface import IHyperOptLoss  # noqa: F401
from freqtrade.optimize.hyperopt_tools import HyperoptTools, hyperopt_serializer
from freqtrade.optimize.optimize_reports import generate_strategy_stats
from freqtrade.resolvers.hyperopt_resolver import HyperOptLossResolver
import matplotlib.pyplot as plt
import numpy as np
import random

# Suppress scikit-learn FutureWarnings from skopt
with warnings.catch_warnings():
    warnings.filterwarnings("ignore", category=FutureWarning)
    from skopt import Optimizer
    from skopt.space import Dimension
    from sklearn.model_selection import cross_val_score  
    from skopt.plots import plot_convergence, plot_regret, plot_evaluations, plot_objective 

progressbar.streams.wrap_stderr()
progressbar.streams.wrap_stdout()
logger = logging.getLogger(__name__)


INITIAL_POINTS = 32

# Keep no more than SKOPT_MODEL_QUEUE_SIZE models
# in the skopt model queue, to optimize memory consumption
SKOPT_MODEL_QUEUE_SIZE = 10

MAX_LOSS = 100000  # just a big enough number to be bad result in loss optimization


class Hyperopt:
    """
    Hyperopt class, this class contains all the logic to run a hyperopt simulation

    To run a backtest:
    hyperopt = Hyperopt(config)
    hyperopt.start()
    """
    custom_hyperopt: IHyperOpt

    def __init__(self, config: Dict[str, Any]) -> None:
        self.buy_space: List[Dimension] = []
        self.sell_space: List[Dimension] = []
        self.protection_space: List[Dimension] = []
        self.roi_space: List[Dimension] = []
        self.stoploss_space: List[Dimension] = []
        self.trailing_space: List[Dimension] = []
        self.dimensions: List[Dimension] = []

        self.config = config

        self.backtesting = Backtesting(self.config)
        self.pairlist = self.backtesting.pairlists.whitelist

        if not self.config.get('hyperopt'):
            self.custom_hyperopt = HyperOptAuto(self.config)
        else:
            raise OperationalException(
                "Using separate Hyperopt files has been removed in 2021.9. Please convert "
                "your existing Hyperopt file to the new Hyperoptable strategy interface")

        self.backtesting._set_strategy(self.backtesting.strategylist[0])
        self.custom_hyperopt.strategy = self.backtesting.strategy

        self.custom_hyperoptloss = HyperOptLossResolver.load_hyperoptloss(self.config)
        self.calculate_loss = self.custom_hyperoptloss.hyperopt_loss_function
        time_now = datetime.now().strftime("%Y-%m-%d_%H-%M-%S")
        strategy = str(self.config['strategy'])
        self.results_file: Path = (self.config['user_data_dir'] / 'hyperopt_results' /
                                   f'strategy_{strategy}_{time_now}.fthypt')
        self.data_pickle_file = (self.config['user_data_dir'] /
                                 'hyperopt_results' / 'hyperopt_tickerdata.pkl')
        self.total_epochs = config.get('epochs', 0)

        self.current_best_loss = 100

        self.clean_hyperopt()

        self.num_epochs_saved = 0
        self.current_best_epoch: Optional[Dict[str, Any]] = None

        # Use max_open_trades for hyperopt as well, except --disable-max-market-positions is set
        if self.config.get('use_max_market_positions', True):
            self.max_open_trades = self.config['max_open_trades']
        else:
            logger.debug('Ignoring max_open_trades (--disable-max-market-positions was used) ...')
            self.max_open_trades = 0
        self.position_stacking = self.config.get('position_stacking', False)

        if HyperoptTools.has_space(self.config, 'sell'):
            # Make sure use_sell_signal is enabled
            if 'ask_strategy' not in self.config:
                self.config['ask_strategy'] = {}
            self.config['ask_strategy']['use_sell_signal'] = True

        self.print_all = self.config.get('print_all', False)
        self.hyperopt_table_header = 0
        self.print_colorized = self.config.get('print_colorized', False)
        self.print_json = self.config.get('print_json', False)

    @staticmethod
    def get_lock_filename(config: Dict[str, Any]) -> str:

        return str(config['user_data_dir'] / 'hyperopt.lock')

    def clean_hyperopt(self) -> None:
        """
        Remove hyperopt pickle files to restart hyperopt.
        """
        for f in [self.data_pickle_file, self.results_file]:
            p = Path(f)
            if p.is_file():
                logger.info(f"Removing `{p}`.")
                p.unlink()

    def _get_params_dict(self, dimensions: List[Dimension], raw_params: List[Any]) -> Dict:

        # Ensure the number of dimensions match
        # the number of parameters in the list.
        if len(raw_params) != len(dimensions):
            raise ValueError('Mismatch in number of search-space dimensions.')

        # Return a dict where the keys are the names of the dimensions
        # and the values are taken from the list of parameters.
        return {d.name: v for d, v in zip(dimensions, raw_params)}

    def _save_result(self, epoch: Dict) -> None:
        """
        Save hyperopt results to file
        Store one line per epoch.
        While not a valid json object - this allows appending easily.
        :param epoch: result dictionary for this epoch.
        """
        epoch[FTHYPT_FILEVERSION] = 2
        with self.results_file.open('a') as f:
            rapidjson.dump(epoch, f, default=hyperopt_serializer,
                           number_mode=rapidjson.NM_NATIVE | rapidjson.NM_NAN)
            f.write("\n")

        self.num_epochs_saved += 1
        logger.debug(f"{self.num_epochs_saved} {plural(self.num_epochs_saved, 'epoch')} "
                     f"saved to '{self.results_file}'.")
        # Store hyperopt filename
        latest_filename = Path.joinpath(self.results_file.parent, LAST_BT_RESULT_FN)
        file_dump_json(latest_filename, {'latest_hyperopt': str(self.results_file.name)},
                       log=False)

    def _get_params_details(self, params: Dict) -> Dict:
        """
        Return the params for each space
        """
        result: Dict = {}

        if HyperoptTools.has_space(self.config, 'buy'):
            result['buy'] = {p.name: params.get(p.name) for p in self.buy_space}
        if HyperoptTools.has_space(self.config, 'sell'):
            result['sell'] = {p.name: params.get(p.name) for p in self.sell_space}
        if HyperoptTools.has_space(self.config, 'protection'):
            result['protection'] = {p.name: params.get(p.name) for p in self.protection_space}
        if HyperoptTools.has_space(self.config, 'roi'):
            result['roi'] = {str(k): v for k, v in
                             self.custom_hyperopt.generate_roi_table(params).items()}
        if HyperoptTools.has_space(self.config, 'stoploss'):
            result['stoploss'] = {p.name: params.get(p.name) for p in self.stoploss_space}
        if HyperoptTools.has_space(self.config, 'trailing'):
            result['trailing'] = self.custom_hyperopt.generate_trailing_params(params)

        return result

    def _get_no_optimize_details(self) -> Dict[str, Any]:
        """
        Get non-optimized parameters
        """
        result: Dict[str, Any] = {}
        strategy = self.backtesting.strategy
        if not HyperoptTools.has_space(self.config, 'roi'):
            result['roi'] = {str(k): v for k, v in strategy.minimal_roi.items()}
        if not HyperoptTools.has_space(self.config, 'stoploss'):
            result['stoploss'] = {'stoploss': strategy.stoploss}
        if not HyperoptTools.has_space(self.config, 'trailing'):
            result['trailing'] = {
                'trailing_stop': strategy.trailing_stop,
                'trailing_stop_positive': strategy.trailing_stop_positive,
                'trailing_stop_positive_offset': strategy.trailing_stop_positive_offset,
                'trailing_only_offset_is_reached': strategy.trailing_only_offset_is_reached,
            }
        return result

    def print_results(self, results) -> None:
        """
        Log results if it is better than any previous evaluation
        TODO: this should be moved to HyperoptTools too
        """
        is_best = results['is_best']

        if self.print_all or is_best:
            print(
                HyperoptTools.get_result_table(
                    self.config, results, self.total_epochs,
                    self.print_all, self.print_colorized,
                    self.hyperopt_table_header
                )
            )
            self.hyperopt_table_header = 2

    def init_spaces(self):
        """
        Assign the dimensions in the hyperoptimization space.
        """
        if HyperoptTools.has_space(self.config, 'protection'):
            # Protections can only be optimized when using the Parameter interface
            logger.debug("Hyperopt has 'protection' space")
            # Enable Protections if protection space is selected.
            self.config['enable_protections'] = True
            self.protection_space = self.custom_hyperopt.protection_space()

        if HyperoptTools.has_space(self.config, 'buy'):
            logger.debug("Hyperopt has 'buy' space")
            self.buy_space = self.custom_hyperopt.buy_indicator_space()

        if HyperoptTools.has_space(self.config, 'sell'):
            logger.debug("Hyperopt has 'sell' space")
            self.sell_space = self.custom_hyperopt.sell_indicator_space()

        if HyperoptTools.has_space(self.config, 'roi'):
            logger.debug("Hyperopt has 'roi' space")
            self.roi_space = self.custom_hyperopt.roi_space()

        if HyperoptTools.has_space(self.config, 'stoploss'):
            logger.debug("Hyperopt has 'stoploss' space")
            self.stoploss_space = self.custom_hyperopt.stoploss_space()

        if HyperoptTools.has_space(self.config, 'trailing'):
            logger.debug("Hyperopt has 'trailing' space")
            self.trailing_space = self.custom_hyperopt.trailing_space()

        self.dimensions = (self.buy_space + self.sell_space + self.protection_space
                           + self.roi_space + self.stoploss_space + self.trailing_space)

    def assign_params(self, params_dict: Dict, category: str) -> None:
        """
        Assign hyperoptable parameters
        """
        for attr_name, attr in self.backtesting.strategy.enumerate_parameters(category):
            if attr.optimize:
                # noinspection PyProtectedMember
                attr.value = params_dict[attr_name]

    def generate_optimizer(self, raw_params: List[Any], iteration=None) -> Dict:
        """
        Used Optimize function.
        Called once per epoch to optimize whatever is configured.
        Keep this function as optimized as possible!
        """
        backtest_start_time = datetime.now(timezone.utc)
        params_dict = self._get_params_dict(self.dimensions, raw_params)

        # Apply parameters
        if HyperoptTools.has_space(self.config, 'buy'):
            self.assign_params(params_dict, 'buy')

        if HyperoptTools.has_space(self.config, 'sell'):
            self.assign_params(params_dict, 'sell')

        if HyperoptTools.has_space(self.config, 'protection'):
            self.assign_params(params_dict, 'protection')

        if HyperoptTools.has_space(self.config, 'roi'):
            self.backtesting.strategy.minimal_roi = (  # type: ignore
                self.custom_hyperopt.generate_roi_table(params_dict))

        if HyperoptTools.has_space(self.config, 'stoploss'):
            self.backtesting.strategy.stoploss = params_dict['stoploss']

        if HyperoptTools.has_space(self.config, 'trailing'):
            d = self.custom_hyperopt.generate_trailing_params(params_dict)
            self.backtesting.strategy.trailing_stop = d['trailing_stop']
            self.backtesting.strategy.trailing_stop_positive = d['trailing_stop_positive']
            self.backtesting.strategy.trailing_stop_positive_offset = \
                d['trailing_stop_positive_offset']
            self.backtesting.strategy.trailing_only_offset_is_reached = \
                d['trailing_only_offset_is_reached']

        with self.data_pickle_file.open('rb') as f:
            processed = load(f, mmap_mode='r')
        bt_results = self.backtesting.backtest(
            processed=processed,
            start_date=self.min_date,
            end_date=self.max_date,
            max_open_trades=self.max_open_trades,
            position_stacking=self.position_stacking,
            enable_protections=self.config.get('enable_protections', False),
        )
        backtest_end_time = datetime.now(timezone.utc)
        bt_results.update({
            'backtest_start_time': int(backtest_start_time.timestamp()),
            'backtest_end_time': int(backtest_end_time.timestamp()),
        })

        return self._get_results_dict(bt_results, self.min_date, self.max_date,
                                      params_dict,
                                      processed=processed)

    def _get_results_dict(self, backtesting_results, min_date, max_date,
                          params_dict, processed: Dict[str, DataFrame]
                          ) -> Dict[str, Any]:
        params_details = self._get_params_details(params_dict)

        strat_stats = generate_strategy_stats(
            self.pairlist, self.backtesting.strategy.get_strategy_name(),
            backtesting_results, min_date, max_date, market_change=0
        )
        results_explanation = HyperoptTools.format_results_explanation_string(
            strat_stats, self.config['stake_currency'])

        not_optimized = self.backtesting.strategy.get_no_optimize_params()
        not_optimized = deep_merge_dicts(not_optimized, self._get_no_optimize_details())

        trade_count = strat_stats['total_trades']
        total_profit = strat_stats['profit_total']

        # If this evaluation contains too short amount of trades to be
        # interesting -- consider it as 'bad' (assigned max. loss value)
        # in order to cast this hyperspace point away from optimization
        # path. We do not want to optimize 'hodl' strategies.
        loss: float = MAX_LOSS
        if trade_count >= self.config['hyperopt_min_trades']:
            loss = self.calculate_loss(results=backtesting_results['results'],
                                       trade_count=trade_count,
                                       min_date=min_date, max_date=max_date,
                                       config=self.config, processed=processed,
                                       backtest_stats=strat_stats)
        return {
            'loss': loss,
            'params_dict': params_dict,
            'params_details': params_details,
            'params_not_optimized': not_optimized,
            'results_metrics': strat_stats,
            'results_explanation': results_explanation,
            'total_profit': total_profit,
        }

    def get_optimizer(self, dimensions: List[Dimension], cpu_count) -> Optimizer:
        estimator = self.custom_hyperopt.generate_estimator(dimensions=dimensions)

        acq_optimizer = "sampling"
        if isinstance(estimator, str):
            if estimator not in ("GP", "RF", "ET", "GBRT"):
                raise OperationalException(f"Estimator {estimator} not supported.")
            else:
                acq_optimizer = "auto"

        logger.info(f"Using estimator {estimator}.")
        return Optimizer(
            dimensions,
            base_estimator=estimator,
            acq_optimizer=acq_optimizer,
            n_initial_points=INITIAL_POINTS,
            acq_optimizer_kwargs={'n_jobs': cpu_count},
            random_state=self.random_state,
            model_queue_size=SKOPT_MODEL_QUEUE_SIZE,
        )

    def run_optimizer_parallel(self, parallel, asked, i) -> List:
        return parallel(delayed(
                        wrap_non_picklable_objects(self.generate_optimizer))(v, i) for v in asked)

    def _set_random_state(self, random_state: Optional[int]) -> int:
        return random_state or random.randint(1, 2**16 - 1)

    def prepare_hyperopt_data(self) -> None:
        data, timerange = self.backtesting.load_bt_data()
        logger.info("Dataload complete. Calculating indicators")

        preprocessed = self.backtesting.strategy.advise_all_indicators(data)

        # Trim startup period from analyzed dataframe to get correct dates for output.
        processed = trim_dataframes(preprocessed, timerange, self.backtesting.required_startup)
        self.min_date, self.max_date = get_timerange(processed)

        logger.info(f'Hyperopting with data from {self.min_date.strftime(DATETIME_PRINT_FORMAT)} '
                    f'up to {self.max_date.strftime(DATETIME_PRINT_FORMAT)} '
                    f'({(self.max_date - self.min_date).days} days)..')
        # Store non-trimmed data - will be trimmed after signal generation.
        dump(preprocessed, self.data_pickle_file)
    
    def get_asked_points(self, n_points: int) -> List[List[Any]]:
        '''
        Enforce points returned from `self.opt.ask` have not been already evaluated

        Steps:
        1. Try to get points using `self.opt.ask` first
        2. Discard the points that have already been evaluated
        3. Retry using `self.opt.ask` up to 3 times
        4. If still some points are missing in respect to `n_points`, random sample some points
        5. Repeat until at least `n_points` points in the `asked_non_tried` list
        6. Return a list with length truncated at `n_points`
        '''
        i = 0
        asked_non_tried: List[List[Any]] = []
        while i < 100 and len(asked_non_tried) < n_points:
            if i < 3:
                self.opt.cache_ = {}
                asked = self.opt.ask(n_points=n_points * 5)
            else:
                asked = self.opt.space.rvs(n_samples=n_points * 5)
            asked_non_tried += [x for x in asked
                                if x not in self.opt.Xi
                                and x not in asked_non_tried]
            i += 1
        if asked_non_tried:
            return asked_non_tried[:min(len(asked_non_tried), n_points)]
        else:
            return self.opt.ask(n_points=n_points)

    def get_asked_points(self, n_points: int) -> Tuple[List[List[Any]], List[bool]]:
        '''
        Enforce points returned from `self.opt.ask` have not been already evaluated

        Steps:
        1. Try to get points using `self.opt.ask` first
        2. Discard the points that have already been evaluated
        3. Retry using `self.opt.ask` up to 3 times
        4. If still some points are missing in respect to `n_points`, random sample some points
        5. Repeat until at least `n_points` points in the `asked_non_tried` list
        6. Return a list with length truncated at `n_points`
        '''
        i = 0
        asked_non_tried: List[List[Any]] = []
        is_random: List[bool] = []
        while i < 5 and len(asked_non_tried) < n_points:
            if i < 3:
                self.opt.cache_ = {}
                asked = self.opt.ask(n_points=n_points * 5)
                is_random = [False for _ in range(len(asked))]
            else:
                asked = self.opt.space.rvs(n_samples=n_points * 5)
                is_random = [True for _ in range(len(asked))]
            asked_non_tried += [x for x in asked
                                if x not in self.opt.Xi
                                and x not in asked_non_tried]
            is_random += [rand for x, rand in zip(asked, is_random)
                          if x not in self.opt.Xi
                          and x not in asked_non_tried]
            i += 1

        if asked_non_tried:
            return (
                asked_non_tried[:min(len(asked_non_tried), n_points)],
                is_random[:min(len(asked_non_tried), n_points)]
            )
        else:
            return self.opt.ask(n_points=n_points), [False for _ in range(n_points)]

    def start(self) -> None:
        self.random_state = self._set_random_state(self.config.get('hyperopt_random_state', None))
        logger.info(f"Using optimizer random state: {self.random_state}")
        self.hyperopt_table_header = -1
        # Initialize spaces ...
        self.init_spaces()

        self.prepare_hyperopt_data()

        # We don't need exchange instance anymore while running hyperopt
        self.backtesting.exchange.close()
        self.backtesting.exchange._api = None  # type: ignore
        self.backtesting.exchange._api_async = None  # type: ignore
        self.backtesting.exchange.loop = None  # type: ignore
        # self.backtesting.exchange = None  # type: ignore
        self.backtesting.pairlists = None  # type: ignore

        cpus = cpu_count()
        logger.info(f"Found {cpus} CPU cores. Let's make them scream!")
        config_jobs = self.config.get('hyperopt_jobs', -1)
        logger.info(f'Number of parallel jobs set as: {config_jobs}')

        self.opt = self.get_optimizer(self.dimensions, config_jobs)

        if self.print_colorized:
            colorama_init(autoreset=True)

        try:
            with Parallel(n_jobs=config_jobs) as parallel:
                jobs = parallel._effective_n_jobs()
                logger.info(f'Effective number of parallel workers used: {jobs}')

                # Define progressbar
                if self.print_colorized:
                    widgets = [
                        ' [Epoch ', progressbar.Counter(), ' of ', str(self.total_epochs),
                        ' (', progressbar.Percentage(), ')] ',
                        progressbar.Bar(marker=progressbar.AnimatedMarker(
                            fill='\N{FULL BLOCK}',
                            fill_wrap=Fore.GREEN + '{}' + Fore.RESET,
                            marker_wrap=Style.BRIGHT + '{}' + Style.RESET_ALL,
                        )),
                        ' [', progressbar.ETA(), ', ', progressbar.Timer(), ']',
                    ]
                else:
                    widgets = [
                        ' [Epoch ', progressbar.Counter(), ' of ', str(self.total_epochs),
                        ' (', progressbar.Percentage(), ')] ',
                        progressbar.Bar(marker=progressbar.AnimatedMarker(
                            fill='\N{FULL BLOCK}',
                        )),
                        ' [', progressbar.ETA(), ', ', progressbar.Timer(), ']',
                    ]
                with progressbar.ProgressBar(
                    max_value=self.total_epochs, redirect_stdout=False, redirect_stderr=False,
                    widgets=widgets
                ) as pbar:
                    EVALS = ceil(self.total_epochs / jobs)
                    for i in range(EVALS):
                        # Correct the number of epochs to be processed for the last
                        # iteration (should not exceed self.total_epochs in total)
                        n_rest = (i + 1) * jobs - self.total_epochs
                        current_jobs = jobs - n_rest if n_rest > 0 else jobs

<<<<<<< HEAD
                        asked, is_random = self.get_asked_points(n_points=current_jobs)
=======
                        asked = self.get_asked_points(n_points=current_jobs)
>>>>>>> a1816434
                        f_val = self.run_optimizer_parallel(parallel, asked, i)
                        res = self.opt.tell(asked, [v['loss'] for v in f_val])

                        self.plot_optimizer(res, path='user_data/scripts', convergence=False, regret=False, r2=False, objective=True, jobs=jobs)

                        if res.models and hasattr(res.models[-1], "kernel_"):
                            print(f'kernel: {res.models[-1].kernel_}') 
                        print(datetime.now())

                        # Calculate progressbar outputs
                        for j, val in enumerate(f_val):
                            # Use human-friendly indexes here (starting from 1)
                            current = i * jobs + j + 1
                            val['current_epoch'] = current
                            val['is_initial_point'] = current <= INITIAL_POINTS

                            logger.debug(f"Optimizer epoch evaluated: {val}")

                            is_best = HyperoptTools.is_best_loss(val, self.current_best_loss)
                            # This value is assigned here and not in the optimization method
                            # to keep proper order in the list of results. That's because
                            # evaluations can take different time. Here they are aligned in the
                            # order they will be shown to the user.
                            val['is_best'] = is_best
                            val['is_random'] = is_random[j]
                            self.print_results(val)

                            if is_best:
                                self.current_best_loss = val['loss']
                                self.current_best_epoch = val

                            self._save_result(val)

                            pbar.update(current)

        except KeyboardInterrupt:
            print('User interrupted..')

        logger.info(f"{self.num_epochs_saved} {plural(self.num_epochs_saved, 'epoch')} "
                    f"saved to '{self.results_file}'.")

        if self.current_best_epoch:
            HyperoptTools.try_export_params(
                self.config,
                self.backtesting.strategy.get_strategy_name(),
                self.current_best_epoch)

            HyperoptTools.show_epoch_details(self.current_best_epoch, self.total_epochs,
                                             self.print_json)
        else:
            # This is printed when Ctrl+C is pressed quickly, before first epochs have
            # a chance to be evaluated.
            print("No epochs evaluated yet, no best result.")

    def plot_r2(self, res, ax, jobs):    
        if len(res.x_iters) < 10:
            return                  

        if not hasattr(self, 'r2_list'):
            self.r2_list = []

        model = res.models[-1]
        model.criterion = 'squared_error'

        r2 = cross_val_score(model, X=res.x_iters, y=res.func_vals, scoring='r2', cv=5, n_jobs=jobs).mean()
        r2 = r2 if r2 > -5 else -5
        self.r2_list.append(r2)
            
        ax.plot(range(INITIAL_POINTS, INITIAL_POINTS + jobs * len(self.r2_list), jobs), self.r2_list, label='R2', marker=".", markersize=12, lw=2)

    def plot_optimizer(self, res, path, jobs, convergence=True, regret=True, evaluations=True, objective=True, r2=True):
        path = Path(path)
        if convergence:
            ax = plot_convergence(res)
            ax.flatten()[0].figure.savefig(path / 'convergence.png')

        if regret:
            ax = plot_regret(res)
            ax.flatten()[0].figure.savefig(path / 'regret.png')

        if evaluations:
#             print('evaluations')
            ax = plot_evaluations(res)
            ax.flatten()[0].figure.savefig(path / 'evaluations.png')

        if objective and res.models:
#             print('objective')
            ax = plot_objective(res, sample_source='result', n_samples=50, n_points=10)
            ax.flatten()[0].figure.savefig(path / 'objective.png')

        if r2 and res.models:
            fig, ax = plt.subplots()
            ax.set_ylabel('R2')
            ax.set_xlabel('Epoch')
            ax.set_title('R2')        
            ax = self.plot_r2(res, ax, jobs)
            fig.savefig(path / 'r2.png')<|MERGE_RESOLUTION|>--- conflicted
+++ resolved
@@ -546,11 +546,7 @@
                         n_rest = (i + 1) * jobs - self.total_epochs
                         current_jobs = jobs - n_rest if n_rest > 0 else jobs
 
-<<<<<<< HEAD
                         asked, is_random = self.get_asked_points(n_points=current_jobs)
-=======
-                        asked = self.get_asked_points(n_points=current_jobs)
->>>>>>> a1816434
                         f_val = self.run_optimizer_parallel(parallel, asked, i)
                         res = self.opt.tell(asked, [v['loss'] for v in f_val])
 
