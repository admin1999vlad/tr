--- conflicted
+++ resolved
@@ -47,7 +47,6 @@
     min_rate = get_column_def(cols, 'min_rate', 'null')
     sell_reason = get_column_def(cols, 'sell_reason', 'null')
     strategy = get_column_def(cols, 'strategy', 'null')
-<<<<<<< HEAD
 
     leverage = get_column_def(cols, 'leverage', '1.0')
     interest_rate = get_column_def(cols, 'interest_rate', '0.0')
@@ -55,9 +54,7 @@
     # sqlite does not support literals for booleans
     is_short = get_column_def(cols, 'is_short', '0')
     interest_mode = get_column_def(cols, 'interest_mode', 'null')
-=======
     buy_tag = get_column_def(cols, 'buy_tag', 'null')
->>>>>>> dfc17f2b
     # If ticker-interval existed use that, else null.
     if has_column(cols, 'ticker_interval'):
         timeframe = get_column_def(cols, 'timeframe', 'ticker_interval')
@@ -93,14 +90,9 @@
             stake_amount, amount, amount_requested, open_date, close_date, open_order_id,
             stop_loss, stop_loss_pct, initial_stop_loss, initial_stop_loss_pct,
             stoploss_order_id, stoploss_last_update,
-<<<<<<< HEAD
-            max_rate, min_rate, sell_reason, sell_order_status, strategy,
+            max_rate, min_rate, sell_reason, sell_order_status, strategy, buy_tag,
             timeframe, open_trade_value, close_profit_abs,
             leverage, interest_rate, isolated_liq, is_short, interest_mode
-=======
-            max_rate, min_rate, sell_reason, sell_order_status, strategy, buy_tag,
-            timeframe, open_trade_value, close_profit_abs
->>>>>>> dfc17f2b
             )
         select id, lower(exchange), pair,
             is_open, {fee_open} fee_open, {fee_open_cost} fee_open_cost,
@@ -115,16 +107,11 @@
             {stoploss_order_id} stoploss_order_id, {stoploss_last_update} stoploss_last_update,
             {max_rate} max_rate, {min_rate} min_rate, {sell_reason} sell_reason,
             {sell_order_status} sell_order_status,
-<<<<<<< HEAD
-            {strategy} strategy, {timeframe} timeframe,
+            {strategy} strategy, {buy_tag} buy_tag, {timeframe} timeframe,
             {open_trade_value} open_trade_value, {close_profit_abs} close_profit_abs,
             {leverage} leverage, {interest_rate} interest_rate,
             {isolated_liq} isolated_liq, {is_short} is_short,
             {interest_mode} interest_mode
-=======
-            {strategy} strategy, {buy_tag} buy_tag, {timeframe} timeframe,
-            {open_trade_value} open_trade_value, {close_profit_abs} close_profit_abs
->>>>>>> dfc17f2b
             from {table_back_name}
             """))
 
