import logging
from typing import List

from sqlalchemy import inspect, text

from freqtrade.exceptions import OperationalException


logger = logging.getLogger(__name__)


def get_table_names_for_table(inspector, tabletype) -> List[str]:
    return [t for t in inspector.get_table_names() if t.startswith(tabletype)]


def has_column(columns: List, searchname: str) -> bool:
    return len(list(filter(lambda x: x["name"] == searchname, columns))) == 1


def get_column_def(columns: List, column: str, default: str) -> str:
    return default if not has_column(columns, column) else column


def get_backup_name(tabs: List[str], backup_prefix: str):
    table_back_name = backup_prefix
    for i, table_back_name in enumerate(tabs):
        table_back_name = f'{backup_prefix}{i}'
        logger.debug(f'trying {table_back_name}')

    return table_back_name


def get_last_sequence_ids(engine, trade_back_name, order_back_name):
    order_id: int = None
    trade_id: int = None

    if engine.name == 'postgresql':
        with engine.begin() as connection:
            trade_id = connection.execute(text("select nextval('trades_id_seq')")).fetchone()[0]
            order_id = connection.execute(text("select nextval('orders_id_seq')")).fetchone()[0]
        with engine.begin() as connection:
            connection.execute(text(
                f"ALTER SEQUENCE orders_id_seq rename to {order_back_name}_id_seq_bak"))
            connection.execute(text(
                f"ALTER SEQUENCE trades_id_seq rename to {trade_back_name}_id_seq_bak"))
    return order_id, trade_id


def set_sequence_ids(engine, order_id, trade_id, pairlock_id=None):

    if engine.name == 'postgresql':
        with engine.begin() as connection:
            if order_id:
                connection.execute(text(f"ALTER SEQUENCE orders_id_seq RESTART WITH {order_id}"))
            if trade_id:
                connection.execute(text(f"ALTER SEQUENCE trades_id_seq RESTART WITH {trade_id}"))
            if pairlock_id:
                connection.execute(
                    text(f"ALTER SEQUENCE pairlocks_id_seq RESTART WITH {pairlock_id}"))


def drop_index_on_table(engine, inspector, table_bak_name):
    with engine.begin() as connection:
        # drop indexes on backup table in new session
        for index in inspector.get_indexes(table_bak_name):
            if engine.name == 'mysql':
                connection.execute(text(f"drop index {index['name']} on {table_bak_name}"))
            else:
                connection.execute(text(f"drop index {index['name']}"))


def migrate_trades_and_orders_table(
        decl_base, inspector, engine,
        trade_back_name: str, cols: List,
        order_back_name: str, cols_order: List):
    base_currency = get_column_def(cols, 'base_currency', 'null')
    stake_currency = get_column_def(cols, 'stake_currency', 'null')
    fee_open = get_column_def(cols, 'fee_open', 'fee')
    fee_open_cost = get_column_def(cols, 'fee_open_cost', 'null')
    fee_open_currency = get_column_def(cols, 'fee_open_currency', 'null')
    fee_close = get_column_def(cols, 'fee_close', 'fee')
    fee_close_cost = get_column_def(cols, 'fee_close_cost', 'null')
    fee_close_currency = get_column_def(cols, 'fee_close_currency', 'null')
    open_rate_requested = get_column_def(cols, 'open_rate_requested', 'null')
    close_rate_requested = get_column_def(cols, 'close_rate_requested', 'null')
    stop_loss = get_column_def(cols, 'stop_loss', '0.0')
    stop_loss_pct = get_column_def(cols, 'stop_loss_pct', 'null')
    initial_stop_loss = get_column_def(cols, 'initial_stop_loss', '0.0')
    initial_stop_loss_pct = get_column_def(cols, 'initial_stop_loss_pct', 'null')
    stoploss_order_id = get_column_def(cols, 'stoploss_order_id', 'null')
    stoploss_last_update = get_column_def(cols, 'stoploss_last_update', 'null')
    max_rate = get_column_def(cols, 'max_rate', '0.0')
    min_rate = get_column_def(cols, 'min_rate', 'null')
    exit_reason = get_column_def(cols, 'sell_reason', get_column_def(cols, 'exit_reason', 'null'))
    strategy = get_column_def(cols, 'strategy', 'null')
    enter_tag = get_column_def(cols, 'buy_tag', get_column_def(cols, 'enter_tag', 'null'))
    realized_profit = get_column_def(cols, 'realized_profit', '0.0')

    trading_mode = get_column_def(cols, 'trading_mode', 'null')

    # Leverage Properties
    leverage = get_column_def(cols, 'leverage', '1.0')
    liquidation_price = get_column_def(cols, 'liquidation_price',
                                       get_column_def(cols, 'isolated_liq', 'null'))
    # sqlite does not support literals for booleans
    if engine.name == 'postgresql':
        is_short = get_column_def(cols, 'is_short', 'false')
    else:
        is_short = get_column_def(cols, 'is_short', '0')

    # Margin Properties
    interest_rate = get_column_def(cols, 'interest_rate', '0.0')

    # Futures properties
    funding_fees = get_column_def(cols, 'funding_fees', '0.0')

    # If ticker-interval existed use that, else null.
    if has_column(cols, 'ticker_interval'):
        timeframe = get_column_def(cols, 'timeframe', 'ticker_interval')
    else:
        timeframe = get_column_def(cols, 'timeframe', 'null')

    open_trade_value = get_column_def(cols, 'open_trade_value',
                                      f'amount * open_rate * (1 + {fee_open})')
    close_profit_abs = get_column_def(
        cols, 'close_profit_abs',
        f"(amount * close_rate * (1 - {fee_close})) - {open_trade_value}")
    exit_order_status = get_column_def(cols, 'exit_order_status',
                                       get_column_def(cols, 'sell_order_status', 'null'))
    amount_requested = get_column_def(cols, 'amount_requested', 'amount')

    # Schema migration necessary
    with engine.begin() as connection:
        connection.execute(text(f"alter table trades rename to {trade_back_name}"))

    drop_index_on_table(engine, inspector, trade_back_name)

    order_id, trade_id = get_last_sequence_ids(engine, trade_back_name, order_back_name)

    drop_orders_table(engine, order_back_name)

    # let SQLAlchemy create the schema as required
    decl_base.metadata.create_all(engine)

    # Copy data back - following the correct schema
    with engine.begin() as connection:
        connection.execute(text(f"""insert into trades
            (id, exchange, pair, base_currency, stake_currency, is_open,
            fee_open, fee_open_cost, fee_open_currency,
            fee_close, fee_close_cost, fee_close_currency, open_rate,
            open_rate_requested, close_rate, close_rate_requested, close_profit,
            stake_amount, amount, amount_requested, open_date, close_date, open_order_id,
            stop_loss, stop_loss_pct, initial_stop_loss, initial_stop_loss_pct,
            stoploss_order_id, stoploss_last_update,
            max_rate, min_rate, exit_reason, exit_order_status, strategy, enter_tag,
            timeframe, open_trade_value, close_profit_abs,
            trading_mode, leverage, liquidation_price, is_short,
            interest_rate, funding_fees, realized_profit
            )
        select id, lower(exchange), pair, {base_currency} base_currency,
            {stake_currency} stake_currency,
            is_open, {fee_open} fee_open, {fee_open_cost} fee_open_cost,
            {fee_open_currency} fee_open_currency, {fee_close} fee_close,
            {fee_close_cost} fee_close_cost, {fee_close_currency} fee_close_currency,
            open_rate, {open_rate_requested} open_rate_requested, close_rate,
            {close_rate_requested} close_rate_requested, close_profit,
            stake_amount, amount, {amount_requested}, open_date, close_date, open_order_id,
            {stop_loss} stop_loss, {stop_loss_pct} stop_loss_pct,
            {initial_stop_loss} initial_stop_loss,
            {initial_stop_loss_pct} initial_stop_loss_pct,
            {stoploss_order_id} stoploss_order_id, {stoploss_last_update} stoploss_last_update,
            {max_rate} max_rate, {min_rate} min_rate,
            case when {exit_reason} = 'sell_signal' then 'exit_signal'
                 when {exit_reason} = 'custom_sell' then 'custom_exit'
                 when {exit_reason} = 'force_sell' then 'force_exit'
                 when {exit_reason} = 'emergency_sell' then 'emergency_exit'
                 else {exit_reason}
            end exit_reason,
            {exit_order_status} exit_order_status,
            {strategy} strategy, {enter_tag} enter_tag, {timeframe} timeframe,
            {open_trade_value} open_trade_value, {close_profit_abs} close_profit_abs,
            {trading_mode} trading_mode, {leverage} leverage, {liquidation_price} liquidation_price,
            {is_short} is_short, {interest_rate} interest_rate,
            {funding_fees} funding_fees, {realized_profit} realized_profit
            from {trade_back_name}
            """))

    migrate_orders_table(engine, order_back_name, cols_order)
    set_sequence_ids(engine, order_id, trade_id)


def drop_orders_table(engine, table_back_name: str):
    # Drop and recreate orders table as backup
    # This drops foreign keys, too.

    with engine.begin() as connection:
        connection.execute(text(f"create table {table_back_name} as select * from orders"))
        connection.execute(text("drop table orders"))


def migrate_orders_table(engine, table_back_name: str, cols_order: List):

    ft_fee_base = get_column_def(cols_order, 'ft_fee_base', 'null')
    average = get_column_def(cols_order, 'average', 'null')
    stop_price = get_column_def(cols_order, 'stop_price', 'null')

    # sqlite does not support literals for booleans
    with engine.begin() as connection:
        connection.execute(text(f"""
            insert into orders (id, ft_trade_id, ft_order_side, ft_pair, ft_is_open, order_id,
            status, symbol, order_type, side, price, amount, filled, average, remaining, cost,
            stop_price, order_date, order_filled_date, order_update_date, ft_fee_base)
            select id, ft_trade_id, ft_order_side, ft_pair, ft_is_open, order_id,
            status, symbol, order_type, side, price, amount, filled, {average} average, remaining,
            cost, {stop_price} stop_price, order_date, order_filled_date,
            order_update_date, {ft_fee_base} ft_fee_base
            from {table_back_name}
            """))


def migrate_pairlocks_table(
        decl_base, inspector, engine,
        pairlock_back_name: str, cols: List):

    # Schema migration necessary
    with engine.begin() as connection:
        connection.execute(text(f"alter table pairlocks rename to {pairlock_back_name}"))

    drop_index_on_table(engine, inspector, pairlock_back_name)

    side = get_column_def(cols, 'side', "'*'")

    # let SQLAlchemy create the schema as required
    decl_base.metadata.create_all(engine)
    # Copy data back - following the correct schema
    with engine.begin() as connection:
        connection.execute(text(f"""insert into pairlocks
        (id, pair, side, reason, lock_time,
         lock_end_time, active)
        select id, pair, {side} side, reason, lock_time,
         lock_end_time, active
        from {pairlock_back_name}
        """))


def set_sqlite_to_wal(engine):
    if engine.name == 'sqlite' and str(engine.url) != 'sqlite://':
        # Set Mode to
        with engine.begin() as connection:
            connection.execute(text("PRAGMA journal_mode=wal"))


def fix_old_dry_orders(engine):
    with engine.begin() as connection:
        connection.execute(
            text(
                """
                update orders
                set ft_is_open = 0
                where ft_is_open = 1 and (ft_trade_id, order_id) not in (
                    select id, stoploss_order_id from trades where stoploss_order_id is not null
                ) and ft_order_side = 'stoploss'
                and order_id like 'dry_%'
                """
            )
        )
        connection.execute(
            text(
                """
                update orders
                set ft_is_open = 0
                where ft_is_open = 1
                and (ft_trade_id, order_id) not in (
                    select id, open_order_id from trades where open_order_id is not null
                ) and ft_order_side != 'stoploss'
                and order_id like 'dry_%'
                """
            )
        )


def check_migrate(engine, decl_base, previous_tables) -> None:
    """
    Checks if migration is necessary and migrates if necessary
    """
    inspector = inspect(engine)

    cols_trades = inspector.get_columns('trades')
    cols_orders = inspector.get_columns('orders')
    cols_pairlocks = inspector.get_columns('pairlocks')
    tabs = get_table_names_for_table(inspector, 'trades')
    table_back_name = get_backup_name(tabs, 'trades_bak')
    order_tabs = get_table_names_for_table(inspector, 'orders')
    order_table_bak_name = get_backup_name(order_tabs, 'orders_bak')
    pairlock_tabs = get_table_names_for_table(inspector, 'pairlocks')
    pairlock_table_bak_name = get_backup_name(pairlock_tabs, 'pairlocks_bak')

    # Check if migration necessary
    # Migrates both trades and orders table!
<<<<<<< HEAD
    # if ('orders' not in previous_tables
    # or not has_column(cols_orders, 'leverage')):
    if not has_column(cols_trades, 'realized_profit'):
=======
    if not has_column(cols_orders, 'stop_price'):
        # if not has_column(cols_trades, 'base_currency'):
>>>>>>> 53e5483d
        logger.info(f"Running database migration for trades - "
                    f"backup: {table_back_name}, {order_table_bak_name}")
        migrate_trades_and_orders_table(
            decl_base, inspector, engine, table_back_name, cols_trades,
            order_table_bak_name, cols_orders)

    if not has_column(cols_pairlocks, 'side'):
        logger.info(f"Running database migration for pairlocks - "
                    f"backup: {pairlock_table_bak_name}")

        migrate_pairlocks_table(
            decl_base, inspector, engine, pairlock_table_bak_name, cols_pairlocks
        )
    if 'orders' not in previous_tables and 'trades' in previous_tables:
        raise OperationalException(
            "Your database seems to be very old. "
            "Please update to freqtrade 2022.3 to migrate this database or "
            "start with a fresh database.")

    set_sqlite_to_wal(engine)
    fix_old_dry_orders(engine)<|MERGE_RESOLUTION|>--- conflicted
+++ resolved
@@ -297,14 +297,9 @@
 
     # Check if migration necessary
     # Migrates both trades and orders table!
-<<<<<<< HEAD
     # if ('orders' not in previous_tables
-    # or not has_column(cols_orders, 'leverage')):
+    # or not has_column(cols_orders, 'stop_price')):
     if not has_column(cols_trades, 'realized_profit'):
-=======
-    if not has_column(cols_orders, 'stop_price'):
-        # if not has_column(cols_trades, 'base_currency'):
->>>>>>> 53e5483d
         logger.info(f"Running database migration for trades - "
                     f"backup: {table_back_name}, {order_table_bak_name}")
         migrate_trades_and_orders_table(
