--- conflicted
+++ resolved
@@ -150,14 +150,8 @@
     # let SQLAlchemy create the schema as required
     decl_base.metadata.create_all(engine)
     leverage = get_column_def(cols, 'leverage', '1.0')
-<<<<<<< HEAD
     # is_short = get_column_def(cols, 'is_short', 'False')
 
-=======
-    # sqlite does not support literals for booleans
-    is_short = get_column_def(cols, 'is_short', '0')
-    # TODO-mg: Should liquidation price go in here?
->>>>>>> 7d615b4f
     with engine.begin() as connection:
         connection.execute(text(f"""
             insert into orders ( id, ft_trade_id, ft_order_side, ft_pair, ft_is_open, order_id,
