"""
This module contains the class to persist trades into SQLite
"""
import logging
from datetime import datetime, timedelta, timezone
from decimal import Decimal
from math import isclose
from typing import Any, Dict, List, Optional

from sqlalchemy import (Boolean, Column, DateTime, Enum, Float, ForeignKey, Integer, String,
                        create_engine, desc, func, inspect)
from sqlalchemy.exc import NoSuchModuleError
from sqlalchemy.orm import Query, declarative_base, relationship, scoped_session, sessionmaker
from sqlalchemy.pool import StaticPool
from sqlalchemy.sql.schema import UniqueConstraint

from freqtrade.constants import DATETIME_PRINT_FORMAT, MATH_CLOSE_PREC, NON_OPEN_EXCHANGE_STATES
from freqtrade.enums import ExitType, TradingMode
from freqtrade.exceptions import DependencyException, OperationalException
from freqtrade.leverage import interest
from freqtrade.persistence.migrations import check_migrate


logger = logging.getLogger(__name__)


_DECL_BASE: Any = declarative_base()
_SQL_DOCS_URL = 'http://docs.sqlalchemy.org/en/latest/core/engines.html#database-urls'


def init_db(db_url: str, clean_open_orders: bool = False) -> None:
    """
    Initializes this module with the given config,
    registers all known command handlers
    and starts polling for message updates
    :param db_url: Database to use
    :param clean_open_orders: Remove open orders from the database.
        Useful for dry-run or if all orders have been reset on the exchange.
    :return: None
    """
    kwargs = {}

    if db_url == 'sqlite:///':
        raise OperationalException(
            f'Bad db-url {db_url}. For in-memory database, please use `sqlite://`.')
    if db_url == 'sqlite://':
        kwargs.update({
            'poolclass': StaticPool,
        })
    # Take care of thread ownership
    if db_url.startswith('sqlite://'):
        kwargs.update({
            'connect_args': {'check_same_thread': False},
        })

    try:
        engine = create_engine(db_url, future=True, **kwargs)
    except NoSuchModuleError:
        raise OperationalException(f"Given value for db_url: '{db_url}' "
                                   f"is no valid database URL! (See {_SQL_DOCS_URL})")

    # https://docs.sqlalchemy.org/en/13/orm/contextual.html#thread-local-scope
    # Scoped sessions proxy requests to the appropriate thread-local session.
    # We should use the scoped_session object - not a seperately initialized version
    Trade._session = scoped_session(sessionmaker(bind=engine, autoflush=True))
    Trade.query = Trade._session.query_property()
    Order.query = Trade._session.query_property()
    PairLock.query = Trade._session.query_property()

    previous_tables = inspect(engine).get_table_names()
    _DECL_BASE.metadata.create_all(engine)
    check_migrate(engine, decl_base=_DECL_BASE, previous_tables=previous_tables)

    # Clean dry_run DB if the db is not in-memory
    if clean_open_orders and db_url != 'sqlite://':
        clean_dry_run_db()


def cleanup_db() -> None:
    """
    Flushes all pending operations to disk.
    :return: None
    """
    Trade.commit()


def clean_dry_run_db() -> None:
    """
    Remove open_order_id from a Dry_run DB
    :return: None
    """
    for trade in Trade.query.filter(Trade.open_order_id.isnot(None)).all():
        # Check we are updating only a dry_run order not a prod one
        if 'dry_run' in trade.open_order_id:
            trade.open_order_id = None
    Trade.commit()


class Order(_DECL_BASE):
    """
    Order database model
    Keeps a record of all orders placed on the exchange

    One to many relationship with Trades:
      - One trade can have many orders
      - One Order can only be associated with one Trade

    Mirrors CCXT Order structure
    """
    __tablename__ = 'orders'
    # Uniqueness should be ensured over pair, order_id
    # its likely that order_id is unique per Pair on some exchanges.
    __table_args__ = (UniqueConstraint('ft_pair', 'order_id', name="_order_pair_order_id"),)

    id = Column(Integer, primary_key=True)
    ft_trade_id = Column(Integer, ForeignKey('trades.id'), index=True)

    trade = relationship("Trade", back_populates="orders")

    # order_side can only be 'buy', 'sell' or 'stoploss'
    ft_order_side: str = Column(String(25), nullable=False)
    ft_pair: str = Column(String(25), nullable=False)
    ft_is_open = Column(Boolean, nullable=False, default=True, index=True)

    order_id: str = Column(String(255), nullable=False, index=True)
    status = Column(String(255), nullable=True)
    symbol = Column(String(25), nullable=True)
    order_type: str = Column(String(50), nullable=True)
    side = Column(String(25), nullable=True)
    price = Column(Float, nullable=True)
    average = Column(Float, nullable=True)
    amount = Column(Float, nullable=True)
    filled = Column(Float, nullable=True)
    remaining = Column(Float, nullable=True)
    cost = Column(Float, nullable=True)
    order_date = Column(DateTime, nullable=True, default=datetime.utcnow)
    order_filled_date = Column(DateTime, nullable=True)
    order_update_date = Column(DateTime, nullable=True)

    ft_fee_base = Column(Float, nullable=True)

    @property
    def order_date_utc(self) -> datetime:
        """ Order-date with UTC timezoneinfo"""
        return self.order_date.replace(tzinfo=timezone.utc)

    @property
    def safe_price(self) -> float:
        return self.average or self.price

    @property
    def safe_filled(self) -> float:
        return self.filled or self.amount or 0.0

    @property
    def safe_fee_base(self) -> float:
        return self.ft_fee_base or 0.0

    @property
    def safe_amount_after_fee(self) -> float:
        return self.safe_filled - self.safe_fee_base

    def __repr__(self):

        return (f'Order(id={self.id}, order_id={self.order_id}, trade_id={self.ft_trade_id}, '
                f'side={self.side}, order_type={self.order_type}, status={self.status})')

    def update_from_ccxt_object(self, order):
        """
        Update Order from ccxt response
        Only updates if fields are available from ccxt -
        """
        if self.order_id != str(order['id']):
            raise DependencyException("Order-id's don't match")

        self.status = order.get('status', self.status)
        self.symbol = order.get('symbol', self.symbol)
        self.order_type = order.get('type', self.order_type)
        self.side = order.get('side', self.side)
        self.price = order.get('price', self.price)
        self.amount = order.get('amount', self.amount)
        self.filled = order.get('filled', self.filled)
        self.average = order.get('average', self.average)
        self.remaining = order.get('remaining', self.remaining)
        self.cost = order.get('cost', self.cost)

        if 'timestamp' in order and order['timestamp'] is not None:
            self.order_date = datetime.fromtimestamp(order['timestamp'] / 1000, tz=timezone.utc)

        self.ft_is_open = True
        if self.status in NON_OPEN_EXCHANGE_STATES:
            self.ft_is_open = False
            if (order.get('filled', 0.0) or 0.0) > 0:
                self.order_filled_date = datetime.now(timezone.utc)
        self.order_update_date = datetime.now(timezone.utc)

    def to_json(self, enter_side: str) -> Dict[str, Any]:
        return {
            'pair': self.ft_pair,
            'order_id': self.order_id,
            'status': self.status,
            'amount': self.amount,
            'average': round(self.average, 8) if self.average else 0,
            'safe_price': self.safe_price,
            'cost': self.cost if self.cost else 0,
            'filled': self.filled,
            'ft_order_side': self.ft_order_side,
            'is_open': self.ft_is_open,
            'order_date': self.order_date.strftime(DATETIME_PRINT_FORMAT)
            if self.order_date else None,
            'order_timestamp': int(self.order_date.replace(
                tzinfo=timezone.utc).timestamp() * 1000) if self.order_date else None,
            'order_filled_date': self.order_filled_date.strftime(DATETIME_PRINT_FORMAT)
            if self.order_filled_date else None,
            'order_filled_timestamp': int(self.order_filled_date.replace(
                tzinfo=timezone.utc).timestamp() * 1000) if self.order_filled_date else None,
            'order_type': self.order_type,
            'price': self.price,
            'ft_is_entry': self.ft_order_side == enter_side,
            'remaining': self.remaining,
        }

    def close_bt_order(self, close_date: datetime):
        self.order_filled_date = close_date
        self.filled = self.amount
        self.status = 'closed'
        self.ft_is_open = False

    @staticmethod
    def update_orders(orders: List['Order'], order: Dict[str, Any]):
        """
        Get all non-closed orders - useful when trying to batch-update orders
        """
        if not isinstance(order, dict):
            logger.warning(f"{order} is not a valid response object.")
            return

        filtered_orders = [o for o in orders if o.order_id == order.get('id')]
        if filtered_orders:
            oobj = filtered_orders[0]
            oobj.update_from_ccxt_object(order)
            Order.query.session.commit()
        else:
            logger.warning(f"Did not find order for {order}.")

    @staticmethod
    def parse_from_ccxt_object(order: Dict[str, Any], pair: str, side: str) -> 'Order':
        """
        Parse an order from a ccxt object and return a new order Object.
        """
        o = Order(order_id=str(order['id']), ft_order_side=side, ft_pair=pair)

        o.update_from_ccxt_object(order)
        return o

    @staticmethod
    def get_open_orders() -> List['Order']:
        """
        Retrieve open orders from the database
        :return: List of open orders
        """
        return Order.query.filter(Order.ft_is_open.is_(True)).all()


class LocalTrade():
    """
    Trade database model.
    Used in backtesting - must be aligned to Trade model!

    """
    use_db: bool = False
    # Trades container for backtesting
    trades: List['LocalTrade'] = []
    trades_open: List['LocalTrade'] = []
    total_profit: float = 0
    realized_profit: float = 0

    id: int = 0

    orders: List[Order] = []

    exchange: str = ''
    pair: str = ''
    is_open: bool = True
    fee_open: float = 0.0
    fee_open_cost: Optional[float] = None
    fee_open_currency: str = ''
    fee_close: float = 0.0
    fee_close_cost: Optional[float] = None
    fee_close_currency: str = ''
    open_rate: float = 0.0
    open_rate_requested: Optional[float] = None
    # open_trade_value - calculated via _calc_open_trade_value
    open_trade_value: float = 0.0
    close_rate: Optional[float] = None
    close_rate_requested: Optional[float] = None
    close_profit: Optional[float] = None
    close_profit_abs: Optional[float] = None
    stake_amount: float = 0.0
    amount: float = 0.0
    amount_requested: Optional[float] = None
    open_date: datetime
    close_date: Optional[datetime] = None
    open_order_id: Optional[str] = None
    # absolute value of the stop loss
    stop_loss: float = 0.0
    # percentage value of the stop loss
    stop_loss_pct: float = 0.0
    # absolute value of the initial stop loss
    initial_stop_loss: float = 0.0
    # percentage value of the initial stop loss
    initial_stop_loss_pct: Optional[float] = None
    # stoploss order id which is on exchange
    stoploss_order_id: Optional[str] = None
    # last update time of the stoploss order on exchange
    stoploss_last_update: Optional[datetime] = None
    # absolute value of the highest reached price
    max_rate: float = 0.0
    # Lowest price reached
    min_rate: float = 0.0
    exit_reason: str = ''
    exit_order_status: str = ''
    strategy: str = ''
    enter_tag: Optional[str] = None
    timeframe: Optional[int] = None

    trading_mode: TradingMode = TradingMode.SPOT

    # Leverage trading properties
    liquidation_price: Optional[float] = None
    is_short: bool = False
    leverage: float = 1.0

    # Margin trading properties
    interest_rate: float = 0.0

    # Futures properties
    funding_fees: Optional[float] = None

    @property
    def buy_tag(self) -> Optional[str]:
        """
        Compatibility between buy_tag (old) and enter_tag (new)
        Consider buy_tag deprecated
        """
        return self.enter_tag

    @property
    def has_no_leverage(self) -> bool:
        """Returns true if this is a non-leverage, non-short trade"""
        return ((self.leverage == 1.0 or self.leverage is None) and not self.is_short)

    @property
    def borrowed(self) -> float:
        """
            The amount of currency borrowed from the exchange for leverage trades
            If a long trade, the amount is in base currency
            If a short trade, the amount is in the other currency being traded
        """
        if self.has_no_leverage:
            return 0.0
        elif not self.is_short:
            return (self.amount * self.open_rate) * ((self.leverage - 1) / self.leverage)
        else:
            return self.amount

    @property
    def open_date_utc(self):
        return self.open_date.replace(tzinfo=timezone.utc)

    @property
    def close_date_utc(self):
        return self.close_date.replace(tzinfo=timezone.utc)

    @property
    def enter_side(self) -> str:
        """ DEPRECATED, please use entry_side instead"""
        # TODO: Please remove me after 2022.5
        return self.entry_side

    @property
    def entry_side(self) -> str:
        if self.is_short:
            return "sell"
        else:
            return "buy"

    @property
    def exit_side(self) -> str:
        if self.is_short:
            return "buy"
        else:
            return "sell"

    @property
    def trade_direction(self) -> str:
        if self.is_short:
            return "short"
        else:
            return "long"

    def __init__(self, **kwargs):
        for key in kwargs:
            setattr(self, key, kwargs[key])
        self.recalc_open_trade_value()
        if self.trading_mode == TradingMode.MARGIN and self.interest_rate is None:
            raise OperationalException(
                f"{self.trading_mode.value} trading requires param interest_rate on trades")

    def __repr__(self):
        open_since = self.open_date.strftime(DATETIME_PRINT_FORMAT) if self.is_open else 'closed'
        leverage = self.leverage or 1.0
        is_short = self.is_short or False

        return (
            f'Trade(id={self.id}, pair={self.pair}, amount={self.amount:.8f}, '
            f'is_short={is_short}, leverage={leverage}, '
            f'open_rate={self.open_rate:.8f}, open_since={open_since})'
        )

    def to_json(self) -> Dict[str, Any]:
        filled_orders = self.select_filled_orders()
        orders = [order.to_json(self.entry_side) for order in filled_orders]

        return {
            'trade_id': self.id,
            'pair': self.pair,
            'is_open': self.is_open,
            'exchange': self.exchange,
            'amount': round(self.amount, 8),
            'amount_requested': round(self.amount_requested, 8) if self.amount_requested else None,
            'stake_amount': round(self.stake_amount, 8),
            'strategy': self.strategy,
            'buy_tag': self.enter_tag,
            'enter_tag': self.enter_tag,
            'timeframe': self.timeframe,

            'fee_open': self.fee_open,
            'fee_open_cost': self.fee_open_cost,
            'fee_open_currency': self.fee_open_currency,
            'fee_close': self.fee_close,
            'fee_close_cost': self.fee_close_cost,
            'fee_close_currency': self.fee_close_currency,

            'open_date': self.open_date.strftime(DATETIME_PRINT_FORMAT),
            'open_timestamp': int(self.open_date.replace(tzinfo=timezone.utc).timestamp() * 1000),
            'open_rate': self.open_rate,
            'open_rate_requested': self.open_rate_requested,
            'open_trade_value': round(self.open_trade_value, 8),

            'close_date': (self.close_date.strftime(DATETIME_PRINT_FORMAT)
                           if self.close_date else None),
            'close_timestamp': int(self.close_date.replace(
                tzinfo=timezone.utc).timestamp() * 1000) if self.close_date else None,
            'realized_profit': self.realized_profit or 0.0,
            'close_rate': self.close_rate,
            'close_rate_requested': self.close_rate_requested,
            'close_profit': self.close_profit,  # Deprecated
            'close_profit_pct': round(self.close_profit * 100, 2) if self.close_profit else None,
            'close_profit_abs': self.close_profit_abs,  # Deprecated

            'trade_duration_s': (int((self.close_date_utc - self.open_date_utc).total_seconds())
                                 if self.close_date else None),
            'trade_duration': (int((self.close_date_utc - self.open_date_utc).total_seconds() // 60)
                               if self.close_date else None),

            'profit_ratio': self.close_profit,
            'profit_pct': round(self.close_profit * 100, 2) if self.close_profit else None,
            'profit_abs': self.close_profit_abs,

            'sell_reason': self.exit_reason,  # Deprecated
            'exit_reason': self.exit_reason,
            'exit_order_status': self.exit_order_status,
            'stop_loss_abs': self.stop_loss,
            'stop_loss_ratio': self.stop_loss_pct if self.stop_loss_pct else None,
            'stop_loss_pct': (self.stop_loss_pct * 100) if self.stop_loss_pct else None,
            'stoploss_order_id': self.stoploss_order_id,
            'stoploss_last_update': (self.stoploss_last_update.strftime(DATETIME_PRINT_FORMAT)
                                     if self.stoploss_last_update else None),
            'stoploss_last_update_timestamp': int(self.stoploss_last_update.replace(
                tzinfo=timezone.utc).timestamp() * 1000) if self.stoploss_last_update else None,
            'initial_stop_loss_abs': self.initial_stop_loss,
            'initial_stop_loss_ratio': (self.initial_stop_loss_pct
                                        if self.initial_stop_loss_pct else None),
            'initial_stop_loss_pct': (self.initial_stop_loss_pct * 100
                                      if self.initial_stop_loss_pct else None),
            'min_rate': self.min_rate,
            'max_rate': self.max_rate,

            'leverage': self.leverage,
            'interest_rate': self.interest_rate,
            'liquidation_price': self.liquidation_price,
            'is_short': self.is_short,
            'trading_mode': self.trading_mode,
            'funding_fees': self.funding_fees,
            'open_order_id': self.open_order_id,
            'orders': orders,
        }

    @staticmethod
    def reset_trades() -> None:
        """
        Resets all trades. Only active for backtesting mode.
        """
        LocalTrade.trades = []
        LocalTrade.trades_open = []
        LocalTrade.total_profit = 0

    def adjust_min_max_rates(self, current_price: float, current_price_low: float) -> None:
        """
        Adjust the max_rate and min_rate.
        """
        self.max_rate = max(current_price, self.max_rate or self.open_rate)
        self.min_rate = min(current_price_low, self.min_rate or self.open_rate)

    def set_isolated_liq(self, liquidation_price: Optional[float]):
        """
        Method you should use to set self.liquidation price.
        Assures stop_loss is not passed the liquidation price
        """
        if not liquidation_price:
            return
        self.liquidation_price = liquidation_price

    def _set_stop_loss(self, stop_loss: float, percent: float):
        """
        Method you should use to set self.stop_loss.
        Assures stop_loss is not passed the liquidation price
        """
        if self.liquidation_price is not None:
            if self.is_short:
                sl = min(stop_loss, self.liquidation_price)
            else:
                sl = max(stop_loss, self.liquidation_price)
        else:
            sl = stop_loss

        if not self.stop_loss:
            self.initial_stop_loss = sl
        self.stop_loss = sl

        self.stop_loss_pct = -1 * abs(percent)
        self.stoploss_last_update = datetime.utcnow()

    def adjust_stop_loss(self, current_price: float, stoploss: float,
                         initial: bool = False) -> None:
        """
        This adjusts the stop loss to it's most recently observed setting
        :param current_price: Current rate the asset is traded
        :param stoploss: Stoploss as factor (sample -0.05 -> -5% below current price).
        :param initial: Called to initiate stop_loss.
            Skips everything if self.stop_loss is already set.
        """
        if initial and not (self.stop_loss is None or self.stop_loss == 0):
            # Don't modify if called with initial and nothing to do
            return

        leverage = self.leverage or 1.0
        if self.is_short:
            new_loss = float(current_price * (1 + abs(stoploss / leverage)))
            # If trading with leverage, don't set the stoploss below the liquidation price
            if self.liquidation_price:
                new_loss = min(self.liquidation_price, new_loss)
        else:
            new_loss = float(current_price * (1 - abs(stoploss / leverage)))
            # If trading with leverage, don't set the stoploss below the liquidation price
            if self.liquidation_price:
                new_loss = max(self.liquidation_price, new_loss)

        # no stop loss assigned yet
        if self.initial_stop_loss_pct is None:
            logger.debug(f"{self.pair} - Assigning new stoploss...")
            self._set_stop_loss(new_loss, stoploss)
            self.initial_stop_loss = new_loss
            self.initial_stop_loss_pct = -1 * abs(stoploss)

        # evaluate if the stop loss needs to be updated
        else:

            higher_stop = new_loss > self.stop_loss
            lower_stop = new_loss < self.stop_loss

            # stop losses only walk up, never down!,
            #   ? But adding more to a leveraged trade would create a lower liquidation price,
            #   ? decreasing the minimum stoploss
            if (higher_stop and not self.is_short) or (lower_stop and self.is_short):
                logger.debug(f"{self.pair} - Adjusting stoploss...")
                self._set_stop_loss(new_loss, stoploss)
            else:
                logger.debug(f"{self.pair} - Keeping current stoploss...")

        logger.debug(
            f"{self.pair} - Stoploss adjusted. current_price={current_price:.8f}, "
            f"open_rate={self.open_rate:.8f}, max_rate={self.max_rate or self.open_rate:.8f}, "
            f"initial_stop_loss={self.initial_stop_loss:.8f}, "
            f"stop_loss={self.stop_loss:.8f}. "
            f"Trailing stoploss saved us: "
            f"{float(self.stop_loss) - float(self.initial_stop_loss):.8f}.")

    def update_trade(self, order: Order) -> None:
        """
        Updates this entity with amount and actual open/close rates.
        :param order: order retrieved by exchange.fetch_order()
        :return: None
        """

        # Ignore open and cancelled orders
        if order.status == 'open' or order.safe_price is None:
            return

        logger.info(f'Updating trade (id={self.id}) ...')

        if order.ft_order_side == self.entry_side:
            # Update open rate and actual amount
            self.open_rate = order.safe_price
            self.amount = order.safe_amount_after_fee
            if self.is_open:
                payment = "SELL" if self.is_short else "BUY"
                logger.info(f'{order.order_type.upper()}_{payment} has been fulfilled for {self}.')
            # condition to avoid reset value when updating fees
            if self.open_order_id == order.order_id:
                self.open_order_id = None
            else:
                logger.warning(
                    f'Got different open_order_id {self.open_order_id} != {order.order_id}')
            self.recalc_trade_from_orders()
        elif order.ft_order_side == self.exit_side:
            if self.is_open:
                payment = "BUY" if self.is_short else "SELL"
                # * On margin shorts, you buy a little bit more than the amount (amount + interest)
                logger.info(f'{order.order_type.upper()}_{payment} has been fulfilled for {self}.')
            # condition to avoid reset value when updating fees
            if self.open_order_id == order.order_id:
                self.open_order_id = None
            else:
                logger.warning(
                    f'Got different open_order_id {self.open_order_id} != {order.order_id}')
            if isclose(order.safe_amount_after_fee,
                       self.amount, abs_tol=MATH_CLOSE_PREC):
                self.close(order.safe_price)
            else:
                self.process_exit_sub_trade(order)
        elif order.ft_order_side == 'stoploss':
            self.stoploss_order_id = None
            self.close_rate_requested = self.stop_loss
            self.exit_reason = ExitType.STOPLOSS_ON_EXCHANGE.value
            if self.is_open:
                logger.info(f'{order.order_type.upper()} is hit for {self}.')
            self.close(order.safe_price)
        else:
            raise ValueError(f'Unknown order type: {order.order_type}')
        Trade.commit()

    def process_exit_sub_trade(self, order: Order, is_closed: bool = True) -> None:
        exit_amount = order.safe_amount_after_fee
        exit_rate = order.safe_price
        exit_stake_amount = exit_rate * exit_amount * (1 - self.fee_close)
        profit = self.calc_profit2(self.open_rate, exit_rate, exit_amount) * int(self.leverage)
        if self.is_short:
            profit *= -1
        if is_closed:
            self.amount -= exit_amount
            self.stake_amount = self.open_rate * self.amount
            self.realized_profit += profit
            logger.info(
                'Processed exit sub trade for %s',
                self
            )
        self.close_profit_abs = profit
        if self.is_short:
            self.close_profit = (exit_stake_amount - profit) / exit_stake_amount - 1
        else:
            self.close_profit = exit_stake_amount / (exit_stake_amount - profit) - 1

        self.recalc_open_trade_value()

    def calc_profit2(self, open_rate: float, close_rate: float,
                     amount: float) -> float:
        return float(Decimal(amount)
                     * (Decimal(1 - self.fee_close) * Decimal(close_rate)
                        - Decimal(1 + self.fee_open) * Decimal(open_rate)))

    def close(self, rate: float, *, show_msg: bool = True) -> None:
        """
        Sets close_rate to the given rate, calculates total profit
        and marks trade as closed
        """
        self.close_rate = rate
        self.close_date = self.close_date or datetime.utcnow()
        self.close_profit = self.calc_profit_ratio()
        self.close_profit_abs = self.calc_profit() + self.realized_profit
        self.is_open = False
        self.exit_order_status = 'closed'
        self.open_order_id = None
        if show_msg:
            logger.info(
                'Marking %s as closed as the trade is fulfilled and found no open orders for it.',
                self
            )

    def update_fee(self, fee_cost: float, fee_currency: Optional[str], fee_rate: Optional[float],
                   side: str) -> None:
        """
        Update Fee parameters. Only acts once per side
        """
        if self.entry_side == side and self.fee_open_currency is None:
            self.fee_open_cost = fee_cost
            self.fee_open_currency = fee_currency
            if fee_rate is not None:
                self.fee_open = fee_rate
                # Assume close-fee will fall into the same fee category and take an educated guess
                self.fee_close = fee_rate
        elif self.exit_side == side and self.fee_close_currency is None:
            self.fee_close_cost = fee_cost
            self.fee_close_currency = fee_currency
            if fee_rate is not None:
                self.fee_close = fee_rate

    def fee_updated(self, side: str) -> bool:
        """
        Verify if this side (buy / sell) has already been updated
        """
        if self.entry_side == side:
            return self.fee_open_currency is not None
        elif self.exit_side == side:
            return self.fee_close_currency is not None
        else:
            return False

    def update_order(self, order: Dict) -> None:
        Order.update_orders(self.orders, order)

    def get_exit_order_count(self) -> int:
        """
        Get amount of failed exiting orders
        assumes full exits.
        """
        return len([o for o in self.orders if o.ft_order_side == self.exit_side])

    def _calc_open_trade_value(self) -> float:
        """
        Calculate the open_rate including open_fee.
        :return: Price in of the open trade incl. Fees
        """
        open_trade = Decimal(self.amount) * Decimal(self.open_rate)
        fees = open_trade * Decimal(self.fee_open)
        if self.is_short:
            return float(open_trade - fees)
        else:
            return float(open_trade + fees)

    def recalc_open_trade_value(self) -> None:
        """
        Recalculate open_trade_value.
        Must be called whenever open_rate, fee_open is changed.
        """
        self.open_trade_value = self._calc_open_trade_value()

    def calculate_interest(self, interest_rate: Optional[float] = None) -> Decimal:
        """
        :param interest_rate: interest_charge for borrowing this coin(optional).
        If interest_rate is not set self.interest_rate will be used
        """
        zero = Decimal(0.0)
        # If nothing was borrowed
        if self.trading_mode != TradingMode.MARGIN or self.has_no_leverage:
            return zero

        open_date = self.open_date.replace(tzinfo=None)
        now = (self.close_date or datetime.now(timezone.utc)).replace(tzinfo=None)
        sec_per_hour = Decimal(3600)
        total_seconds = Decimal((now - open_date).total_seconds())
        hours = total_seconds / sec_per_hour or zero

        rate = Decimal(interest_rate or self.interest_rate)
        borrowed = Decimal(self.borrowed)

        return interest(exchange_name=self.exchange, borrowed=borrowed, rate=rate, hours=hours)

    def _calc_base_close(self, amount: Decimal, rate: Optional[float] = None,
                         fee: Optional[float] = None) -> Decimal:

        close_trade = Decimal(amount) * Decimal(rate or self.close_rate)  # type: ignore
        fees = close_trade * Decimal(fee or self.fee_close)

        if self.is_short:
            return close_trade + fees
        else:
            return close_trade - fees

    def calc_close_trade_value(self, rate: Optional[float] = None,
                               fee: Optional[float] = None,
                               interest_rate: Optional[float] = None) -> float:
        """
        Calculate the close_rate including fee
        :param fee: fee to use on the close rate (optional).
            If rate is not set self.fee will be used
        :param rate: rate to compare with (optional).
            If rate is not set self.close_rate will be used
        :param interest_rate: interest_charge for borrowing this coin (optional).
            If interest_rate is not set self.interest_rate will be used
        :return: Price in BTC of the open trade
        """
        if rate is None and not self.close_rate:
            return 0.0

        amount = Decimal(self.amount)
        trading_mode = self.trading_mode or TradingMode.SPOT

        if trading_mode == TradingMode.SPOT:
            return float(self._calc_base_close(amount, rate, fee))

        elif (trading_mode == TradingMode.MARGIN):

            total_interest = self.calculate_interest(interest_rate)

            if self.is_short:
                amount = amount + total_interest
                return float(self._calc_base_close(amount, rate, fee))
            else:
                # Currency already owned for longs, no need to purchase
                return float(self._calc_base_close(amount, rate, fee) - total_interest)

        elif (trading_mode == TradingMode.FUTURES):
            funding_fees = self.funding_fees or 0.0
            # Positive funding_fees -> Trade has gained from fees.
            # Negative funding_fees -> Trade had to pay the fees.
            if self.is_short:
                return float(self._calc_base_close(amount, rate, fee)) - funding_fees
            else:
                return float(self._calc_base_close(amount, rate, fee)) + funding_fees
        else:
            raise OperationalException(
                f"{self.trading_mode.value} trading is not yet available using freqtrade")

    def calc_profit(self, rate: Optional[float] = None,
                    fee: Optional[float] = None,
                    interest_rate: Optional[float] = None) -> float:
        """
        Calculate the absolute profit in stake currency between Close and Open trade
        :param fee: fee to use on the close rate (optional).
            If fee is not set self.fee will be used
        :param rate: close rate to compare with (optional).
            If rate is not set self.close_rate will be used
        :param interest_rate: interest_charge for borrowing this coin (optional).
            If interest_rate is not set self.interest_rate will be used
        :return:  profit in stake currency as float
        """
        close_trade_value = self.calc_close_trade_value(
            rate=(rate or self.close_rate),
            fee=(fee or self.fee_close),
            interest_rate=(interest_rate or self.interest_rate)
        )

        if self.is_short:
            profit = self.open_trade_value - close_trade_value
        else:
            profit = close_trade_value - self.open_trade_value
        return float(f"{profit:.8f}")

    def calc_profit_ratio(self, rate: Optional[float] = None,
                          fee: Optional[float] = None,
                          interest_rate: Optional[float] = None) -> float:
        """
        Calculates the profit as ratio (including fee).
        :param rate: rate to compare with (optional).
            If rate is not set self.close_rate will be used
        :param fee: fee to use on the close rate (optional).
        :param interest_rate: interest_charge for borrowing this coin (optional).
            If interest_rate is not set self.interest_rate will be used
        :return: profit ratio as float
        """
        close_trade_value = self.calc_close_trade_value(
            rate=(rate or self.close_rate),
            fee=(fee or self.fee_close),
            interest_rate=(interest_rate or self.interest_rate)
        )

        short_close_zero = (self.is_short and close_trade_value == 0.0)
        long_close_zero = (not self.is_short and self.open_trade_value == 0.0)
        leverage = self.leverage or 1.0

        if (short_close_zero or long_close_zero):
            return 0.0
        else:
            if self.is_short:
                profit_ratio = (1 - (close_trade_value / self.open_trade_value)) * leverage
            else:
                profit_ratio = ((close_trade_value / self.open_trade_value) - 1) * leverage

        return float(f"{profit_ratio:.8f}")

    def recalc_trade_from_orders(self):
<<<<<<< HEAD
=======
        # We need at least 2 entry orders for averaging amounts and rates.
        # TODO: this condition could probably be removed
        if len(self.select_filled_orders(self.entry_side)) < 2:
            self.stake_amount = self.amount * self.open_rate / self.leverage

            # Just in case, still recalc open trade value
            self.recalc_open_trade_value()
            return

>>>>>>> ebcb530d
        total_amount = 0.0
        total_stake = 0.0
        avg_price = None

        for o in self.orders:
<<<<<<< HEAD
            if o.ft_is_open or not o.filled:
=======
            if (o.ft_is_open or
                    (o.ft_order_side != self.entry_side) or
                    (o.status not in NON_OPEN_EXCHANGE_STATES)):
>>>>>>> ebcb530d
                continue

            tmp_amount = o.safe_amount_after_fee
            tmp_price = o.safe_price
            is_exit = o.ft_order_side != self.enter_side
            side = -1 if is_exit else 1
            if tmp_amount > 0.0 and tmp_price is not None:
                total_amount += tmp_amount * side
                price = avg_price if is_exit else tmp_price
                total_stake += price * tmp_amount * side
                if total_amount > 0:
                    avg_price = total_stake / total_amount

        if total_amount > 0:
            # Leverage not updated, as we don't allow changing leverage through DCA at the moment.
            self.open_rate = total_stake / total_amount
            self.stake_amount = total_stake / (self.leverage or 1.0)
            self.amount = total_amount
            self.fee_open_cost = self.fee_open * self.stake_amount
            self.recalc_open_trade_value()
            if self.stop_loss_pct is not None and self.open_rate is not None:
                self.adjust_stop_loss(self.open_rate, self.stop_loss_pct)

    def select_order_by_order_id(self, order_id: str) -> Optional[Order]:
        """
        Finds order object by Order id.
        :param order_id: Exchange order id
        """
        for o in self.orders:
            if o.order_id == order_id:
                return o
        return None

    def select_order(
            self, order_side: str = None, is_open: Optional[bool] = None) -> Optional[Order]:
        """
        Finds latest order for this orderside and status
        :param order_side: ft_order_side of the order (either 'buy', 'sell' or 'stoploss')
        :param is_open: Only search for open orders?
        :return: latest Order object if it exists, else None
        """
        orders = self.orders
        if order_side:
            orders = [o for o in orders if o.ft_order_side == order_side]
        if is_open is not None:
            orders = [o for o in orders if o.ft_is_open == is_open]
        if len(orders) > 0:
            return orders[-1]
        else:
            return None

    def select_filled_orders(self, order_side: Optional[str] = None) -> List['Order']:
        """
        Finds filled orders for this orderside.
        :param order_side: Side of the order (either 'buy', 'sell', or None)
        :return: array of Order objects
        """
        return [o for o in self.orders if ((o.ft_order_side == order_side) or (order_side is None))
                and o.ft_is_open is False
                and o.filled
                and o.status in NON_OPEN_EXCHANGE_STATES]

    @property
    def nr_of_successful_entries(self) -> int:
        """
        Helper function to count the number of entry orders that have been filled.
        :return: int count of entry orders that have been filled for this trade.
        """

        return len(self.select_filled_orders(self.entry_side))

    @property
    def nr_of_successful_exits(self) -> int:
        """
        Helper function to count the number of exit orders that have been filled.
        :return: int count of exit orders that have been filled for this trade.
        """
        return len(self.select_filled_orders(self.exit_side))

    @property
    def nr_of_successful_buys(self) -> int:
        """
        Helper function to count the number of buy orders that have been filled.
        WARNING: Please use nr_of_successful_entries for short support.
        :return: int count of buy orders that have been filled for this trade.
        """

        return len(self.select_filled_orders('buy'))

    @property
    def nr_of_successful_sells(self) -> int:
        """
        Helper function to count the number of sell orders that have been filled.
        WARNING: Please use nr_of_successful_exits for short support.
        :return: int count of sell orders that have been filled for this trade.
        """
        return len(self.select_filled_orders('sell'))

    @property
    def sell_reason(self) -> str:
        """ DEPRECATED! Please use exit_reason instead."""
        return self.exit_reason

    @staticmethod
    def get_trades_proxy(*, pair: str = None, is_open: bool = None,
                         open_date: datetime = None, close_date: datetime = None,
                         ) -> List['LocalTrade']:
        """
        Helper function to query Trades.
        Returns a List of trades, filtered on the parameters given.
        In live mode, converts the filter to a database query and returns all rows
        In Backtest mode, uses filters on Trade.trades to get the result.

        :return: unsorted List[Trade]
        """

        # Offline mode - without database
        if is_open is not None:
            if is_open:
                sel_trades = LocalTrade.trades_open
            else:
                sel_trades = LocalTrade.trades

        else:
            # Not used during backtesting, but might be used by a strategy
            sel_trades = list(LocalTrade.trades + LocalTrade.trades_open)

        if pair:
            sel_trades = [trade for trade in sel_trades if trade.pair == pair]
        if open_date:
            sel_trades = [trade for trade in sel_trades if trade.open_date > open_date]
        if close_date:
            sel_trades = [trade for trade in sel_trades if trade.close_date
                          and trade.close_date > close_date]

        return sel_trades

    @staticmethod
    def close_bt_trade(trade):
        LocalTrade.trades_open.remove(trade)
        LocalTrade.trades.append(trade)
        LocalTrade.total_profit += trade.close_profit_abs

    @staticmethod
    def add_bt_trade(trade):
        if trade.is_open:
            LocalTrade.trades_open.append(trade)
        else:
            LocalTrade.trades.append(trade)

    @staticmethod
    def get_open_trades() -> List[Any]:
        """
        Query trades from persistence layer
        """
        return Trade.get_trades_proxy(is_open=True)

    @staticmethod
    def stoploss_reinitialization(desired_stoploss):
        """
        Adjust initial Stoploss to desired stoploss for all open trades.
        """
        for trade in Trade.get_open_trades():
            logger.info("Found open trade: %s", trade)

            # skip case if trailing-stop changed the stoploss already.
            if (trade.stop_loss == trade.initial_stop_loss
                    and trade.initial_stop_loss_pct != desired_stoploss):
                # Stoploss value got changed

                logger.info(f"Stoploss for {trade} needs adjustment...")
                # Force reset of stoploss
                trade.stop_loss = None
                trade.initial_stop_loss_pct = None
                trade.adjust_stop_loss(trade.open_rate, desired_stoploss)
                logger.info(f"New stoploss: {trade.stop_loss}.")


class Trade(_DECL_BASE, LocalTrade):
    """
    Trade database model.
    Also handles updating and querying trades

    Note: Fields must be aligned with LocalTrade class
    """
    __tablename__ = 'trades'

    use_db: bool = True

    id = Column(Integer, primary_key=True)

    orders = relationship("Order", order_by="Order.id", cascade="all, delete-orphan", lazy="joined")

    exchange = Column(String(25), nullable=False)
    pair = Column(String(25), nullable=False, index=True)
    is_open = Column(Boolean, nullable=False, default=True, index=True)
    fee_open = Column(Float, nullable=False, default=0.0)
    fee_open_cost = Column(Float, nullable=True)
    fee_open_currency = Column(String(25), nullable=True)
    fee_close = Column(Float, nullable=False, default=0.0)
    fee_close_cost = Column(Float, nullable=True)
    fee_close_currency = Column(String(25), nullable=True)
    open_rate: float = Column(Float)
    open_rate_requested = Column(Float)
    # open_trade_value - calculated via _calc_open_trade_value
    open_trade_value = Column(Float)
    close_rate: Optional[float] = Column(Float)
    close_rate_requested = Column(Float)
    realized_profit = Column(Float, default=0.0)
    close_profit = Column(Float)
    close_profit_abs = Column(Float)
    stake_amount = Column(Float, nullable=False)
    amount = Column(Float)
    amount_requested = Column(Float)
    open_date = Column(DateTime, nullable=False, default=datetime.utcnow)
    close_date = Column(DateTime)
    open_order_id = Column(String(255))
    # absolute value of the stop loss
    stop_loss = Column(Float, nullable=True, default=0.0)
    # percentage value of the stop loss
    stop_loss_pct = Column(Float, nullable=True)
    # absolute value of the initial stop loss
    initial_stop_loss = Column(Float, nullable=True, default=0.0)
    # percentage value of the initial stop loss
    initial_stop_loss_pct = Column(Float, nullable=True)
    # stoploss order id which is on exchange
    stoploss_order_id = Column(String(255), nullable=True, index=True)
    # last update time of the stoploss order on exchange
    stoploss_last_update = Column(DateTime, nullable=True)
    # absolute value of the highest reached price
    max_rate = Column(Float, nullable=True, default=0.0)
    # Lowest price reached
    min_rate = Column(Float, nullable=True)
    exit_reason = Column(String(100), nullable=True)
    exit_order_status = Column(String(100), nullable=True)
    strategy = Column(String(100), nullable=True)
    enter_tag = Column(String(100), nullable=True)
    timeframe = Column(Integer, nullable=True)

    trading_mode = Column(Enum(TradingMode), nullable=True)

    # Leverage trading properties
    leverage = Column(Float, nullable=True, default=1.0)
    is_short = Column(Boolean, nullable=False, default=False)
    liquidation_price = Column(Float, nullable=True)

    # Margin Trading Properties
    interest_rate = Column(Float, nullable=False, default=0.0)

    # Futures properties
    funding_fees = Column(Float, nullable=True, default=None)

    def __init__(self, **kwargs):
        super().__init__(**kwargs)
        self.realized_profit = 0
        self.recalc_open_trade_value()

    def delete(self) -> None:

        for order in self.orders:
            Order.query.session.delete(order)

        Trade.query.session.delete(self)
        Trade.commit()

    @staticmethod
    def commit():
        Trade.query.session.commit()

    @staticmethod
    def get_trades_proxy(*, pair: str = None, is_open: bool = None,
                         open_date: datetime = None, close_date: datetime = None,
                         ) -> List['LocalTrade']:
        """
        Helper function to query Trades.j
        Returns a List of trades, filtered on the parameters given.
        In live mode, converts the filter to a database query and returns all rows
        In Backtest mode, uses filters on Trade.trades to get the result.

        :return: unsorted List[Trade]
        """
        if Trade.use_db:
            trade_filter = []
            if pair:
                trade_filter.append(Trade.pair == pair)
            if open_date:
                trade_filter.append(Trade.open_date > open_date)
            if close_date:
                trade_filter.append(Trade.close_date > close_date)
            if is_open is not None:
                trade_filter.append(Trade.is_open.is_(is_open))
            return Trade.get_trades(trade_filter).all()
        else:
            return LocalTrade.get_trades_proxy(
                pair=pair, is_open=is_open,
                open_date=open_date,
                close_date=close_date
            )

    @staticmethod
    def get_trades(trade_filter=None) -> Query:
        """
        Helper function to query Trades using filters.
        NOTE: Not supported in Backtesting.
        :param trade_filter: Optional filter to apply to trades
                             Can be either a Filter object, or a List of filters
                             e.g. `(trade_filter=[Trade.id == trade_id, Trade.is_open.is_(True),])`
                             e.g. `(trade_filter=Trade.id == trade_id)`
        :return: unsorted query object
        """
        if not Trade.use_db:
            raise NotImplementedError('`Trade.get_trades()` not supported in backtesting mode.')
        if trade_filter is not None:
            if not isinstance(trade_filter, list):
                trade_filter = [trade_filter]
            return Trade.query.filter(*trade_filter)
        else:
            return Trade.query

    @staticmethod
    def get_open_order_trades() -> List['Trade']:
        """
        Returns all open trades
        NOTE: Not supported in Backtesting.
        """
        return Trade.get_trades(Trade.open_order_id.isnot(None)).all()

    @staticmethod
    def get_open_trades_without_assigned_fees():
        """
        Returns all open trades which don't have open fees set correctly
        NOTE: Not supported in Backtesting.
        """
        return Trade.get_trades([Trade.fee_open_currency.is_(None),
                                 Trade.orders.any(),
                                 Trade.is_open.is_(True),
                                 ]).all()

    @staticmethod
    def get_closed_trades_without_assigned_fees():
        """
        Returns all closed trades which don't have fees set correctly
        NOTE: Not supported in Backtesting.
        """
        return Trade.get_trades([Trade.fee_close_currency.is_(None),
                                 Trade.orders.any(),
                                 Trade.is_open.is_(False),
                                 ]).all()

    @staticmethod
    def get_total_closed_profit() -> float:
        """
        Retrieves total realized profit
        """
        if Trade.use_db:
            total_profit = Trade.query.with_entities(
                func.sum(Trade.close_profit_abs)).filter(Trade.is_open.is_(False)).scalar()
        else:
            total_profit = sum(
                t.close_profit_abs for t in LocalTrade.get_trades_proxy(is_open=False))
        return total_profit or 0

    @staticmethod
    def total_open_trades_stakes() -> float:
        """
        Calculates total invested amount in open trades
        in stake currency
        """
        if Trade.use_db:
            total_open_stake_amount = Trade.query.with_entities(
                func.sum(Trade.stake_amount)).filter(Trade.is_open.is_(True)).scalar()
        else:
            total_open_stake_amount = sum(
                t.stake_amount for t in LocalTrade.get_trades_proxy(is_open=True))
        return total_open_stake_amount or 0

    @staticmethod
    def get_overall_performance(minutes=None) -> List[Dict[str, Any]]:
        """
        Returns List of dicts containing all Trades, including profit and trade count
        NOTE: Not supported in Backtesting.
        """
        filters = [Trade.is_open.is_(False)]
        if minutes:
            start_date = datetime.now(timezone.utc) - timedelta(minutes=minutes)
            filters.append(Trade.close_date >= start_date)
        pair_rates = Trade.query.with_entities(
            Trade.pair,
            func.sum(Trade.close_profit).label('profit_sum'),
            func.sum(Trade.close_profit_abs).label('profit_sum_abs'),
            func.count(Trade.pair).label('count')
        ).filter(*filters)\
            .group_by(Trade.pair) \
            .order_by(desc('profit_sum_abs')) \
            .all()
        return [
            {
                'pair': pair,
                'profit_ratio': profit,
                'profit': round(profit * 100, 2),  # Compatibility mode
                'profit_pct': round(profit * 100, 2),
                'profit_abs': profit_abs,
                'count': count
            }
            for pair, profit, profit_abs, count in pair_rates
        ]

    @staticmethod
    def get_enter_tag_performance(pair: Optional[str]) -> List[Dict[str, Any]]:
        """
        Returns List of dicts containing all Trades, based on buy tag performance
        Can either be average for all pairs or a specific pair provided
        NOTE: Not supported in Backtesting.
        """

        filters = [Trade.is_open.is_(False)]
        if(pair is not None):
            filters.append(Trade.pair == pair)

        enter_tag_perf = Trade.query.with_entities(
            Trade.enter_tag,
            func.sum(Trade.close_profit).label('profit_sum'),
            func.sum(Trade.close_profit_abs).label('profit_sum_abs'),
            func.count(Trade.pair).label('count')
        ).filter(*filters)\
            .group_by(Trade.enter_tag) \
            .order_by(desc('profit_sum_abs')) \
            .all()

        return [
            {
                'enter_tag': enter_tag if enter_tag is not None else "Other",
                'profit_ratio': profit,
                'profit_pct': round(profit * 100, 2),
                'profit_abs': profit_abs,
                'count': count
            }
            for enter_tag, profit, profit_abs, count in enter_tag_perf
        ]

    @staticmethod
    def get_exit_reason_performance(pair: Optional[str]) -> List[Dict[str, Any]]:
        """
        Returns List of dicts containing all Trades, based on exit reason performance
        Can either be average for all pairs or a specific pair provided
        NOTE: Not supported in Backtesting.
        """

        filters = [Trade.is_open.is_(False)]
        if(pair is not None):
            filters.append(Trade.pair == pair)

        sell_tag_perf = Trade.query.with_entities(
            Trade.exit_reason,
            func.sum(Trade.close_profit).label('profit_sum'),
            func.sum(Trade.close_profit_abs).label('profit_sum_abs'),
            func.count(Trade.pair).label('count')
        ).filter(*filters)\
            .group_by(Trade.exit_reason) \
            .order_by(desc('profit_sum_abs')) \
            .all()

        return [
            {
                'exit_reason': exit_reason if exit_reason is not None else "Other",
                'profit_ratio': profit,
                'profit_pct': round(profit * 100, 2),
                'profit_abs': profit_abs,
                'count': count
            }
            for exit_reason, profit, profit_abs, count in sell_tag_perf
        ]

    @staticmethod
    def get_mix_tag_performance(pair: Optional[str]) -> List[Dict[str, Any]]:
        """
        Returns List of dicts containing all Trades, based on entry_tag + exit_reason performance
        Can either be average for all pairs or a specific pair provided
        NOTE: Not supported in Backtesting.
        """

        filters = [Trade.is_open.is_(False)]
        if(pair is not None):
            filters.append(Trade.pair == pair)

        mix_tag_perf = Trade.query.with_entities(
            Trade.id,
            Trade.enter_tag,
            Trade.exit_reason,
            func.sum(Trade.close_profit).label('profit_sum'),
            func.sum(Trade.close_profit_abs).label('profit_sum_abs'),
            func.count(Trade.pair).label('count')
        ).filter(*filters)\
            .group_by(Trade.id) \
            .order_by(desc('profit_sum_abs')) \
            .all()

        return_list: List[Dict] = []
        for id, enter_tag, exit_reason, profit, profit_abs, count in mix_tag_perf:
            enter_tag = enter_tag if enter_tag is not None else "Other"
            exit_reason = exit_reason if exit_reason is not None else "Other"

            if(exit_reason is not None and enter_tag is not None):
                mix_tag = enter_tag + " " + exit_reason
                i = 0
                if not any(item["mix_tag"] == mix_tag for item in return_list):
                    return_list.append({'mix_tag': mix_tag,
                                        'profit': profit,
                                        'profit_pct': round(profit * 100, 2),
                                        'profit_abs': profit_abs,
                                        'count': count})
                else:
                    while i < len(return_list):
                        if return_list[i]["mix_tag"] == mix_tag:
                            return_list[i] = {
                                'mix_tag': mix_tag,
                                'profit': profit + return_list[i]["profit"],
                                'profit_pct': round(profit + return_list[i]["profit"] * 100, 2),
                                'profit_abs': profit_abs + return_list[i]["profit_abs"],
                                'count': 1 + return_list[i]["count"]}
                        i += 1

        return return_list

    @staticmethod
    def get_best_pair(start_date: datetime = datetime.fromtimestamp(0)):
        """
        Get best pair with closed trade.
        NOTE: Not supported in Backtesting.
        :returns: Tuple containing (pair, profit_sum)
        """
        best_pair = Trade.query.with_entities(
            Trade.pair, func.sum(Trade.close_profit).label('profit_sum')
        ).filter(Trade.is_open.is_(False) & (Trade.close_date >= start_date)) \
            .group_by(Trade.pair) \
            .order_by(desc('profit_sum')).first()
        return best_pair


class PairLock(_DECL_BASE):
    """
    Pair Locks database model.
    """
    __tablename__ = 'pairlocks'

    id = Column(Integer, primary_key=True)

    pair = Column(String(25), nullable=False, index=True)
    reason = Column(String(255), nullable=True)
    # Time the pair was locked (start time)
    lock_time = Column(DateTime, nullable=False)
    # Time until the pair is locked (end time)
    lock_end_time = Column(DateTime, nullable=False, index=True)

    active = Column(Boolean, nullable=False, default=True, index=True)

    def __repr__(self):
        lock_time = self.lock_time.strftime(DATETIME_PRINT_FORMAT)
        lock_end_time = self.lock_end_time.strftime(DATETIME_PRINT_FORMAT)
        return (f'PairLock(id={self.id}, pair={self.pair}, lock_time={lock_time}, '
                f'lock_end_time={lock_end_time}, reason={self.reason}, active={self.active})')

    @staticmethod
    def query_pair_locks(pair: Optional[str], now: datetime) -> Query:
        """
        Get all currently active locks for this pair
        :param pair: Pair to check for. Returns all current locks if pair is empty
        :param now: Datetime object (generated via datetime.now(timezone.utc)).
        """
        filters = [PairLock.lock_end_time > now,
                   # Only active locks
                   PairLock.active.is_(True), ]
        if pair:
            filters.append(PairLock.pair == pair)
        return PairLock.query.filter(
            *filters
        )

    def to_json(self) -> Dict[str, Any]:
        return {
            'id': self.id,
            'pair': self.pair,
            'lock_time': self.lock_time.strftime(DATETIME_PRINT_FORMAT),
            'lock_timestamp': int(self.lock_time.replace(tzinfo=timezone.utc).timestamp() * 1000),
            'lock_end_time': self.lock_end_time.strftime(DATETIME_PRINT_FORMAT),
            'lock_end_timestamp': int(self.lock_end_time.replace(tzinfo=timezone.utc
                                                                 ).timestamp() * 1000),
            'reason': self.reason,
            'active': self.active,
        }<|MERGE_RESOLUTION|>--- conflicted
+++ resolved
@@ -891,30 +891,12 @@
         return float(f"{profit_ratio:.8f}")
 
     def recalc_trade_from_orders(self):
-<<<<<<< HEAD
-=======
-        # We need at least 2 entry orders for averaging amounts and rates.
-        # TODO: this condition could probably be removed
-        if len(self.select_filled_orders(self.entry_side)) < 2:
-            self.stake_amount = self.amount * self.open_rate / self.leverage
-
-            # Just in case, still recalc open trade value
-            self.recalc_open_trade_value()
-            return
-
->>>>>>> ebcb530d
         total_amount = 0.0
         total_stake = 0.0
         avg_price = None
 
         for o in self.orders:
-<<<<<<< HEAD
             if o.ft_is_open or not o.filled:
-=======
-            if (o.ft_is_open or
-                    (o.ft_order_side != self.entry_side) or
-                    (o.status not in NON_OPEN_EXCHANGE_STATES)):
->>>>>>> ebcb530d
                 continue
 
             tmp_amount = o.safe_amount_after_fee
