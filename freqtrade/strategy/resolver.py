# pragma pylint: disable=attribute-defined-outside-init

"""
This module load custom strategies
"""
import importlib.util
import inspect
import logging
from base64 import urlsafe_b64decode
from collections import OrderedDict
from typing import Optional, Dict, Type

from freqtrade import constants
from freqtrade.strategy.interface import IStrategy
<<<<<<< HEAD
import tempfile
from urllib.parse import urlparse
import os
import requests
from pathlib import Path
=======
>>>>>>> 179b10e6

logger = logging.getLogger(__name__)


class StrategyResolver(object):
    """
    This class contains all the logic to load custom strategy class
    """

    __slots__ = ['strategy']

    def __init__(self, config: Optional[Dict] = None) -> None:
        """
        Load the custom class from config parameter
        :param config: configuration dictionary or None
        """
        config = config or {}

        # Verify the strategy is in the configuration, otherwise fallback to the default strategy
        strategy_name = config.get('strategy') or constants.DEFAULT_STRATEGY
        self.strategy: IStrategy = self._load_strategy(strategy_name,
                                                       extra_dir=config.get('strategy_path'))

        self.strategy.config = config

        # Set attributes
        # Check if we need to override configuration
        if 'minimal_roi' in config:
            self.strategy.minimal_roi = config['minimal_roi']
            logger.info("Override strategy \'minimal_roi\' with value in config file.")

        if 'stoploss' in config:
            self.strategy.stoploss = config['stoploss']
            logger.info(
                "Override strategy \'stoploss\' with value in config file: %s.", config['stoploss']
            )

        if 'ticker_interval' in config:
            self.strategy.ticker_interval = config['ticker_interval']
            logger.info(
                "Override strategy \'ticker_interval\' with value in config file: %s.",
                config['ticker_interval']
            )

        # Sort and apply type conversions
        self.strategy.minimal_roi = OrderedDict(sorted(
            {int(key): value for (key, value) in self.strategy.minimal_roi.items()}.items(),
            key=lambda t: t[0]))
        self.strategy.stoploss = float(self.strategy.stoploss)

    def compile(self, strategy_name: str, strategy_content: str) -> Optional[IStrategy]:
        temp = Path(tempfile.mkdtemp("freq", "strategy"))
        temp.joinpath(strategy_name + ".py").write_text(strategy_content)
        temp.joinpath("__init__.py").touch()

        return self._load_strategy(strategy_name, temp.absolute())

    def _load_strategy(
            self, strategy_name: str, extra_dir: Optional[str] = None) -> IStrategy:
        """
        Search and loads the specified strategy.
        :param strategy_name: name of the module to import
        :param extra_dir: additional directory to search for the given strategy
        :return: Strategy instance or None
        """
        current_path = os.path.dirname(os.path.realpath(__file__))
        abs_paths = [
            os.path.join(current_path, '..', '..', 'user_data', 'strategies'),
            current_path,
        ]

        if extra_dir:
            # Add extra strategy directory on top of search paths
            abs_paths.insert(0, extra_dir)

        # check if the given strategy is provided as name, value pair
        # where the value is the strategy encoded in base 64
        if ":" in strategy_name and "http" not in strategy_name:
            strat = strategy_name.split(":")

            if len(strat) == 2:
                temp = Path(tempfile.mkdtemp("freq", "strategy"))
                name = strat[0] + ".py"

                temp.joinpath(name).write_text(urlsafe_b64decode(strat[1]).decode('utf-8'))
                temp.joinpath("__init__.py").touch()

                strategy_name = os.path.splitext(name)[0]

                # register temp path with the bot
                abs_paths.insert(0, temp.absolute())

        # check if given strategy matches an url
        else:
            try:
                logger.debug("requesting remote strategy from {}".format(strategy_name))
                resp = requests.get(strategy_name, stream=True)
                if resp.status_code == 200:
                    temp = Path(tempfile.mkdtemp("freq", "strategy"))

                    if strategy_name.endswith("/code"):
                        strategy_name = strategy_name.replace("/code", "")

                    name = os.path.basename(urlparse(strategy_name).path)

                    temp.joinpath("{}.py".format(name)).write_text(resp.text)
                    temp.joinpath("__init__.py").touch()

                    strategy_name = os.path.splitext(name)[0]

                    print("stored downloaded stat at: {}".format(temp))
                    # register temp path with the bot
                    abs_paths.insert(0, temp.absolute())

            except requests.RequestException:
                logger.debug("received error trying to fetch strategy remotely, carry on!")

        for path in abs_paths:
            strategy = self._search_strategy(path, strategy_name)
            if strategy:
                logger.info('Using resolved strategy %s from \'%s\'', strategy_name, path)
                return strategy

        raise ImportError(
            "Impossible to load Strategy '{}'. This class does not exist"
            " or contains Python code errors".format(strategy_name)
        )

    @staticmethod
    def _get_valid_strategies(module_path: str, strategy_name: str) -> Optional[Type[IStrategy]]:
        """
        Returns a list of all possible strategies for the given module_path
        :param module_path: absolute path to the module
        :param strategy_name: Class name of the strategy
        :return: Tuple with (name, class) or None
        """

        # Generate spec based on absolute path
        spec = importlib.util.spec_from_file_location('user_data.strategies', module_path)
        module = importlib.util.module_from_spec(spec)
        spec.loader.exec_module(module)  # type: ignore # importlib does not use typehints

        valid_strategies_gen = (
            obj for name, obj in inspect.getmembers(module, inspect.isclass)
            if strategy_name == name and IStrategy in obj.__bases__
        )
        return next(valid_strategies_gen, None)

    @staticmethod
    def _search_strategy(directory: str, strategy_name: str) -> Optional[IStrategy]:
        """
        Search for the strategy_name in the given directory
        :param directory: relative or absolute directory path
        :return: name of the strategy class
        """
        logger.debug('Searching for strategy %s in \'%s\'', strategy_name, directory)
        for entry in os.listdir(directory):
            # Only consider python files
            if not entry.endswith('.py'):
                logger.debug('Ignoring %s', entry)
                continue
            strategy = StrategyResolver._get_valid_strategies(
                os.path.abspath(os.path.join(directory, entry)), strategy_name
            )
            if strategy:
                return strategy()
        return None<|MERGE_RESOLUTION|>--- conflicted
+++ resolved
@@ -12,14 +12,11 @@
 
 from freqtrade import constants
 from freqtrade.strategy.interface import IStrategy
-<<<<<<< HEAD
 import tempfile
 from urllib.parse import urlparse
 import os
 import requests
 from pathlib import Path
-=======
->>>>>>> 179b10e6
 
 logger = logging.getLogger(__name__)
 
