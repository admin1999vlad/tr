--- conflicted
+++ resolved
@@ -260,23 +260,22 @@
         }
     ]
 
-<<<<<<< HEAD
+
+@pytest.fixture
+def result():
+    with open('freqtrade/tests/testdata/BTC_ETH-1.json') as data_file:
+        return parse_ticker_dataframe(json.load(data_file))
+
+
+@pytest.fixture
+def default_strategy():
+    strategy = Strategy()
+    strategy.init({'strategy': 'default_strategy'})
+    return strategy
+
+
 # FIX:
 # Create an fixture/function
 # that inserts a trade of some type and open-status
 # return the open-order-id
-# See tests in rpc/main that could use this
-=======
-
-@pytest.fixture
-def result():
-    with open('freqtrade/tests/testdata/BTC_ETH-1.json') as data_file:
-        return parse_ticker_dataframe(json.load(data_file))
-
-
-@pytest.fixture
-def default_strategy():
-    strategy = Strategy()
-    strategy.init({'strategy': 'default_strategy'})
-    return strategy
->>>>>>> 3b11459a
+# See tests in rpc/main that could use this