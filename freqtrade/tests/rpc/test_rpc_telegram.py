# pragma pylint: disable=protected-access, unused-argument, invalid-name
# pragma pylint: disable=too-many-lines, too-many-arguments

"""
Unit test file for rpc/telegram.py
"""

import re
from copy import deepcopy
from datetime import datetime
from random import randint
from unittest.mock import MagicMock

from telegram import Update, Message, Chat
from telegram.error import NetworkError

from freqtrade import __version__
from freqtrade.freqtradebot import FreqtradeBot
from freqtrade.persistence import Trade
from freqtrade.rpc.telegram import Telegram
from freqtrade.rpc.telegram import authorized_only
from freqtrade.state import State
from freqtrade.tests.conftest import get_patched_freqtradebot, patch_exchange, log_has
from freqtrade.tests.test_freqtradebot import patch_get_signal, patch_coinmarketcap


class DummyCls(Telegram):
    """
    Dummy class for testing the Telegram @authorized_only decorator
    """
    def __init__(self, freqtrade) -> None:
        super().__init__(freqtrade)
        self.state = {'called': False}

    def _init(self):
        pass

    @authorized_only
    def dummy_handler(self, *args, **kwargs) -> None:
        """
        Fake method that only change the state of the object
        """
        self.state['called'] = True

    @authorized_only
    def dummy_exception(self, *args, **kwargs) -> None:
        """
        Fake method that throw an exception
        """
        raise Exception('test')


def test__init__(default_conf, mocker) -> None:
    """
    Test __init__() method
    """
    mocker.patch('freqtrade.rpc.telegram.Updater', MagicMock())
    mocker.patch('freqtrade.rpc.telegram.Telegram._init', MagicMock())

    telegram = Telegram(get_patched_freqtradebot(mocker, default_conf))
    assert telegram._updater is None
    assert telegram._config == default_conf


def test_init(default_conf, mocker, caplog) -> None:
    """ Test _init() method """
    start_polling = MagicMock()
    mocker.patch('freqtrade.rpc.telegram.Updater', MagicMock(return_value=start_polling))

    Telegram(get_patched_freqtradebot(mocker, default_conf))
    assert start_polling.call_count == 0

    # number of handles registered
    assert start_polling.dispatcher.add_handler.call_count > 0
    assert start_polling.start_polling.call_count == 1

    message_str = "rpc.telegram is listening for following commands: [['status'], ['profit'], " \
                  "['balance'], ['start'], ['stop'], ['forcesell'], ['performance'], ['daily'], " \
                  "['count'], ['reload_conf'], ['help'], ['version']]"

    assert log_has(message_str, caplog.record_tuples)


def test_cleanup(default_conf, mocker) -> None:
    """
    Test cleanup() method
    """
    updater_mock = MagicMock()
    updater_mock.stop = MagicMock()
    mocker.patch('freqtrade.rpc.telegram.Updater', updater_mock)

    telegram = Telegram(get_patched_freqtradebot(mocker, default_conf))
    telegram.cleanup()
    assert telegram._updater.stop.call_count == 1


def test_authorized_only(default_conf, mocker, caplog) -> None:
    """
    Test authorized_only() method when we are authorized
    """
    patch_get_signal(mocker, (True, False))
    patch_coinmarketcap(mocker)
    patch_exchange(mocker, None)

    chat = Chat(0, 0)
    update = Update(randint(1, 100))
    update.message = Message(randint(1, 100), 0, datetime.utcnow(), chat)

    conf = deepcopy(default_conf)
    conf['telegram']['enabled'] = False
    dummy = DummyCls(FreqtradeBot(conf))
    dummy.dummy_handler(bot=MagicMock(), update=update)
    assert dummy.state['called'] is True
    assert log_has(
        'Executing handler: dummy_handler for chat_id: 0',
        caplog.record_tuples
    )
    assert not log_has(
        'Rejected unauthorized message from: 0',
        caplog.record_tuples
    )
    assert not log_has(
        'Exception occurred within Telegram module',
        caplog.record_tuples
    )


def test_authorized_only_unauthorized(default_conf, mocker, caplog) -> None:
    """
    Test authorized_only() method when we are unauthorized
    """
    patch_get_signal(mocker, (True, False))
    patch_coinmarketcap(mocker)
    patch_exchange(mocker, None)
    chat = Chat(0xdeadbeef, 0)
    update = Update(randint(1, 100))
    update.message = Message(randint(1, 100), 0, datetime.utcnow(), chat)

    conf = deepcopy(default_conf)
    conf['telegram']['enabled'] = False
    dummy = DummyCls(FreqtradeBot(conf))
    dummy.dummy_handler(bot=MagicMock(), update=update)
    assert dummy.state['called'] is False
    assert not log_has(
        'Executing handler: dummy_handler for chat_id: 3735928559',
        caplog.record_tuples
    )
    assert log_has(
        'Rejected unauthorized message from: 3735928559',
        caplog.record_tuples
    )
    assert not log_has(
        'Exception occurred within Telegram module',
        caplog.record_tuples
    )


def test_authorized_only_exception(default_conf, mocker, caplog) -> None:
    """
    Test authorized_only() method when an exception is thrown
    """
    patch_get_signal(mocker, (True, False))
    patch_coinmarketcap(mocker)
    patch_exchange(mocker)

    update = Update(randint(1, 100))
    update.message = Message(randint(1, 100), 0, datetime.utcnow(), Chat(0, 0))

    conf = deepcopy(default_conf)
    conf['telegram']['enabled'] = False
    dummy = DummyCls(FreqtradeBot(conf))
    dummy.dummy_exception(bot=MagicMock(), update=update)
    assert dummy.state['called'] is False
    assert not log_has(
        'Executing handler: dummy_handler for chat_id: 0',
        caplog.record_tuples
    )
    assert not log_has(
        'Rejected unauthorized message from: 0',
        caplog.record_tuples
    )
    assert log_has(
        'Exception occurred within Telegram module',
        caplog.record_tuples
    )


<<<<<<< HEAD
def test_status_handle(default_conf, update, ticker, fee, mocker) -> None:
=======
def test_status(default_conf, update, mocker, fee, ticker, markets) -> None:
    """
    Test _status() method
    """
    update.message.chat.id = 123
    conf = deepcopy(default_conf)
    conf['telegram']['enabled'] = False
    conf['telegram']['chat_id'] = 123

    patch_get_signal(mocker, (True, False))
    patch_coinmarketcap(mocker)
    mocker.patch.multiple(
        'freqtrade.exchange.Exchange',
        validate_pairs=MagicMock(),
        get_ticker=ticker,
        get_pair_detail_url=MagicMock(),
        get_fee=fee,
        get_markets=markets
    )
    msg_mock = MagicMock()
    status_table = MagicMock()
    mocker.patch.multiple(
        'freqtrade.rpc.telegram.Telegram',
        _init=MagicMock(),
        _rpc_trade_status=MagicMock(return_value=[1, 2, 3]),
        _status_table=status_table,
        _send_msg=msg_mock
    )
    mocker.patch('freqtrade.freqtradebot.RPCManager', MagicMock())

    freqtradebot = FreqtradeBot(conf)
    telegram = Telegram(freqtradebot)

    # Create some test data
    for _ in range(3):
        freqtradebot.create_trade()

    telegram._status(bot=MagicMock(), update=update)
    assert msg_mock.call_count == 3

    update.message.text = MagicMock()
    update.message.text.replace = MagicMock(return_value='table 2 3')
    telegram._status(bot=MagicMock(), update=update)
    assert status_table.call_count == 1


def test_status_handle(default_conf, update, ticker, fee, markets, mocker) -> None:
>>>>>>> 375ea940
    """
    Test _status() method
    """
    patch_get_signal(mocker, (True, False))
    patch_coinmarketcap(mocker)
    mocker.patch.multiple(
        'freqtrade.exchange.Exchange',
        validate_pairs=MagicMock(),
        get_ticker=ticker,
        get_fee=fee,
        get_markets=markets
    )
    msg_mock = MagicMock()
    status_table = MagicMock()
    mocker.patch.multiple(
        'freqtrade.rpc.telegram.Telegram',
        _init=MagicMock(),
        _status_table=status_table,
        _send_msg=msg_mock
    )
    mocker.patch('freqtrade.freqtradebot.RPCManager', MagicMock())

    freqtradebot = FreqtradeBot(default_conf)
    telegram = Telegram(freqtradebot)

    freqtradebot.state = State.STOPPED
    telegram._status(bot=MagicMock(), update=update)
    assert msg_mock.call_count == 1
    assert 'trader is not running' in msg_mock.call_args_list[0][0][0]
    msg_mock.reset_mock()

    freqtradebot.state = State.RUNNING
    telegram._status(bot=MagicMock(), update=update)
    assert msg_mock.call_count == 1
    assert 'no active trade' in msg_mock.call_args_list[0][0][0]
    msg_mock.reset_mock()

    # Create some test data
    freqtradebot.create_trade()
    # Trigger status while we have a fulfilled order for the open trade
    telegram._status(bot=MagicMock(), update=update)

    assert msg_mock.call_count == 1
    assert '[ETH/BTC]' in msg_mock.call_args_list[0][0][0]


<<<<<<< HEAD
def test_status_table_handle(default_conf, limit_buy_order, update, ticker, fee, mocker) -> None:
=======
def test_status_table_handle(default_conf, update, ticker, fee, markets, mocker) -> None:
>>>>>>> 375ea940
    """
    Test _status_table() method
    """
    patch_get_signal(mocker, (True, False))
    patch_coinmarketcap(mocker)
    mocker.patch.multiple(
        'freqtrade.exchange.Exchange',
        validate_pairs=MagicMock(),
        get_ticker=ticker,
        buy=MagicMock(return_value={'id': limit_buy_order['id']}),
        get_order=MagicMock(return_value=limit_buy_order),
        get_fee=fee,
        get_markets=markets
    )
    msg_mock = MagicMock()
    mocker.patch.multiple(
        'freqtrade.rpc.telegram.Telegram',
        _init=MagicMock(),
        _send_msg=msg_mock
    )
    mocker.patch('freqtrade.freqtradebot.RPCManager', MagicMock())

    conf = deepcopy(default_conf)
    conf['stake_amount'] = 15.0
    freqtradebot = FreqtradeBot(conf)
    telegram = Telegram(freqtradebot)

    freqtradebot.state = State.STOPPED
    telegram._status_table(bot=MagicMock(), update=update)
    assert msg_mock.call_count == 1
    assert 'trader is not running' in msg_mock.call_args_list[0][0][0]
    msg_mock.reset_mock()

    freqtradebot.state = State.RUNNING
    telegram._status_table(bot=MagicMock(), update=update)
    assert msg_mock.call_count == 1
    assert 'no active trade' in msg_mock.call_args_list[0][0][0]
    msg_mock.reset_mock()

    # Create some test data
    freqtradebot.create_trade()

    telegram._status_table(bot=MagicMock(), update=update)

    text = re.sub('</?pre>', '', msg_mock.call_args_list[-1][0][0])
    line = text.split("\n")
    fields = re.sub('[ ]+', ' ', line[2].strip()).split(' ')

    assert int(fields[0]) == 1
    assert fields[1] == 'ETH/BTC'
    assert msg_mock.call_count == 1


def test_daily_handle(default_conf, update, ticker, limit_buy_order, fee,
                      limit_sell_order, markets, mocker) -> None:
    """
    Test _daily() method
    """
    patch_get_signal(mocker, (True, False))
    patch_coinmarketcap(mocker, value={'price_usd': 15000.0})
    mocker.patch(
        'freqtrade.fiat_convert.CryptoToFiatConverter._find_price',
        return_value=15000.0
    )
    mocker.patch.multiple(
        'freqtrade.exchange.Exchange',
        validate_pairs=MagicMock(),
        get_ticker=ticker,
        get_fee=fee,
        get_markets=markets
    )
    msg_mock = MagicMock()
    mocker.patch.multiple(
        'freqtrade.rpc.telegram.Telegram',
        _init=MagicMock(),
        _send_msg=msg_mock
    )
    mocker.patch('freqtrade.freqtradebot.RPCManager', MagicMock())

    freqtradebot = FreqtradeBot(default_conf)
    telegram = Telegram(freqtradebot)

    # Create some test data
    freqtradebot.create_trade()
    trade = Trade.query.first()
    assert trade

    # Simulate fulfilled LIMIT_BUY order for trade
    trade.update(limit_buy_order)

    # Simulate fulfilled LIMIT_SELL order for trade
    trade.update(limit_sell_order)

    trade.close_date = datetime.utcnow()
    trade.is_open = False

    # Try valid data
    update.message.text = '/daily 2'
    telegram._daily(bot=MagicMock(), update=update)
    assert msg_mock.call_count == 1
    assert 'Daily' in msg_mock.call_args_list[0][0][0]
    assert str(datetime.utcnow().date()) in msg_mock.call_args_list[0][0][0]
    assert str('  0.00006217 BTC') in msg_mock.call_args_list[0][0][0]
    assert str('  0.933 USD') in msg_mock.call_args_list[0][0][0]
    assert str('  1 trade') in msg_mock.call_args_list[0][0][0]
    assert str('  0 trade') in msg_mock.call_args_list[0][0][0]

    # Reset msg_mock
    msg_mock.reset_mock()
    # Add two other trades
    freqtradebot.create_trade()
    freqtradebot.create_trade()

    trades = Trade.query.all()
    for trade in trades:
        trade.update(limit_buy_order)
        trade.update(limit_sell_order)
        trade.close_date = datetime.utcnow()
        trade.is_open = False

    update.message.text = '/daily 1'

    telegram._daily(bot=MagicMock(), update=update)
    assert str('  0.00018651 BTC') in msg_mock.call_args_list[0][0][0]
    assert str('  2.798 USD') in msg_mock.call_args_list[0][0][0]
    assert str('  3 trades') in msg_mock.call_args_list[0][0][0]


def test_daily_wrong_input(default_conf, update, ticker, mocker) -> None:
    """
    Test _daily() method
    """
    patch_get_signal(mocker, (True, False))
    patch_coinmarketcap(mocker, value={'price_usd': 15000.0})
    mocker.patch.multiple(
        'freqtrade.exchange.Exchange',
        validate_pairs=MagicMock(),
        get_ticker=ticker
    )
    msg_mock = MagicMock()
    mocker.patch.multiple(
        'freqtrade.rpc.telegram.Telegram',
        _init=MagicMock(),
        _send_msg=msg_mock
    )
    mocker.patch('freqtrade.freqtradebot.RPCManager', MagicMock())

    freqtradebot = FreqtradeBot(default_conf)
    telegram = Telegram(freqtradebot)

    # Try invalid data
    msg_mock.reset_mock()
    freqtradebot.state = State.RUNNING
    update.message.text = '/daily -2'
    telegram._daily(bot=MagicMock(), update=update)
    assert msg_mock.call_count == 1
    assert 'must be an integer greater than 0' in msg_mock.call_args_list[0][0][0]

    # Try invalid data
    msg_mock.reset_mock()
    freqtradebot.state = State.RUNNING
    update.message.text = '/daily today'
    telegram._daily(bot=MagicMock(), update=update)
    assert str('Daily Profit over the last 7 days') in msg_mock.call_args_list[0][0][0]


def test_profit_handle(default_conf, update, ticker, ticker_sell_up, fee,
                       limit_buy_order, limit_sell_order, markets, mocker) -> None:
    """
    Test _profit() method
    """
    patch_get_signal(mocker, (True, False))
    patch_coinmarketcap(mocker, value={'price_usd': 15000.0})
    mocker.patch('freqtrade.fiat_convert.CryptoToFiatConverter._find_price', return_value=15000.0)
    mocker.patch.multiple(
        'freqtrade.exchange.Exchange',
        validate_pairs=MagicMock(),
        get_ticker=ticker,
        get_fee=fee,
        get_markets=markets
    )
    msg_mock = MagicMock()
    mocker.patch.multiple(
        'freqtrade.rpc.telegram.Telegram',
        _init=MagicMock(),
        _send_msg=msg_mock
    )
    mocker.patch('freqtrade.freqtradebot.RPCManager', MagicMock())

    freqtradebot = FreqtradeBot(default_conf)
    telegram = Telegram(freqtradebot)

    telegram._profit(bot=MagicMock(), update=update)
    assert msg_mock.call_count == 1
    assert 'no closed trade' in msg_mock.call_args_list[0][0][0]
    msg_mock.reset_mock()

    # Create some test data
    freqtradebot.create_trade()
    trade = Trade.query.first()

    # Simulate fulfilled LIMIT_BUY order for trade
    trade.update(limit_buy_order)

    telegram._profit(bot=MagicMock(), update=update)
    assert msg_mock.call_count == 1
    assert 'no closed trade' in msg_mock.call_args_list[-1][0][0]
    msg_mock.reset_mock()

    # Update the ticker with a market going up
    mocker.patch('freqtrade.exchange.Exchange.get_ticker', ticker_sell_up)
    trade.update(limit_sell_order)

    trade.close_date = datetime.utcnow()
    trade.is_open = False

    telegram._profit(bot=MagicMock(), update=update)
    assert msg_mock.call_count == 1
    assert '*ROI:* Close trades' in msg_mock.call_args_list[-1][0][0]
    assert '∙ `0.00006217 BTC (6.20%)`' in msg_mock.call_args_list[-1][0][0]
    assert '∙ `0.933 USD`' in msg_mock.call_args_list[-1][0][0]
    assert '*ROI:* All trades' in msg_mock.call_args_list[-1][0][0]
    assert '∙ `0.00006217 BTC (6.20%)`' in msg_mock.call_args_list[-1][0][0]
    assert '∙ `0.933 USD`' in msg_mock.call_args_list[-1][0][0]

    assert '*Best Performing:* `ETH/BTC: 6.20%`' in msg_mock.call_args_list[-1][0][0]


def test_telegram_balance_handle(default_conf, update, mocker) -> None:
    """
    Test _balance() method
    """

    mock_balance = {
        'BTC': {
            'total': 12.0,
            'free': 12.0,
            'used': 0.0
        },
        'ETH': {
            'total': 0.0,
            'free': 0.0,
            'used': 0.0
        },
        'USDT': {
            'total': 10000.0,
            'free': 10000.0,
            'used': 0.0
        },
        'LTC': {
            'total': 10.0,
            'free': 10.0,
            'used': 0.0
        }
    }

    def mock_ticker(symbol, refresh):
        """
        Mock Bittrex.get_ticker() response
        """
        if symbol == 'BTC/USDT':
            return {
                'bid': 10000.00,
                'ask': 10000.00,
                'last': 10000.00,
            }

        return {
            'bid': 0.1,
            'ask': 0.1,
            'last': 0.1,
        }

    patch_get_signal(mocker, (True, False))
    patch_coinmarketcap(mocker, value={'price_usd': 15000.0})
    mocker.patch('freqtrade.exchange.Exchange.get_balances', return_value=mock_balance)
    mocker.patch('freqtrade.exchange.Exchange.get_ticker', side_effect=mock_ticker)

    msg_mock = MagicMock()
    mocker.patch.multiple(
        'freqtrade.rpc.telegram.Telegram',
        _init=MagicMock(),
        _send_msg=msg_mock
    )

    freqtradebot = get_patched_freqtradebot(mocker, default_conf)
    telegram = Telegram(freqtradebot)

    telegram._balance(bot=MagicMock(), update=update)
    result = msg_mock.call_args_list[0][0][0]
    assert msg_mock.call_count == 1
    assert '*BTC:*' in result
    assert '*ETH:*' not in result
    assert '*USDT:*' in result
    assert 'Balance:' in result
    assert 'Est. BTC:' in result
    assert 'BTC:  14.00000000' in result


def test_zero_balance_handle(default_conf, update, mocker) -> None:
    """
    Test _balance() method when the Exchange platform returns nothing
    """
    patch_get_signal(mocker, (True, False))
    mocker.patch('freqtrade.exchange.Exchange.get_balances', return_value={})

    msg_mock = MagicMock()
    mocker.patch.multiple(
        'freqtrade.rpc.telegram.Telegram',
        _init=MagicMock(),
        _send_msg=msg_mock
    )

    freqtradebot = get_patched_freqtradebot(mocker, default_conf)
    telegram = Telegram(freqtradebot)

    telegram._balance(bot=MagicMock(), update=update)
    result = msg_mock.call_args_list[0][0][0]
    assert msg_mock.call_count == 1
    assert 'all balances are zero' in result


def test_start_handle(default_conf, update, mocker) -> None:
    """
    Test _start() method
    """
    msg_mock = MagicMock()
    mocker.patch.multiple(
        'freqtrade.rpc.telegram.Telegram',
        _init=MagicMock(),
        _send_msg=msg_mock
    )

    freqtradebot = get_patched_freqtradebot(mocker, default_conf)
    telegram = Telegram(freqtradebot)

    freqtradebot.state = State.STOPPED
    assert freqtradebot.state == State.STOPPED
    telegram._start(bot=MagicMock(), update=update)
    assert freqtradebot.state == State.RUNNING
    assert msg_mock.call_count == 1


def test_start_handle_already_running(default_conf, update, mocker) -> None:
    """
    Test _start() method
    """
    msg_mock = MagicMock()
    mocker.patch.multiple(
        'freqtrade.rpc.telegram.Telegram',
        _init=MagicMock(),
        _send_msg=msg_mock
    )

    freqtradebot = get_patched_freqtradebot(mocker, default_conf)
    telegram = Telegram(freqtradebot)

    freqtradebot.state = State.RUNNING
    assert freqtradebot.state == State.RUNNING
    telegram._start(bot=MagicMock(), update=update)
    assert freqtradebot.state == State.RUNNING
    assert msg_mock.call_count == 1
    assert 'already running' in msg_mock.call_args_list[0][0][0]


def test_stop_handle(default_conf, update, mocker) -> None:
    """
    Test _stop() method
    """
    patch_coinmarketcap(mocker)
    msg_mock = MagicMock()
    mocker.patch.multiple(
        'freqtrade.rpc.telegram.Telegram',
        _init=MagicMock(),
        _send_msg=msg_mock
    )

    freqtradebot = get_patched_freqtradebot(mocker, default_conf)
    telegram = Telegram(freqtradebot)

    freqtradebot.state = State.RUNNING
    assert freqtradebot.state == State.RUNNING
    telegram._stop(bot=MagicMock(), update=update)
    assert freqtradebot.state == State.STOPPED
    assert msg_mock.call_count == 1
    assert 'stopping trader' in msg_mock.call_args_list[0][0][0]


def test_stop_handle_already_stopped(default_conf, update, mocker) -> None:
    """
    Test _stop() method
    """
    patch_coinmarketcap(mocker)
    msg_mock = MagicMock()
    mocker.patch.multiple(
        'freqtrade.rpc.telegram.Telegram',
        _init=MagicMock(),
        _send_msg=msg_mock
    )

    freqtradebot = get_patched_freqtradebot(mocker, default_conf)
    telegram = Telegram(freqtradebot)

    freqtradebot.state = State.STOPPED
    assert freqtradebot.state == State.STOPPED
    telegram._stop(bot=MagicMock(), update=update)
    assert freqtradebot.state == State.STOPPED
    assert msg_mock.call_count == 1
    assert 'already stopped' in msg_mock.call_args_list[0][0][0]


def test_reload_conf_handle(default_conf, update, mocker) -> None:
    """ Test _reload_conf() method """
    patch_coinmarketcap(mocker)
    msg_mock = MagicMock()
    mocker.patch.multiple(
        'freqtrade.rpc.telegram.Telegram',
        _init=MagicMock(),
        _send_msg=msg_mock
    )

    freqtradebot = get_patched_freqtradebot(mocker, default_conf)
    telegram = Telegram(freqtradebot)

    freqtradebot.state = State.RUNNING
    assert freqtradebot.state == State.RUNNING
    telegram._reload_conf(bot=MagicMock(), update=update)
    assert freqtradebot.state == State.RELOAD_CONF
    assert msg_mock.call_count == 1
    assert 'reloading config' in msg_mock.call_args_list[0][0][0]


def test_forcesell_handle(default_conf, update, ticker, fee,
                          ticker_sell_up, markets, mocker) -> None:
    """
    Test _forcesell() method
    """
    patch_get_signal(mocker, (True, False))
    patch_coinmarketcap(mocker, value={'price_usd': 15000.0})
    mocker.patch('freqtrade.fiat_convert.CryptoToFiatConverter._find_price', return_value=15000.0)
    rpc_mock = mocker.patch('freqtrade.rpc.telegram.Telegram.send_msg', MagicMock())
    mocker.patch('freqtrade.rpc.telegram.Telegram._init', MagicMock())
    mocker.patch.multiple(
        'freqtrade.exchange.Exchange',
        validate_pairs=MagicMock(),
        get_ticker=ticker,
        get_fee=fee,
        get_markets=markets
    )

    freqtradebot = FreqtradeBot(default_conf)
    telegram = Telegram(freqtradebot)

    # Create some test data
    freqtradebot.create_trade()

    trade = Trade.query.first()
    assert trade

    # Increase the price and sell it
    mocker.patch('freqtrade.exchange.Exchange.get_ticker', ticker_sell_up)

    update.message.text = '/forcesell 1'
    telegram._forcesell(bot=MagicMock(), update=update)

    assert rpc_mock.call_count == 2
    assert 'Selling' in rpc_mock.call_args_list[-1][0][0]
    assert '[ETH/BTC]' in rpc_mock.call_args_list[-1][0][0]
    assert 'Amount' in rpc_mock.call_args_list[-1][0][0]
    assert '0.00001172' in rpc_mock.call_args_list[-1][0][0]
    assert 'profit: 6.11%, 0.00006126' in rpc_mock.call_args_list[-1][0][0]
    assert '0.919 USD' in rpc_mock.call_args_list[-1][0][0]


def test_forcesell_down_handle(default_conf, update, ticker, fee,
                               ticker_sell_down, markets, mocker) -> None:
    """
    Test _forcesell() method
    """
    patch_get_signal(mocker, (True, False))
    patch_coinmarketcap(mocker, value={'price_usd': 15000.0})
    mocker.patch('freqtrade.fiat_convert.CryptoToFiatConverter._find_price', return_value=15000.0)
    rpc_mock = mocker.patch('freqtrade.rpc.telegram.Telegram.send_msg', MagicMock())
    mocker.patch('freqtrade.rpc.telegram.Telegram._init', MagicMock())
    mocker.patch.multiple(
        'freqtrade.exchange.Exchange',
        validate_pairs=MagicMock(),
        get_ticker=ticker,
        get_fee=fee,
        get_markets=markets
    )

    freqtradebot = FreqtradeBot(default_conf)
    telegram = Telegram(freqtradebot)

    # Create some test data
    freqtradebot.create_trade()

    # Decrease the price and sell it
    mocker.patch.multiple(
        'freqtrade.exchange.Exchange',
        validate_pairs=MagicMock(),
        get_ticker=ticker_sell_down
    )

    trade = Trade.query.first()
    assert trade

    update.message.text = '/forcesell 1'
    telegram._forcesell(bot=MagicMock(), update=update)

    assert rpc_mock.call_count == 2
    assert 'Selling' in rpc_mock.call_args_list[-1][0][0]
    assert '[ETH/BTC]' in rpc_mock.call_args_list[-1][0][0]
    assert 'Amount' in rpc_mock.call_args_list[-1][0][0]
    assert '0.00001044' in rpc_mock.call_args_list[-1][0][0]
    assert 'loss: -5.48%, -0.00005492' in rpc_mock.call_args_list[-1][0][0]
    assert '-0.824 USD' in rpc_mock.call_args_list[-1][0][0]


def test_forcesell_all_handle(default_conf, update, ticker, fee, markets, mocker) -> None:
    """
    Test _forcesell() method
    """
    patch_get_signal(mocker, (True, False))
    patch_coinmarketcap(mocker, value={'price_usd': 15000.0})
    mocker.patch('freqtrade.fiat_convert.CryptoToFiatConverter._find_price', return_value=15000.0)
    rpc_mock = mocker.patch('freqtrade.rpc.telegram.Telegram.send_msg', MagicMock())
    mocker.patch('freqtrade.rpc.telegram.Telegram._init', MagicMock())
    mocker.patch('freqtrade.exchange.Exchange.get_pair_detail_url', MagicMock())
    mocker.patch.multiple(
        'freqtrade.exchange.Exchange',
        validate_pairs=MagicMock(),
        get_ticker=ticker,
        get_fee=fee,
        get_markets=markets
    )

    freqtradebot = FreqtradeBot(default_conf)
    telegram = Telegram(freqtradebot)

    # Create some test data
    for _ in range(4):
        freqtradebot.create_trade()
    rpc_mock.reset_mock()

    update.message.text = '/forcesell all'
    telegram._forcesell(bot=MagicMock(), update=update)

    assert rpc_mock.call_count == 4
    for args in rpc_mock.call_args_list:
        assert '0.00001098' in args[0][0]
        assert 'loss: -0.59%, -0.00000591 BTC' in args[0][0]
        assert '-0.089 USD' in args[0][0]


def test_forcesell_handle_invalid(default_conf, update, mocker) -> None:
    """
    Test _forcesell() method
    """
    patch_get_signal(mocker, (True, False))
    patch_coinmarketcap(mocker, value={'price_usd': 15000.0})
    mocker.patch('freqtrade.fiat_convert.CryptoToFiatConverter._find_price', return_value=15000.0)
    msg_mock = MagicMock()
    mocker.patch.multiple(
        'freqtrade.rpc.telegram.Telegram',
        _init=MagicMock(),
        _send_msg=msg_mock
    )
    mocker.patch('freqtrade.exchange.Exchange.validate_pairs', MagicMock())

    freqtradebot = FreqtradeBot(default_conf)
    telegram = Telegram(freqtradebot)

    # Trader is not running
    freqtradebot.state = State.STOPPED
    update.message.text = '/forcesell 1'
    telegram._forcesell(bot=MagicMock(), update=update)
    assert msg_mock.call_count == 1
    assert 'not running' in msg_mock.call_args_list[0][0][0]

    # No argument
    msg_mock.reset_mock()
    freqtradebot.state = State.RUNNING
    update.message.text = '/forcesell'
    telegram._forcesell(bot=MagicMock(), update=update)
    assert msg_mock.call_count == 1
    assert 'invalid argument' in msg_mock.call_args_list[0][0][0]

    # Invalid argument
    msg_mock.reset_mock()
    freqtradebot.state = State.RUNNING
    update.message.text = '/forcesell 123456'
    telegram._forcesell(bot=MagicMock(), update=update)
    assert msg_mock.call_count == 1
    assert 'invalid argument' in msg_mock.call_args_list[0][0][0]


def test_performance_handle(default_conf, update, ticker, fee,
                            limit_buy_order, limit_sell_order, markets, mocker) -> None:
    """
    Test _performance() method
    """
    patch_get_signal(mocker, (True, False))
    patch_coinmarketcap(mocker)
    msg_mock = MagicMock()
    mocker.patch.multiple(
        'freqtrade.rpc.telegram.Telegram',
        _init=MagicMock(),
        _send_msg=msg_mock
    )
    mocker.patch.multiple(
        'freqtrade.exchange.Exchange',
        validate_pairs=MagicMock(),
        get_ticker=ticker,
        get_fee=fee,
        get_markets=markets
    )
    mocker.patch('freqtrade.freqtradebot.RPCManager', MagicMock())
    freqtradebot = FreqtradeBot(default_conf)
    telegram = Telegram(freqtradebot)

    # Create some test data
    freqtradebot.create_trade()
    trade = Trade.query.first()
    assert trade

    # Simulate fulfilled LIMIT_BUY order for trade
    trade.update(limit_buy_order)

    # Simulate fulfilled LIMIT_SELL order for trade
    trade.update(limit_sell_order)

    trade.close_date = datetime.utcnow()
    trade.is_open = False
    telegram._performance(bot=MagicMock(), update=update)
    assert msg_mock.call_count == 1
    assert 'Performance' in msg_mock.call_args_list[0][0][0]
    assert '<code>ETH/BTC\t6.20% (1)</code>' in msg_mock.call_args_list[0][0][0]


def test_performance_handle_invalid(default_conf, update, mocker) -> None:
    """
    Test _performance() method
    """
    patch_get_signal(mocker, (True, False))
    patch_coinmarketcap(mocker)
    msg_mock = MagicMock()
    mocker.patch.multiple(
        'freqtrade.rpc.telegram.Telegram',
        _init=MagicMock(),
        _send_msg=msg_mock
    )
    mocker.patch('freqtrade.exchange.Exchange.validate_pairs', MagicMock())
    freqtradebot = FreqtradeBot(default_conf)
    telegram = Telegram(freqtradebot)

    # Trader is not running
    freqtradebot.state = State.STOPPED
    telegram._performance(bot=MagicMock(), update=update)
    assert msg_mock.call_count == 1
    assert 'not running' in msg_mock.call_args_list[0][0][0]


def test_count_handle(default_conf, update, ticker, fee, markets, mocker) -> None:
    """
    Test _count() method
    """
    patch_get_signal(mocker, (True, False))
    patch_coinmarketcap(mocker)
    msg_mock = MagicMock()
    mocker.patch.multiple(
        'freqtrade.rpc.telegram.Telegram',
        _init=MagicMock(),
        _send_msg=msg_mock
    )
    mocker.patch.multiple(
        'freqtrade.exchange.Exchange',
        validate_pairs=MagicMock(),
        get_ticker=ticker,
        buy=MagicMock(return_value={'id': 'mocked_order_id'}),
        get_markets=markets
    )
    mocker.patch('freqtrade.exchange.Exchange.get_fee', fee)
    freqtradebot = FreqtradeBot(default_conf)
    telegram = Telegram(freqtradebot)

    freqtradebot.state = State.STOPPED
    telegram._count(bot=MagicMock(), update=update)
    assert msg_mock.call_count == 1
    assert 'not running' in msg_mock.call_args_list[0][0][0]
    msg_mock.reset_mock()
    freqtradebot.state = State.RUNNING

    # Create some test data
    freqtradebot.create_trade()
    msg_mock.reset_mock()
    telegram._count(bot=MagicMock(), update=update)

    msg = '<pre>  current    max    total stake\n---------  -----  -------------\n' \
          '        1      {}          {}</pre>'\
        .format(
            default_conf['max_open_trades'],
            default_conf['stake_amount']
        )
    assert msg in msg_mock.call_args_list[0][0][0]


def test_help_handle(default_conf, update, mocker) -> None:
    """
    Test _help() method
    """
    patch_coinmarketcap(mocker)
    msg_mock = MagicMock()
    mocker.patch.multiple(
        'freqtrade.rpc.telegram.Telegram',
        _init=MagicMock(),
        _send_msg=msg_mock
    )
    freqtradebot = get_patched_freqtradebot(mocker, default_conf)

    telegram = Telegram(freqtradebot)

    telegram._help(bot=MagicMock(), update=update)
    assert msg_mock.call_count == 1
    assert '*/help:* `This help message`' in msg_mock.call_args_list[0][0][0]


def test_version_handle(default_conf, update, mocker) -> None:
    """
    Test _version() method
    """
    patch_coinmarketcap(mocker)
    msg_mock = MagicMock()
    mocker.patch.multiple(
        'freqtrade.rpc.telegram.Telegram',
        _init=MagicMock(),
        _send_msg=msg_mock
    )
    freqtradebot = get_patched_freqtradebot(mocker, default_conf)
    telegram = Telegram(freqtradebot)

    telegram._version(bot=MagicMock(), update=update)
    assert msg_mock.call_count == 1
    assert '*Version:* `{}`'.format(__version__) in msg_mock.call_args_list[0][0][0]


def test_send_msg(default_conf, mocker) -> None:
    """
    Test send_msg() method
    """
    patch_coinmarketcap(mocker)
    mocker.patch('freqtrade.rpc.telegram.Telegram._init', MagicMock())
    conf = deepcopy(default_conf)
    bot = MagicMock()
    freqtradebot = get_patched_freqtradebot(mocker, conf)
    telegram = Telegram(freqtradebot)

    telegram._config['telegram']['enabled'] = True
    telegram._send_msg('test', bot)
    assert len(bot.method_calls) == 1


def test_send_msg_network_error(default_conf, mocker, caplog) -> None:
    """
    Test send_msg() method
    """
    patch_coinmarketcap(mocker)
    mocker.patch('freqtrade.rpc.telegram.Telegram._init', MagicMock())
    conf = deepcopy(default_conf)
    bot = MagicMock()
    bot.send_message = MagicMock(side_effect=NetworkError('Oh snap'))
    freqtradebot = get_patched_freqtradebot(mocker, conf)
    telegram = Telegram(freqtradebot)

    telegram._config['telegram']['enabled'] = True
    telegram._send_msg('test', bot)

    # Bot should've tried to send it twice
    assert len(bot.method_calls) == 2
    assert log_has(
        'Telegram NetworkError: Oh snap! Trying one more time.',
        caplog.record_tuples
    )<|MERGE_RESOLUTION|>--- conflicted
+++ resolved
@@ -185,57 +185,7 @@
     )
 
 
-<<<<<<< HEAD
-def test_status_handle(default_conf, update, ticker, fee, mocker) -> None:
-=======
-def test_status(default_conf, update, mocker, fee, ticker, markets) -> None:
-    """
-    Test _status() method
-    """
-    update.message.chat.id = 123
-    conf = deepcopy(default_conf)
-    conf['telegram']['enabled'] = False
-    conf['telegram']['chat_id'] = 123
-
-    patch_get_signal(mocker, (True, False))
-    patch_coinmarketcap(mocker)
-    mocker.patch.multiple(
-        'freqtrade.exchange.Exchange',
-        validate_pairs=MagicMock(),
-        get_ticker=ticker,
-        get_pair_detail_url=MagicMock(),
-        get_fee=fee,
-        get_markets=markets
-    )
-    msg_mock = MagicMock()
-    status_table = MagicMock()
-    mocker.patch.multiple(
-        'freqtrade.rpc.telegram.Telegram',
-        _init=MagicMock(),
-        _rpc_trade_status=MagicMock(return_value=[1, 2, 3]),
-        _status_table=status_table,
-        _send_msg=msg_mock
-    )
-    mocker.patch('freqtrade.freqtradebot.RPCManager', MagicMock())
-
-    freqtradebot = FreqtradeBot(conf)
-    telegram = Telegram(freqtradebot)
-
-    # Create some test data
-    for _ in range(3):
-        freqtradebot.create_trade()
-
-    telegram._status(bot=MagicMock(), update=update)
-    assert msg_mock.call_count == 3
-
-    update.message.text = MagicMock()
-    update.message.text.replace = MagicMock(return_value='table 2 3')
-    telegram._status(bot=MagicMock(), update=update)
-    assert status_table.call_count == 1
-
-
-def test_status_handle(default_conf, update, ticker, fee, markets, mocker) -> None:
->>>>>>> 375ea940
+def test_status_handle(default_conf, markets, update, ticker, fee, mocker) -> None:
     """
     Test _status() method
     """
@@ -282,11 +232,8 @@
     assert '[ETH/BTC]' in msg_mock.call_args_list[0][0][0]
 
 
-<<<<<<< HEAD
-def test_status_table_handle(default_conf, limit_buy_order, update, ticker, fee, mocker) -> None:
-=======
-def test_status_table_handle(default_conf, update, ticker, fee, markets, mocker) -> None:
->>>>>>> 375ea940
+def test_status_table_handle(
+        default_conf, markets, limit_buy_order, update, ticker, fee, mocker) -> None:
     """
     Test _status_table() method
     """
