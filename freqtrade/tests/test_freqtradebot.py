--- conflicted
+++ resolved
@@ -13,11 +13,7 @@
 
 from freqtrade import (DependencyException, OperationalException,
                        TemporaryError, constants)
-<<<<<<< HEAD
-from freqtrade.worker import Worker
-=======
 from freqtrade.data.dataprovider import DataProvider
->>>>>>> 146d6bf7
 from freqtrade.freqtradebot import FreqtradeBot
 from freqtrade.persistence import Trade
 from freqtrade.rpc import RPCMessageType
@@ -25,6 +21,7 @@
 from freqtrade.strategy.interface import SellCheckTuple, SellType
 from freqtrade.tests.conftest import (log_has, log_has_re, patch_edge,
                                       patch_exchange, patch_wallet)
+from freqtrade.worker import Worker
 
 
 # Functions for recurrent object patching
