from datetime import datetime, timedelta, timezone

from freqtrade.persistence.models import Order, Trade


MOCK_TRADE_COUNT = 6


def entry_side(is_short: bool):
    return "sell" if is_short else "buy"


def exit_side(is_short: bool):
    return "buy" if is_short else "sell"


def direc(is_short: bool):
    return "short" if is_short else "long"


def mock_order_usdt_1(is_short: bool):
    return {
        'id': f'prod_entry_1_{direc(is_short)}',
        'symbol': 'LTC/USDT',
        'status': 'closed',
        'side': entry_side(is_short),
        'type': 'limit',
        'price': 10.0,
        'amount': 2.0,
        'filled': 2.0,
        'remaining': 0.0,
    }


def mock_order_usdt_1_exit(is_short: bool):
    return {
        'id': f'prod_exit_1_{direc(is_short)}',
        'symbol': 'LTC/USDT',
        'status': 'open',
        'side': exit_side(is_short),
        'type': 'limit',
        'price': 8.0,
        'amount': 2.0,
        'filled': 0.0,
        'remaining': 2.0,
    }


def mock_trade_usdt_1(fee, is_short: bool):
    """
    Simulate prod entry with open sell order
    """
    trade = Trade(
        pair='LTC/USDT',
        stake_amount=20.0,
        amount=2.0,
        amount_requested=2.0,
        open_date=datetime.now(tz=timezone.utc) - timedelta(days=2, minutes=20),
        close_date=datetime.now(tz=timezone.utc) - timedelta(days=2, minutes=5),
        fee_open=fee.return_value,
        fee_close=fee.return_value,
        is_open=False,
        open_rate=10.0,
        close_rate=8.0,
        close_profit=-0.2,
        close_profit_abs=-4.09,
        exchange='binance',
        strategy='SampleStrategy',
        # open_order_id=f'prod_exit_1_{direc(is_short)}',
        timeframe=5,
        is_short=is_short,
    )
    o = Order.parse_from_ccxt_object(mock_order_usdt_1(is_short), 'LTC/USDT', entry_side(is_short))
    trade.orders.append(o)
    o = Order.parse_from_ccxt_object(mock_order_usdt_1_exit(is_short),
                                     'LTC/USDT', exit_side(is_short))
    trade.orders.append(o)
    return trade


def mock_order_usdt_2(is_short: bool):
    return {
        'id': f'1235_{direc(is_short)}',
        'symbol': 'NEO/USDT',
        'status': 'closed',
        'side': entry_side(is_short),
        'type': 'limit',
        'price': 2.0,
        'amount': 100.0,
        'filled': 100.0,
        'remaining': 0.0,
    }


def mock_order_usdt_2_exit(is_short: bool):
    return {
        'id': f'12366_{direc(is_short)}',
        'symbol': 'NEO/USDT',
        'status': 'open',
        'side': exit_side(is_short),
        'type': 'limit',
        'price': 2.05,
        'amount': 100.0,
        'filled': 0.0,
        'remaining': 100.0,
    }


def mock_trade_usdt_2(fee, is_short: bool):
    """
    Closed trade...
    """
    trade = Trade(
        pair='NEO/USDT',
        stake_amount=200.0,
        amount=100.0,
        amount_requested=100.0,
        fee_open=fee.return_value,
        fee_close=fee.return_value,
        open_rate=2.0,
        close_rate=2.05,
        close_profit=0.05,
        close_profit_abs=3.9875,
        exchange='binance',
        is_open=False,
        # open_order_id=f'12366_{direc(is_short)}',
        strategy='StrategyTestV2',
        timeframe=5,
        enter_tag='TEST1',
        exit_reason='exit_signal',
        open_date=datetime.now(tz=timezone.utc) - timedelta(minutes=20),
        close_date=datetime.now(tz=timezone.utc) - timedelta(minutes=2),
        is_short=is_short,
    )
    o = Order.parse_from_ccxt_object(mock_order_usdt_2(is_short), 'NEO/USDT', entry_side(is_short))
    trade.orders.append(o)
    o = Order.parse_from_ccxt_object(
        mock_order_usdt_2_exit(is_short), 'NEO/USDT', exit_side(is_short))
    trade.orders.append(o)
    return trade


def mock_order_usdt_3(is_short: bool):
    return {
        'id': f'41231a12a_{direc(is_short)}',
        'symbol': 'XRP/USDT',
        'status': 'closed',
        'side': entry_side(is_short),
        'type': 'limit',
        'price': 1.0,
        'amount': 30.0,
        'filled': 30.0,
        'remaining': 0.0,
    }


def mock_order_usdt_3_exit(is_short: bool):
    return {
        'id': f'41231a666a_{direc(is_short)}',
        'symbol': 'XRP/USDT',
        'status': 'closed',
        'side': exit_side(is_short),
        'type': 'stop_loss_limit',
        'price': 1.1,
        'average': 1.1,
        'amount': 30.0,
        'filled': 30.0,
        'remaining': 0.0,
    }


def mock_trade_usdt_3(fee, is_short: bool):
    """
    Closed trade
    """
    trade = Trade(
        pair='XRP/USDT',
        stake_amount=30.0,
        amount=30.0,
        amount_requested=30.0,
        fee_open=fee.return_value,
        fee_close=fee.return_value,
        open_rate=1.0,
        close_rate=1.1,
        close_profit=0.1,
        close_profit_abs=2.8425,
        exchange='binance',
        is_open=False,
        strategy='StrategyTestV2',
        timeframe=5,
        enter_tag='TEST3',
        exit_reason='roi',
        open_date=datetime.now(tz=timezone.utc) - timedelta(minutes=20),
        close_date=datetime.now(tz=timezone.utc),
        is_short=is_short,
    )
    o = Order.parse_from_ccxt_object(mock_order_usdt_3(is_short), 'XRP/USDT', entry_side(is_short))
    trade.orders.append(o)
    o = Order.parse_from_ccxt_object(mock_order_usdt_3_exit(is_short),
                                     'XRP/USDT', exit_side(is_short))
    trade.orders.append(o)
    return trade


def mock_order_usdt_4(is_short: bool):
    return {
        'id': f'prod_buy_12345_{direc(is_short)}',
        'symbol': 'NEO/USDT',
        'status': 'open',
        'side': entry_side(is_short),
        'type': 'limit',
        'price': 2.0,
        'amount': 10.0,
        'filled': 0.0,
        'remaining': 30.0,
    }


def mock_trade_usdt_4(fee, is_short: bool):
    """
    Simulate prod entry
    """
    trade = Trade(
        pair='NEO/USDT',
        stake_amount=20.0,
        amount=10.0,
        amount_requested=10.01,
        fee_open=fee.return_value,
        fee_close=fee.return_value,
        open_date=datetime.now(tz=timezone.utc) - timedelta(minutes=14),
        is_open=True,
        open_rate=2.0,
        exchange='binance',
        # open_order_id=f'prod_buy_12345_{direc(is_short)}',
        strategy='StrategyTestV2',
        timeframe=5,
        is_short=is_short,
    )
    o = Order.parse_from_ccxt_object(mock_order_usdt_4(is_short), 'NEO/USDT', entry_side(is_short))
    trade.orders.append(o)
    return trade


def mock_order_usdt_5(is_short: bool):
    return {
        'id': f'prod_buy_3455_{direc(is_short)}',
        'symbol': 'XRP/USDT',
        'status': 'closed',
        'side': entry_side(is_short),
        'type': 'limit',
        'price': 2.0,
        'amount': 10.0,
        'filled': 10.0,
        'remaining': 0.0,
    }


def mock_order_usdt_5_stoploss(is_short: bool):
    return {
        'id': f'prod_stoploss_3455_{direc(is_short)}',
        'symbol': 'XRP/USDT',
        'status': 'open',
        'side': exit_side(is_short),
        'type': 'stop_loss_limit',
        'price': 2.0,
        'amount': 10.0,
        'filled': 0.0,
        'remaining': 30.0,
    }


def mock_trade_usdt_5(fee, is_short: bool):
    """
    Simulate prod entry with stoploss
    """
    trade = Trade(
        pair='XRP/USDT',
        stake_amount=20.0,
        amount=10.0,
        amount_requested=10.01,
        fee_open=fee.return_value,
        fee_close=fee.return_value,
        open_date=datetime.now(tz=timezone.utc) - timedelta(minutes=12),
        is_open=True,
        open_rate=2.0,
        exchange='binance',
        strategy='SampleStrategy',
        stoploss_order_id=f'prod_stoploss_3455_{direc(is_short)}',
        timeframe=5,
        is_short=is_short,
    )
    o = Order.parse_from_ccxt_object(mock_order_usdt_5(is_short), 'XRP/USDT', entry_side(is_short))
    trade.orders.append(o)
    o = Order.parse_from_ccxt_object(mock_order_usdt_5_stoploss(is_short), 'XRP/USDT', 'stoploss')
    trade.orders.append(o)
    return trade


def mock_order_usdt_6(is_short: bool):
    return {
        'id': f'prod_entry_6_{direc(is_short)}',
        'symbol': 'LTC/USDT',
        'status': 'closed',
        'side': entry_side(is_short),
        'type': 'limit',
        'price': 10.0,
        'amount': 2.0,
        'filled': 2.0,
        'remaining': 0.0,
    }


def mock_order_usdt_6_exit(is_short: bool):
    return {
        'id': f'prod_exit_6_{direc(is_short)}',
        'symbol': 'LTC/USDT',
        'status': 'open',
        'side': exit_side(is_short),
        'type': 'limit',
        'price': 12.0,
        'amount': 2.0,
        'filled': 0.0,
        'remaining': 2.0,
    }


def mock_trade_usdt_6(fee, is_short: bool):
    """
    Simulate prod entry with open sell order
    """
    trade = Trade(
        pair='LTC/USDT',
        stake_amount=20.0,
        amount=2.0,
        amount_requested=2.0,
        open_date=datetime.now(tz=timezone.utc) - timedelta(minutes=5),
        fee_open=fee.return_value,
        fee_close=fee.return_value,
        is_open=True,
        open_rate=10.0,
        exchange='binance',
        strategy='SampleStrategy',
        # open_order_id=f'prod_exit_6_{direc(is_short)}',
        timeframe=5,
        is_short=is_short,
    )
    o = Order.parse_from_ccxt_object(mock_order_usdt_6(is_short), 'LTC/USDT', entry_side(is_short))
    trade.orders.append(o)
    o = Order.parse_from_ccxt_object(mock_order_usdt_6_exit(is_short),
                                     'LTC/USDT', exit_side(is_short))
    trade.orders.append(o)
    return trade


def mock_order_usdt_7(is_short: bool):
    return {
        'id': f'1234_{direc(is_short)}',
        'symbol': 'ADA/USDT',
        'status': 'closed',
        'side': entry_side(is_short),
        'type': 'limit',
        'price': 2.0,
        'amount': 10.0,
        'filled': 10.0,
        'remaining': 0.0,
    }


def mock_trade_usdt_7(fee, is_short: bool):
    trade = Trade(
        pair='ADA/USDT',
        stake_amount=20.0,
        amount=10.0,
        amount_requested=10.0,
        fee_open=fee.return_value,
        fee_close=fee.return_value,
        is_open=True,
        open_date=datetime.now(tz=timezone.utc) - timedelta(minutes=17),
        open_rate=2.0,
        exchange='binance',
<<<<<<< HEAD
        # open_order_id=f'1234_{direc(is_short)}',
=======
        open_order_id=None,
>>>>>>> e5a88fde
        strategy='StrategyTestV2',
        timeframe=5,
        is_short=is_short,
    )
    o = Order.parse_from_ccxt_object(mock_order_usdt_7(is_short), 'ADA/USDT', entry_side(is_short))
    trade.orders.append(o)
    return trade<|MERGE_RESOLUTION|>--- conflicted
+++ resolved
@@ -378,11 +378,7 @@
         open_date=datetime.now(tz=timezone.utc) - timedelta(minutes=17),
         open_rate=2.0,
         exchange='binance',
-<<<<<<< HEAD
-        # open_order_id=f'1234_{direc(is_short)}',
-=======
         open_order_id=None,
->>>>>>> e5a88fde
         strategy='StrategyTestV2',
         timeframe=5,
         is_short=is_short,
