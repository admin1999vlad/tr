--- conflicted
+++ resolved
@@ -78,14 +78,6 @@
         "trading_mode": "futures",
     })
 
-<<<<<<< HEAD
-    download_data_main(config)
-    assert dl_mock.call_args[1]['timerange'].starttype == "date"
-    assert dl_mock.call_count == 2
-    assert convert_mock.call_count == 2
-
-=======
->>>>>>> bcd631d3
 
 def test_download_data_main_data_invalid(mocker):
     patch_exchange(mocker, id="kraken")
