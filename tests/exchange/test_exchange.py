import copy
import logging
from copy import deepcopy
from datetime import datetime, timedelta, timezone
from math import isclose
from random import randint
from unittest.mock import MagicMock, Mock, PropertyMock, patch

import arrow
import ccxt
import pytest
from pandas import DataFrame

from freqtrade.enums import CandleType, MarginMode, TradingMode
from freqtrade.exceptions import (DDosProtection, DependencyException, InvalidOrderException,
                                  OperationalException, PricingError, TemporaryError)
from freqtrade.exchange import Binance, Bittrex, Exchange, Kraken
from freqtrade.exchange.common import (API_FETCH_ORDER_RETRY_COUNT, API_RETRY_COUNT,
                                       calculate_backoff, remove_credentials)
from freqtrade.exchange.exchange import (market_is_active, timeframe_to_minutes, timeframe_to_msecs,
                                         timeframe_to_next_date, timeframe_to_prev_date,
                                         timeframe_to_seconds)
from freqtrade.resolvers.exchange_resolver import ExchangeResolver
from tests.conftest import get_mock_coro, get_patched_exchange, log_has, log_has_re, num_log_has_re


# Make sure to always keep one exchange here which is NOT subclassed!!
EXCHANGES = ['bittrex', 'binance', 'kraken', 'ftx', 'gateio']


def ccxt_exceptionhandlers(mocker, default_conf, api_mock, exchange_name,
                           fun, mock_ccxt_fun, retries=API_RETRY_COUNT + 1, **kwargs):

    with patch('freqtrade.exchange.common.time.sleep'):
        with pytest.raises(DDosProtection):
            api_mock.__dict__[mock_ccxt_fun] = MagicMock(side_effect=ccxt.DDoSProtection("DDos"))
            exchange = get_patched_exchange(mocker, default_conf, api_mock, id=exchange_name)
            getattr(exchange, fun)(**kwargs)
        assert api_mock.__dict__[mock_ccxt_fun].call_count == retries

    with pytest.raises(TemporaryError):
        api_mock.__dict__[mock_ccxt_fun] = MagicMock(side_effect=ccxt.NetworkError("DeaDBeef"))
        exchange = get_patched_exchange(mocker, default_conf, api_mock, id=exchange_name)
        getattr(exchange, fun)(**kwargs)
    assert api_mock.__dict__[mock_ccxt_fun].call_count == retries

    with pytest.raises(OperationalException):
        api_mock.__dict__[mock_ccxt_fun] = MagicMock(side_effect=ccxt.BaseError("DeadBeef"))
        exchange = get_patched_exchange(mocker, default_conf, api_mock, id=exchange_name)
        getattr(exchange, fun)(**kwargs)
    assert api_mock.__dict__[mock_ccxt_fun].call_count == 1


async def async_ccxt_exception(mocker, default_conf, api_mock, fun, mock_ccxt_fun,
                               retries=API_RETRY_COUNT + 1, **kwargs):

    with patch('freqtrade.exchange.common.asyncio.sleep', get_mock_coro(None)):
        with pytest.raises(DDosProtection):
            api_mock.__dict__[mock_ccxt_fun] = MagicMock(side_effect=ccxt.DDoSProtection("Dooh"))
            exchange = get_patched_exchange(mocker, default_conf, api_mock)
            await getattr(exchange, fun)(**kwargs)
        assert api_mock.__dict__[mock_ccxt_fun].call_count == retries

    with pytest.raises(TemporaryError):
        api_mock.__dict__[mock_ccxt_fun] = MagicMock(side_effect=ccxt.NetworkError("DeadBeef"))
        exchange = get_patched_exchange(mocker, default_conf, api_mock)
        await getattr(exchange, fun)(**kwargs)
    assert api_mock.__dict__[mock_ccxt_fun].call_count == retries

    with pytest.raises(OperationalException):
        api_mock.__dict__[mock_ccxt_fun] = MagicMock(side_effect=ccxt.BaseError("DeadBeef"))
        exchange = get_patched_exchange(mocker, default_conf, api_mock)
        await getattr(exchange, fun)(**kwargs)
    assert api_mock.__dict__[mock_ccxt_fun].call_count == 1


def test_init(default_conf, mocker, caplog):
    caplog.set_level(logging.INFO)
    get_patched_exchange(mocker, default_conf)
    assert log_has('Instance is running with dry_run enabled', caplog)


def test_remove_credentials(default_conf, caplog) -> None:
    conf = deepcopy(default_conf)
    conf['dry_run'] = False
    remove_credentials(conf)

    assert conf['exchange']['key'] != ''
    assert conf['exchange']['secret'] != ''

    conf['dry_run'] = True
    remove_credentials(conf)
    assert conf['exchange']['key'] == ''
    assert conf['exchange']['secret'] == ''
    assert conf['exchange']['password'] == ''
    assert conf['exchange']['uid'] == ''


def test_init_ccxt_kwargs(default_conf, mocker, caplog):
    mocker.patch('freqtrade.exchange.Exchange._load_markets', MagicMock(return_value={}))
    mocker.patch('freqtrade.exchange.Exchange.validate_stakecurrency')
    caplog.set_level(logging.INFO)
    conf = copy.deepcopy(default_conf)
    conf['exchange']['ccxt_async_config'] = {'aiohttp_trust_env': True, 'asyncio_loop': True}
    ex = Exchange(conf)
    assert log_has(
        "Applying additional ccxt config: {'aiohttp_trust_env': True, 'asyncio_loop': True}",
        caplog)
    assert ex._api_async.aiohttp_trust_env
    assert not ex._api.aiohttp_trust_env

    # Reset logging and config
    caplog.clear()
    conf = copy.deepcopy(default_conf)
    conf['exchange']['ccxt_config'] = {'TestKWARG': 11}
    conf['exchange']['ccxt_sync_config'] = {'TestKWARG44': 11}
    conf['exchange']['ccxt_async_config'] = {'asyncio_loop': True}
    asynclogmsg = "Applying additional ccxt config: {'TestKWARG': 11, 'asyncio_loop': True}"
    ex = Exchange(conf)
    assert not ex._api_async.aiohttp_trust_env
    assert hasattr(ex._api, 'TestKWARG')
    assert ex._api.TestKWARG == 11
    # ccxt_config is assigned to both sync and async
    assert not hasattr(ex._api_async, 'TestKWARG44')

    assert hasattr(ex._api_async, 'TestKWARG')
    assert log_has("Applying additional ccxt config: {'TestKWARG': 11, 'TestKWARG44': 11}", caplog)
    assert log_has(asynclogmsg, caplog)
    # Test additional headers case
    Exchange._headers = {'hello': 'world'}
    ex = Exchange(conf)

    assert log_has("Applying additional ccxt config: {'TestKWARG': 11, 'TestKWARG44': 11}", caplog)
    assert ex._api.headers == {'hello': 'world'}
    assert ex._ccxt_config == {}
    Exchange._headers = {}


def test_destroy(default_conf, mocker, caplog):
    caplog.set_level(logging.DEBUG)
    get_patched_exchange(mocker, default_conf)
    assert log_has('Exchange object destroyed, closing async loop', caplog)


def test_init_exception(default_conf, mocker):
    default_conf['exchange']['name'] = 'wrong_exchange_name'

    with pytest.raises(OperationalException,
                       match=f"Exchange {default_conf['exchange']['name']} is not supported"):
        Exchange(default_conf)

    default_conf['exchange']['name'] = 'binance'
    with pytest.raises(OperationalException,
                       match=f"Exchange {default_conf['exchange']['name']} is not supported"):
        mocker.patch("ccxt.binance", MagicMock(side_effect=AttributeError))
        Exchange(default_conf)

    with pytest.raises(OperationalException,
                       match=r"Initialization of ccxt failed. Reason: DeadBeef"):
        mocker.patch("ccxt.binance", MagicMock(side_effect=ccxt.BaseError("DeadBeef")))
        Exchange(default_conf)


def test_exchange_resolver(default_conf, mocker, caplog):
    mocker.patch('freqtrade.exchange.Exchange._init_ccxt', MagicMock(return_value=MagicMock()))
    mocker.patch('freqtrade.exchange.Exchange._load_async_markets')
    mocker.patch('freqtrade.exchange.Exchange.validate_pairs')
    mocker.patch('freqtrade.exchange.Exchange.validate_timeframes')
    mocker.patch('freqtrade.exchange.Exchange.validate_stakecurrency')
    mocker.patch('freqtrade.exchange.Exchange.validate_pricing')

    exchange = ExchangeResolver.load_exchange('zaif', default_conf)
    assert isinstance(exchange, Exchange)
    assert log_has_re(r"No .* specific subclass found. Using the generic class instead.", caplog)
    caplog.clear()

    exchange = ExchangeResolver.load_exchange('Bittrex', default_conf)
    assert isinstance(exchange, Exchange)
    assert isinstance(exchange, Bittrex)
    assert not log_has_re(r"No .* specific subclass found. Using the generic class instead.",
                          caplog)
    caplog.clear()

    exchange = ExchangeResolver.load_exchange('kraken', default_conf)
    assert isinstance(exchange, Exchange)
    assert isinstance(exchange, Kraken)
    assert not isinstance(exchange, Binance)
    assert not log_has_re(r"No .* specific subclass found. Using the generic class instead.",
                          caplog)

    exchange = ExchangeResolver.load_exchange('binance', default_conf)
    assert isinstance(exchange, Exchange)
    assert isinstance(exchange, Binance)
    assert not isinstance(exchange, Kraken)

    assert not log_has_re(r"No .* specific subclass found. Using the generic class instead.",
                          caplog)

    # Test mapping
    exchange = ExchangeResolver.load_exchange('binanceus', default_conf)
    assert isinstance(exchange, Exchange)
    assert isinstance(exchange, Binance)
    assert not isinstance(exchange, Kraken)


def test_validate_order_time_in_force(default_conf, mocker, caplog):
    caplog.set_level(logging.INFO)
    # explicitly test bittrex, exchanges implementing other policies need separate tests
    ex = get_patched_exchange(mocker, default_conf, id="bittrex")
    tif = {
        "buy": "gtc",
        "sell": "gtc",
    }

    ex.validate_order_time_in_force(tif)
    tif2 = {
        "buy": "fok",
        "sell": "ioc",
    }
    with pytest.raises(OperationalException, match=r"Time in force.*not supported for .*"):
        ex.validate_order_time_in_force(tif2)

    # Patch to see if this will pass if the values are in the ft dict
    ex._ft_has.update({"order_time_in_force": ["gtc", "fok", "ioc"]})
    ex.validate_order_time_in_force(tif2)


@pytest.mark.parametrize("amount,precision_mode,precision,contract_size,expected,trading_mode", [
    (2.34559, 2, 4, 1, 2.3455, 'spot'),
    (2.34559, 2, 5, 1, 2.34559, 'spot'),
    (2.34559, 2, 3, 1, 2.345, 'spot'),
    (2.9999, 2, 3, 1, 2.999, 'spot'),
    (2.9909, 2, 3, 1, 2.990, 'spot'),
    # Tests for Tick-size
    (2.34559, 4, 0.0001, 1, 2.3455, 'spot'),
    (2.34559, 4, 0.00001, 1, 2.34559, 'spot'),
    (2.34559, 4, 0.001, 1, 2.345, 'spot'),
    (2.9999, 4, 0.001, 1, 2.999, 'spot'),
    (2.9909, 4, 0.001, 1, 2.990, 'spot'),
    (2.9909, 4, 0.005, 0.01, 2.99, 'futures'),
    (2.9999, 4, 0.005, 10, 2.995, 'futures'),
])
def test_amount_to_precision(
    default_conf,
    mocker,
    amount,
    precision_mode,
    precision,
    contract_size,
    expected,
    trading_mode
):
    """
    Test rounds down
    """

    markets = PropertyMock(return_value={
        'ETH/BTC': {
            'contractSize': contract_size,
            'precision': {
                'amount': precision
            }
        }
    })

    default_conf['trading_mode'] = trading_mode
    default_conf['margin_mode'] = 'isolated'

    exchange = get_patched_exchange(mocker, default_conf, id="binance")
    # digits counting mode
    # DECIMAL_PLACES = 2
    # SIGNIFICANT_DIGITS = 3
    # TICK_SIZE = 4
    mocker.patch('freqtrade.exchange.Exchange.precisionMode',
                 PropertyMock(return_value=precision_mode))
    mocker.patch('freqtrade.exchange.Exchange.markets', markets)

    pair = 'ETH/BTC'
    assert exchange.amount_to_precision(pair, amount) == expected


@pytest.mark.parametrize("price,precision_mode,precision,expected", [
    (2.34559, 2, 4, 2.3456),
    (2.34559, 2, 5, 2.34559),
    (2.34559, 2, 3, 2.346),
    (2.9999, 2, 3, 3.000),
    (2.9909, 2, 3, 2.991),
    # Tests for Tick_size
    (2.34559, 4, 0.0001, 2.3456),
    (2.34559, 4, 0.00001, 2.34559),
    (2.34559, 4, 0.001, 2.346),
    (2.9999, 4, 0.001, 3.000),
    (2.9909, 4, 0.001, 2.991),
    (2.9909, 4, 0.005, 2.995),
    (2.9973, 4, 0.005, 3.0),
    (2.9977, 4, 0.005, 3.0),
    (234.43, 4, 0.5, 234.5),
    (234.53, 4, 0.5, 235.0),
    (0.891534, 4, 0.0001, 0.8916),
    (64968.89, 4, 0.01, 64968.89),

])
def test_price_to_precision(default_conf, mocker, price, precision_mode, precision, expected):
    """Test price to precision"""
    markets = PropertyMock(return_value={'ETH/BTC': {'precision': {'price': precision}}})

    exchange = get_patched_exchange(mocker, default_conf, id="binance")
    mocker.patch('freqtrade.exchange.Exchange.markets', markets)
    # digits counting mode
    # DECIMAL_PLACES = 2
    # SIGNIFICANT_DIGITS = 3
    # TICK_SIZE = 4
    mocker.patch('freqtrade.exchange.Exchange.precisionMode',
                 PropertyMock(return_value=precision_mode))

    pair = 'ETH/BTC'
    assert exchange.price_to_precision(pair, price) == expected


@pytest.mark.parametrize("price,precision_mode,precision,expected", [
    (2.34559, 2, 4, 0.0001),
    (2.34559, 2, 5, 0.00001),
    (2.34559, 2, 3, 0.001),
    (2.9999, 2, 3, 0.001),
    (200.0511, 2, 3, 0.001),
    # Tests for Tick_size
    (2.34559, 4, 0.0001, 0.0001),
    (2.34559, 4, 0.00001, 0.00001),
    (2.34559, 4, 0.0025, 0.0025),
    (2.9909, 4, 0.0025, 0.0025),
    (234.43, 4, 0.5, 0.5),
    (234.43, 4, 0.0025, 0.0025),
    (234.43, 4, 0.00013, 0.00013),

])
def test_price_get_one_pip(default_conf, mocker, price, precision_mode, precision, expected):
    markets = PropertyMock(return_value={'ETH/BTC': {'precision': {'price': precision}}})
    exchange = get_patched_exchange(mocker, default_conf, id="binance")
    mocker.patch('freqtrade.exchange.Exchange.markets', markets)
    mocker.patch('freqtrade.exchange.Exchange.precisionMode',
                 PropertyMock(return_value=precision_mode))
    pair = 'ETH/BTC'
    assert pytest.approx(exchange.price_get_one_pip(pair, price)) == expected


def test__get_stake_amount_limit(mocker, default_conf) -> None:

    exchange = get_patched_exchange(mocker, default_conf, id="binance")
    stoploss = -0.05
    markets = {'ETH/BTC': {'symbol': 'ETH/BTC'}}

    # no pair found
    mocker.patch(
        'freqtrade.exchange.Exchange.markets',
        PropertyMock(return_value=markets)
    )
    with pytest.raises(ValueError, match=r'.*get market information.*'):
        exchange.get_min_pair_stake_amount('BNB/BTC', 1, stoploss)

    # no cost/amount Min
    markets["ETH/BTC"]["limits"] = {
        'cost': {'min': None, 'max': None},
        'amount': {'min': None, 'max': None},
    }
    mocker.patch(
        'freqtrade.exchange.Exchange.markets',
        PropertyMock(return_value=markets)
    )
    result = exchange.get_min_pair_stake_amount('ETH/BTC', 1, stoploss)
    assert result is None
    result = exchange.get_max_pair_stake_amount('ETH/BTC', 1)
    assert result == float('inf')

    # min/max cost is set
    markets["ETH/BTC"]["limits"] = {
        'cost': {'min': 2, 'max': 10000},
        'amount': {'min': None, 'max': None},
    }
    mocker.patch(
        'freqtrade.exchange.Exchange.markets',
        PropertyMock(return_value=markets)
    )
    # min
    result = exchange.get_min_pair_stake_amount('ETH/BTC', 1, stoploss)
    expected_result = 2 * (1+0.05) / (1-abs(stoploss))
    assert isclose(result, expected_result)
    # With Leverage
    result = exchange.get_min_pair_stake_amount('ETH/BTC', 1, stoploss, 3.0)
    assert isclose(result, expected_result/3)
    # max
    result = exchange.get_max_pair_stake_amount('ETH/BTC', 2)
    assert result == 10000

    # min amount is set
    markets["ETH/BTC"]["limits"] = {
        'cost': {'min': None, 'max': None},
        'amount': {'min': 2, 'max': 10000},
    }
    mocker.patch(
        'freqtrade.exchange.Exchange.markets',
        PropertyMock(return_value=markets)
    )
    result = exchange.get_min_pair_stake_amount('ETH/BTC', 2, stoploss)
    expected_result = 2 * 2 * (1+0.05) / (1-abs(stoploss))
    assert isclose(result, expected_result)
    # With Leverage
    result = exchange.get_min_pair_stake_amount('ETH/BTC', 2, stoploss, 5.0)
    assert isclose(result, expected_result/5)
    # max
    result = exchange.get_max_pair_stake_amount('ETH/BTC', 2)
    assert result == 20000

    # min amount and cost are set (cost is minimal)
    markets["ETH/BTC"]["limits"] = {
        'cost': {'min': 2, 'max': None},
        'amount': {'min': 2, 'max': None},
    }
    mocker.patch(
        'freqtrade.exchange.Exchange.markets',
        PropertyMock(return_value=markets)
    )
    result = exchange.get_min_pair_stake_amount('ETH/BTC', 2, stoploss)
    expected_result = max(2, 2 * 2) * (1+0.05) / (1-abs(stoploss))
    assert isclose(result, expected_result)
    # With Leverage
    result = exchange.get_min_pair_stake_amount('ETH/BTC', 2, stoploss, 10)
    assert isclose(result, expected_result/10)

    # min amount and cost are set (amount is minial)
    markets["ETH/BTC"]["limits"] = {
        'cost': {'min': 8, 'max': 10000},
        'amount': {'min': 2, 'max': 500},
    }
    mocker.patch(
        'freqtrade.exchange.Exchange.markets',
        PropertyMock(return_value=markets)
    )
    result = exchange.get_min_pair_stake_amount('ETH/BTC', 2, stoploss)
    expected_result = max(8, 2 * 2) * (1+0.05) / (1-abs(stoploss))
    assert isclose(result, expected_result)
    # With Leverage
    result = exchange.get_min_pair_stake_amount('ETH/BTC', 2, stoploss, 7.0)
    assert isclose(result, expected_result/7.0)
    # Max
    result = exchange.get_max_pair_stake_amount('ETH/BTC', 2)
    assert result == 1000

    result = exchange.get_min_pair_stake_amount('ETH/BTC', 2, -0.4)
    expected_result = max(8, 2 * 2) * 1.5
    assert isclose(result, expected_result)
    # With Leverage
    result = exchange.get_min_pair_stake_amount('ETH/BTC', 2, -0.4, 8.0)
    assert isclose(result, expected_result/8.0)
    # Max
    result = exchange.get_max_pair_stake_amount('ETH/BTC', 2)
    assert result == 1000

    # Really big stoploss
    result = exchange.get_min_pair_stake_amount('ETH/BTC', 2, -1)
    expected_result = max(8, 2 * 2) * 1.5
    assert isclose(result, expected_result)
    # With Leverage
    result = exchange.get_min_pair_stake_amount('ETH/BTC', 2, -1, 12.0)
    assert isclose(result, expected_result/12)
    # Max
    result = exchange.get_max_pair_stake_amount('ETH/BTC', 2)
    assert result == 1000

    markets["ETH/BTC"]["contractSize"] = '0.01'
    default_conf['trading_mode'] = 'futures'
    default_conf['margin_mode'] = 'isolated'
    exchange = get_patched_exchange(mocker, default_conf, id="binance")
    mocker.patch(
        'freqtrade.exchange.Exchange.markets',
        PropertyMock(return_value=markets)
    )

    # Contract size 0.01
    result = exchange.get_min_pair_stake_amount('ETH/BTC', 2, -1)
    assert isclose(result, expected_result * 0.01)
    # Max
    result = exchange.get_max_pair_stake_amount('ETH/BTC', 2)
    assert result == 10

    markets["ETH/BTC"]["contractSize"] = '10'
    mocker.patch(
        'freqtrade.exchange.Exchange.markets',
        PropertyMock(return_value=markets)
    )
    # With Leverage, Contract size 10
    result = exchange.get_min_pair_stake_amount('ETH/BTC', 2, -1, 12.0)
    assert isclose(result, (expected_result/12) * 10.0)
    # Max
    result = exchange.get_max_pair_stake_amount('ETH/BTC', 2)
    assert result == 10000


def test_get_min_pair_stake_amount_real_data(mocker, default_conf) -> None:
    exchange = get_patched_exchange(mocker, default_conf, id="binance")
    stoploss = -0.05
    markets = {'ETH/BTC': {'symbol': 'ETH/BTC'}}

    # ~Real Binance data
    markets["ETH/BTC"]["limits"] = {
        'cost': {'min': 0.0001, 'max': 4000},
        'amount': {'min': 0.001, 'max': 10000},
    }
    mocker.patch(
        'freqtrade.exchange.Exchange.markets',
        PropertyMock(return_value=markets)
    )
    result = exchange.get_min_pair_stake_amount('ETH/BTC', 0.020405, stoploss)
    expected_result = max(0.0001, 0.001 * 0.020405) * (1+0.05) / (1-abs(stoploss))
    assert round(result, 8) == round(expected_result, 8)
    # Max
    result = exchange.get_max_pair_stake_amount('ETH/BTC', 2.0)
    assert result == 4000

    # Leverage
    result = exchange.get_min_pair_stake_amount('ETH/BTC', 0.020405, stoploss, 3.0)
    assert round(result, 8) == round(expected_result/3, 8)

    # Contract_size
    markets["ETH/BTC"]["contractSize"] = 0.1
    result = exchange.get_min_pair_stake_amount('ETH/BTC', 0.020405, stoploss, 3.0)
    assert round(result, 8) == round((expected_result/3), 8)

    # Max
    result = exchange.get_max_pair_stake_amount('ETH/BTC', 12.0)
    assert result == 4000


def test_set_sandbox(default_conf, mocker):
    """
    Test working scenario
    """
    api_mock = MagicMock()
    api_mock.load_markets = MagicMock(return_value={
        'ETH/BTC': '', 'LTC/BTC': '', 'XRP/BTC': '', 'NEO/BTC': ''
    })
    url_mock = PropertyMock(return_value={'test': "api-public.sandbox.gdax.com",
                                          'api': 'https://api.gdax.com'})
    type(api_mock).urls = url_mock
    exchange = get_patched_exchange(mocker, default_conf, api_mock)
    liveurl = exchange._api.urls['api']
    default_conf['exchange']['sandbox'] = True
    exchange.set_sandbox(exchange._api, default_conf['exchange'], 'Logname')
    assert exchange._api.urls['api'] != liveurl


def test_set_sandbox_exception(default_conf, mocker):
    """
    Test Fail scenario
    """
    api_mock = MagicMock()
    api_mock.load_markets = MagicMock(return_value={
        'ETH/BTC': '', 'LTC/BTC': '', 'XRP/BTC': '', 'NEO/BTC': ''
    })
    url_mock = PropertyMock(return_value={'api': 'https://api.gdax.com'})
    type(api_mock).urls = url_mock

    with pytest.raises(OperationalException, match=r'does not provide a sandbox api'):
        exchange = get_patched_exchange(mocker, default_conf, api_mock)
        default_conf['exchange']['sandbox'] = True
        exchange.set_sandbox(exchange._api, default_conf['exchange'], 'Logname')


def test__load_async_markets(default_conf, mocker, caplog):
    mocker.patch('freqtrade.exchange.Exchange._init_ccxt')
    mocker.patch('freqtrade.exchange.Exchange.validate_pairs')
    mocker.patch('freqtrade.exchange.Exchange.validate_timeframes')
    mocker.patch('freqtrade.exchange.Exchange._load_markets')
    mocker.patch('freqtrade.exchange.Exchange.validate_stakecurrency')
    mocker.patch('freqtrade.exchange.Exchange.validate_pricing')
    exchange = Exchange(default_conf)
    exchange._api_async.load_markets = get_mock_coro(None)
    exchange._load_async_markets()
    assert exchange._api_async.load_markets.call_count == 1
    caplog.set_level(logging.DEBUG)

    exchange._api_async.load_markets = Mock(side_effect=ccxt.BaseError("deadbeef"))
    exchange._load_async_markets()

    assert log_has('Could not load async markets. Reason: deadbeef', caplog)


def test__load_markets(default_conf, mocker, caplog):
    caplog.set_level(logging.INFO)
    api_mock = MagicMock()
    api_mock.load_markets = MagicMock(side_effect=ccxt.BaseError("SomeError"))
    mocker.patch('freqtrade.exchange.Exchange._init_ccxt', MagicMock(return_value=api_mock))
    mocker.patch('freqtrade.exchange.Exchange.validate_pairs')
    mocker.patch('freqtrade.exchange.Exchange.validate_timeframes')
    mocker.patch('freqtrade.exchange.Exchange._load_async_markets')
    mocker.patch('freqtrade.exchange.Exchange.validate_stakecurrency')
    mocker.patch('freqtrade.exchange.Exchange.validate_pricing')
    Exchange(default_conf)
    assert log_has('Unable to initialize markets.', caplog)

    expected_return = {'ETH/BTC': 'available'}
    api_mock = MagicMock()
    api_mock.load_markets = MagicMock(return_value=expected_return)
    mocker.patch('freqtrade.exchange.Exchange._init_ccxt', MagicMock(return_value=api_mock))
    default_conf['exchange']['pair_whitelist'] = ['ETH/BTC']
    ex = Exchange(default_conf)

    assert ex.markets == expected_return


def test_reload_markets(default_conf, mocker, caplog):
    caplog.set_level(logging.DEBUG)
    initial_markets = {'ETH/BTC': {}}
    updated_markets = {'ETH/BTC': {}, "LTC/BTC": {}}

    api_mock = MagicMock()
    api_mock.load_markets = MagicMock(return_value=initial_markets)
    default_conf['exchange']['markets_refresh_interval'] = 10
    exchange = get_patched_exchange(mocker, default_conf, api_mock, id="binance",
                                    mock_markets=False)
    exchange._load_async_markets = MagicMock()
    exchange._last_markets_refresh = arrow.utcnow().int_timestamp

    assert exchange.markets == initial_markets

    # less than 10 minutes have passed, no reload
    exchange.reload_markets()
    assert exchange.markets == initial_markets
    assert exchange._load_async_markets.call_count == 0

    api_mock.load_markets = MagicMock(return_value=updated_markets)
    # more than 10 minutes have passed, reload is executed
    exchange._last_markets_refresh = arrow.utcnow().int_timestamp - 15 * 60
    exchange.reload_markets()
    assert exchange.markets == updated_markets
    assert exchange._load_async_markets.call_count == 1
    assert log_has('Performing scheduled market reload..', caplog)


def test_reload_markets_exception(default_conf, mocker, caplog):
    caplog.set_level(logging.DEBUG)

    api_mock = MagicMock()
    api_mock.load_markets = MagicMock(side_effect=ccxt.NetworkError("LoadError"))
    default_conf['exchange']['markets_refresh_interval'] = 10
    exchange = get_patched_exchange(mocker, default_conf, api_mock, id="binance")

    # less than 10 minutes have passed, no reload
    exchange.reload_markets()
    assert exchange._last_markets_refresh == 0
    assert log_has_re(r"Could not reload markets.*", caplog)


@pytest.mark.parametrize("stake_currency", ['ETH', 'BTC', 'USDT'])
def test_validate_stakecurrency(default_conf, stake_currency, mocker, caplog):
    default_conf['stake_currency'] = stake_currency
    api_mock = MagicMock()
    type(api_mock).load_markets = MagicMock(return_value={
        'ETH/BTC': {'quote': 'BTC'}, 'LTC/BTC': {'quote': 'BTC'},
        'XRP/ETH': {'quote': 'ETH'}, 'NEO/USDT': {'quote': 'USDT'},
    })
    mocker.patch('freqtrade.exchange.Exchange._init_ccxt', MagicMock(return_value=api_mock))
    mocker.patch('freqtrade.exchange.Exchange.validate_pairs')
    mocker.patch('freqtrade.exchange.Exchange.validate_timeframes')
    mocker.patch('freqtrade.exchange.Exchange._load_async_markets')
    mocker.patch('freqtrade.exchange.Exchange.validate_pricing')
    Exchange(default_conf)


def test_validate_stakecurrency_error(default_conf, mocker, caplog):
    default_conf['stake_currency'] = 'XRP'
    api_mock = MagicMock()
    type(api_mock).load_markets = MagicMock(return_value={
        'ETH/BTC': {'quote': 'BTC'}, 'LTC/BTC': {'quote': 'BTC'},
        'XRP/ETH': {'quote': 'ETH'}, 'NEO/USDT': {'quote': 'USDT'},
    })
    mocker.patch('freqtrade.exchange.Exchange._init_ccxt', MagicMock(return_value=api_mock))
    mocker.patch('freqtrade.exchange.Exchange.validate_pairs')
    mocker.patch('freqtrade.exchange.Exchange.validate_timeframes')
    mocker.patch('freqtrade.exchange.Exchange._load_async_markets')
    with pytest.raises(OperationalException,
                       match=r'XRP is not available as stake on .*'
                       'Available currencies are: BTC, ETH, USDT'):
        Exchange(default_conf)

    type(api_mock).load_markets = MagicMock(side_effect=ccxt.NetworkError('No connection.'))
    mocker.patch('freqtrade.exchange.Exchange._init_ccxt', MagicMock(return_value=api_mock))

    with pytest.raises(OperationalException,
                       match=r'Could not load markets, therefore cannot start\. Please.*'):
        Exchange(default_conf)


def test_get_quote_currencies(default_conf, mocker):
    ex = get_patched_exchange(mocker, default_conf)

    assert set(ex.get_quote_currencies()) == set(['USD', 'ETH', 'BTC', 'USDT', 'BUSD'])


@pytest.mark.parametrize('pair,expected', [
    ('XRP/BTC', 'BTC'),
    ('LTC/USD', 'USD'),
    ('ETH/USDT', 'USDT'),
    ('XLTCUSDT', 'USDT'),
    ('XRP/NOCURRENCY', ''),
])
def test_get_pair_quote_currency(default_conf, mocker, pair, expected):
    ex = get_patched_exchange(mocker, default_conf)
    assert ex.get_pair_quote_currency(pair) == expected


@pytest.mark.parametrize('pair,expected', [
    ('XRP/BTC', 'XRP'),
    ('LTC/USD', 'LTC'),
    ('ETH/USDT', 'ETH'),
    ('XLTCUSDT', 'LTC'),
    ('XRP/NOCURRENCY', ''),
])
def test_get_pair_base_currency(default_conf, mocker, pair, expected):
    ex = get_patched_exchange(mocker, default_conf)
    assert ex.get_pair_base_currency(pair) == expected


def test_validate_pairs(default_conf, mocker):  # test exchange.validate_pairs directly
    api_mock = MagicMock()
    type(api_mock).load_markets = MagicMock(return_value={
        'ETH/BTC': {'quote': 'BTC'},
        'LTC/BTC': {'quote': 'BTC'},
        'XRP/BTC': {'quote': 'BTC'},
        'NEO/BTC': {'quote': 'BTC'},
    })
    id_mock = PropertyMock(return_value='test_exchange')
    type(api_mock).id = id_mock

    mocker.patch('freqtrade.exchange.Exchange._init_ccxt', MagicMock(return_value=api_mock))
    mocker.patch('freqtrade.exchange.Exchange.validate_timeframes')
    mocker.patch('freqtrade.exchange.Exchange._load_async_markets')
    mocker.patch('freqtrade.exchange.Exchange.validate_stakecurrency')
    mocker.patch('freqtrade.exchange.Exchange.validate_pricing')
    Exchange(default_conf)


def test_validate_pairs_not_available(default_conf, mocker):
    api_mock = MagicMock()
    type(api_mock).markets = PropertyMock(return_value={
        'XRP/BTC': {'inactive': True, 'base': 'XRP', 'quote': 'BTC'}
    })
    mocker.patch('freqtrade.exchange.Exchange._init_ccxt', MagicMock(return_value=api_mock))
    mocker.patch('freqtrade.exchange.Exchange.validate_timeframes')
    mocker.patch('freqtrade.exchange.Exchange.validate_stakecurrency')
    mocker.patch('freqtrade.exchange.Exchange._load_async_markets')

    with pytest.raises(OperationalException, match=r'not available'):
        Exchange(default_conf)


def test_validate_pairs_exception(default_conf, mocker, caplog):
    caplog.set_level(logging.INFO)
    api_mock = MagicMock()
    mocker.patch('freqtrade.exchange.Exchange.name', PropertyMock(return_value='Binance'))

    type(api_mock).markets = PropertyMock(return_value={})
    mocker.patch('freqtrade.exchange.Exchange._init_ccxt', api_mock)
    mocker.patch('freqtrade.exchange.Exchange.validate_timeframes')
    mocker.patch('freqtrade.exchange.Exchange.validate_stakecurrency')
    mocker.patch('freqtrade.exchange.Exchange.validate_pricing')
    mocker.patch('freqtrade.exchange.Exchange._load_async_markets')

    with pytest.raises(OperationalException, match=r'Pair ETH/BTC is not available on Binance'):
        Exchange(default_conf)

    mocker.patch('freqtrade.exchange.Exchange.markets', PropertyMock(return_value={}))
    Exchange(default_conf)
    assert log_has('Unable to validate pairs (assuming they are correct).', caplog)


def test_validate_pairs_restricted(default_conf, mocker, caplog):
    api_mock = MagicMock()
    type(api_mock).load_markets = MagicMock(return_value={
        'ETH/BTC': {'quote': 'BTC'}, 'LTC/BTC': {'quote': 'BTC'},
        'XRP/BTC': {'quote': 'BTC', 'info': {'prohibitedIn': ['US']}},
        'NEO/BTC': {'quote': 'BTC', 'info': 'TestString'},  # info can also be a string ...
    })
    mocker.patch('freqtrade.exchange.Exchange._init_ccxt', MagicMock(return_value=api_mock))
    mocker.patch('freqtrade.exchange.Exchange.validate_timeframes')
    mocker.patch('freqtrade.exchange.Exchange._load_async_markets')
    mocker.patch('freqtrade.exchange.Exchange.validate_pricing')
    mocker.patch('freqtrade.exchange.Exchange.validate_stakecurrency')

    Exchange(default_conf)
    assert log_has("Pair XRP/BTC is restricted for some users on this exchange."
                   "Please check if you are impacted by this restriction "
                   "on the exchange and eventually remove XRP/BTC from your whitelist.", caplog)


def test_validate_pairs_stakecompatibility(default_conf, mocker, caplog):
    api_mock = MagicMock()
    type(api_mock).load_markets = MagicMock(return_value={
        'ETH/BTC': {'quote': 'BTC'}, 'LTC/BTC': {'quote': 'BTC'},
        'XRP/BTC': {'quote': 'BTC'}, 'NEO/BTC': {'quote': 'BTC'},
        'HELLO-WORLD': {'quote': 'BTC'},
    })
    mocker.patch('freqtrade.exchange.Exchange._init_ccxt', MagicMock(return_value=api_mock))
    mocker.patch('freqtrade.exchange.Exchange.validate_timeframes')
    mocker.patch('freqtrade.exchange.Exchange._load_async_markets')
    mocker.patch('freqtrade.exchange.Exchange.validate_stakecurrency')
    mocker.patch('freqtrade.exchange.Exchange.validate_pricing')

    Exchange(default_conf)


def test_validate_pairs_stakecompatibility_downloaddata(default_conf, mocker, caplog):
    api_mock = MagicMock()
    default_conf['stake_currency'] = ''
    type(api_mock).load_markets = MagicMock(return_value={
        'ETH/BTC': {'quote': 'BTC'}, 'LTC/BTC': {'quote': 'BTC'},
        'XRP/BTC': {'quote': 'BTC'}, 'NEO/BTC': {'quote': 'BTC'},
        'HELLO-WORLD': {'quote': 'BTC'},
    })
    mocker.patch('freqtrade.exchange.Exchange._init_ccxt', MagicMock(return_value=api_mock))
    mocker.patch('freqtrade.exchange.Exchange.validate_timeframes')
    mocker.patch('freqtrade.exchange.Exchange._load_async_markets')
    mocker.patch('freqtrade.exchange.Exchange.validate_stakecurrency')
    mocker.patch('freqtrade.exchange.Exchange.validate_pricing')

    Exchange(default_conf)
    assert type(api_mock).load_markets.call_count == 1


def test_validate_pairs_stakecompatibility_fail(default_conf, mocker, caplog):
    default_conf['exchange']['pair_whitelist'].append('HELLO-WORLD')
    api_mock = MagicMock()
    type(api_mock).load_markets = MagicMock(return_value={
        'ETH/BTC': {'quote': 'BTC'}, 'LTC/BTC': {'quote': 'BTC'},
        'XRP/BTC': {'quote': 'BTC'}, 'NEO/BTC': {'quote': 'BTC'},
        'HELLO-WORLD': {'quote': 'USDT'},
    })
    mocker.patch('freqtrade.exchange.Exchange._init_ccxt', MagicMock(return_value=api_mock))
    mocker.patch('freqtrade.exchange.Exchange.validate_timeframes')
    mocker.patch('freqtrade.exchange.Exchange._load_async_markets')
    mocker.patch('freqtrade.exchange.Exchange.validate_stakecurrency')

    with pytest.raises(OperationalException, match=r"Stake-currency 'BTC' not compatible with.*"):
        Exchange(default_conf)


@pytest.mark.parametrize("timeframe", [
    ('5m'), ("1m"), ("15m"), ("1h")
])
def test_validate_timeframes(default_conf, mocker, timeframe):
    default_conf["timeframe"] = timeframe
    api_mock = MagicMock()
    id_mock = PropertyMock(return_value='test_exchange')
    type(api_mock).id = id_mock
    timeframes = PropertyMock(return_value={'1m': '1m',
                                            '5m': '5m',
                                            '15m': '15m',
                                            '1h': '1h'})
    type(api_mock).timeframes = timeframes

    mocker.patch('freqtrade.exchange.Exchange._init_ccxt', MagicMock(return_value=api_mock))
    mocker.patch('freqtrade.exchange.Exchange._load_markets', MagicMock(return_value={}))
    mocker.patch('freqtrade.exchange.Exchange.validate_pairs')
    mocker.patch('freqtrade.exchange.Exchange.validate_stakecurrency')
    mocker.patch('freqtrade.exchange.Exchange.validate_pricing')
    Exchange(default_conf)


def test_validate_timeframes_failed(default_conf, mocker):
    default_conf["timeframe"] = "3m"
    api_mock = MagicMock()
    id_mock = PropertyMock(return_value='test_exchange')
    type(api_mock).id = id_mock
    timeframes = PropertyMock(return_value={'15s': '15s',
                                            '1m': '1m',
                                            '5m': '5m',
                                            '15m': '15m',
                                            '1h': '1h'})
    type(api_mock).timeframes = timeframes

    mocker.patch('freqtrade.exchange.Exchange._init_ccxt', MagicMock(return_value=api_mock))
    mocker.patch('freqtrade.exchange.Exchange._load_markets', MagicMock(return_value={}))
    mocker.patch('freqtrade.exchange.Exchange.validate_pairs', MagicMock())
    with pytest.raises(OperationalException,
                       match=r"Invalid timeframe '3m'. This exchange supports.*"):
        Exchange(default_conf)
    default_conf["timeframe"] = "15s"

    with pytest.raises(OperationalException,
                       match=r"Timeframes < 1m are currently not supported by Freqtrade."):
        Exchange(default_conf)


def test_validate_timeframes_emulated_ohlcv_1(default_conf, mocker):
    default_conf["timeframe"] = "3m"
    api_mock = MagicMock()
    id_mock = PropertyMock(return_value='test_exchange')
    type(api_mock).id = id_mock

    # delete timeframes so magicmock does not autocreate it
    del api_mock.timeframes

    mocker.patch('freqtrade.exchange.Exchange._init_ccxt', MagicMock(return_value=api_mock))
    mocker.patch('freqtrade.exchange.Exchange._load_markets', MagicMock(return_value={}))
    mocker.patch('freqtrade.exchange.Exchange.validate_pairs')
    mocker.patch('freqtrade.exchange.Exchange.validate_stakecurrency')
    with pytest.raises(OperationalException,
                       match=r'The ccxt library does not provide the list of timeframes '
                             r'for the exchange ".*" and this exchange '
                             r'is therefore not supported. *'):
        Exchange(default_conf)


def test_validate_timeframes_emulated_ohlcvi_2(default_conf, mocker):
    default_conf["timeframe"] = "3m"
    api_mock = MagicMock()
    id_mock = PropertyMock(return_value='test_exchange')
    type(api_mock).id = id_mock

    # delete timeframes so magicmock does not autocreate it
    del api_mock.timeframes

    mocker.patch('freqtrade.exchange.Exchange._init_ccxt', MagicMock(return_value=api_mock))
    mocker.patch('freqtrade.exchange.Exchange._load_markets',
                 MagicMock(return_value={'timeframes': None}))
    mocker.patch('freqtrade.exchange.Exchange.validate_pairs', MagicMock())
    mocker.patch('freqtrade.exchange.Exchange.validate_stakecurrency')
    with pytest.raises(OperationalException,
                       match=r'The ccxt library does not provide the list of timeframes '
                             r'for the exchange ".*" and this exchange '
                             r'is therefore not supported. *'):
        Exchange(default_conf)


def test_validate_timeframes_not_in_config(default_conf, mocker):
    del default_conf["timeframe"]
    api_mock = MagicMock()
    id_mock = PropertyMock(return_value='test_exchange')
    type(api_mock).id = id_mock
    timeframes = PropertyMock(return_value={'1m': '1m',
                                            '5m': '5m',
                                            '15m': '15m',
                                            '1h': '1h'})
    type(api_mock).timeframes = timeframes

    mocker.patch('freqtrade.exchange.Exchange._init_ccxt', MagicMock(return_value=api_mock))
    mocker.patch('freqtrade.exchange.Exchange._load_markets', MagicMock(return_value={}))
    mocker.patch('freqtrade.exchange.Exchange.validate_pairs')
    mocker.patch('freqtrade.exchange.Exchange.validate_stakecurrency')
    mocker.patch('freqtrade.exchange.Exchange.validate_pricing')
    Exchange(default_conf)


def test_validate_pricing(default_conf, mocker):
    api_mock = MagicMock()
    has = {
        'fetchL2OrderBook': True,
        'fetchTicker': True,
    }
    type(api_mock).has = PropertyMock(return_value=has)
    mocker.patch('freqtrade.exchange.Exchange._init_ccxt', MagicMock(return_value=api_mock))
    mocker.patch('freqtrade.exchange.Exchange._load_markets', MagicMock(return_value={}))
    mocker.patch('freqtrade.exchange.exchange.Exchange.validate_trading_mode_and_margin_mode')
    mocker.patch('freqtrade.exchange.Exchange.validate_pairs')
    mocker.patch('freqtrade.exchange.Exchange.validate_timeframes')
    mocker.patch('freqtrade.exchange.Exchange.validate_stakecurrency')
    mocker.patch('freqtrade.exchange.Exchange.name', 'Binance')
    ExchangeResolver.load_exchange('binance', default_conf)
    has.update({'fetchTicker': False})
    with pytest.raises(OperationalException, match="Ticker pricing not available for .*"):
        ExchangeResolver.load_exchange('binance', default_conf)

    has.update({'fetchTicker': True})

    default_conf['exit_pricing']['use_order_book'] = True
    ExchangeResolver.load_exchange('binance', default_conf)
    has.update({'fetchL2OrderBook': False})

    with pytest.raises(OperationalException, match="Orderbook not available for .*"):
        ExchangeResolver.load_exchange('binance', default_conf)

    has.update({'fetchL2OrderBook': True})

    # Binance has no tickers on futures
    default_conf['trading_mode'] = TradingMode.FUTURES
    default_conf['margin_mode'] = MarginMode.ISOLATED

    with pytest.raises(OperationalException, match="Ticker pricing not available for .*"):
        ExchangeResolver.load_exchange('binance', default_conf)


def test_validate_ordertypes(default_conf, mocker):
    api_mock = MagicMock()

    type(api_mock).has = PropertyMock(return_value={'createMarketOrder': True})
    mocker.patch('freqtrade.exchange.Exchange._init_ccxt', MagicMock(return_value=api_mock))
    mocker.patch('freqtrade.exchange.Exchange._load_markets', MagicMock(return_value={}))
    mocker.patch('freqtrade.exchange.Exchange.validate_pairs')
    mocker.patch('freqtrade.exchange.Exchange.validate_timeframes')
    mocker.patch('freqtrade.exchange.Exchange.validate_stakecurrency')
    mocker.patch('freqtrade.exchange.Exchange.validate_pricing')
    mocker.patch('freqtrade.exchange.Exchange.name', 'Bittrex')

    default_conf['order_types'] = {
        'entry': 'limit',
        'exit': 'limit',
        'stoploss': 'market',
        'stoploss_on_exchange': False
    }
    Exchange(default_conf)

    type(api_mock).has = PropertyMock(return_value={'createMarketOrder': False})
    mocker.patch('freqtrade.exchange.Exchange._init_ccxt', MagicMock(return_value=api_mock))

    default_conf['order_types'] = {
        'entry': 'limit',
        'exit': 'limit',
        'stoploss': 'market',
        'stoploss_on_exchange': False
    }
    with pytest.raises(OperationalException,
                       match=r'Exchange .* does not support market orders.'):
        Exchange(default_conf)

    default_conf['order_types'] = {
        'entry': 'limit',
        'exit': 'limit',
        'stoploss': 'limit',
        'stoploss_on_exchange': True
    }
    with pytest.raises(OperationalException,
                       match=r'On exchange stoploss is not supported for .*'):
        Exchange(default_conf)


def test_validate_order_types_not_in_config(default_conf, mocker):
    api_mock = MagicMock()
    mocker.patch('freqtrade.exchange.Exchange._init_ccxt', MagicMock(return_value=api_mock))
    mocker.patch('freqtrade.exchange.Exchange._load_markets', MagicMock(return_value={}))
    mocker.patch('freqtrade.exchange.Exchange.validate_pairs')
    mocker.patch('freqtrade.exchange.Exchange.validate_timeframes')
    mocker.patch('freqtrade.exchange.Exchange.validate_pricing')
    mocker.patch('freqtrade.exchange.Exchange.validate_stakecurrency')

    conf = copy.deepcopy(default_conf)
    Exchange(conf)


def test_validate_required_startup_candles(default_conf, mocker, caplog):
    api_mock = MagicMock()
    mocker.patch('freqtrade.exchange.Exchange.name', PropertyMock(return_value='Binance'))

    mocker.patch('freqtrade.exchange.Exchange._init_ccxt', api_mock)
    mocker.patch('freqtrade.exchange.Exchange.validate_timeframes')
    mocker.patch('freqtrade.exchange.Exchange._load_async_markets')
    mocker.patch('freqtrade.exchange.Exchange.validate_pairs')
    mocker.patch('freqtrade.exchange.Exchange.validate_pricing')
    mocker.patch('freqtrade.exchange.Exchange.validate_stakecurrency')

    default_conf['startup_candle_count'] = 20
    ex = Exchange(default_conf)
    assert ex
    # assumption is that the exchange provides 500 candles per call.s
    assert ex.validate_required_startup_candles(200, '5m') == 1
    assert ex.validate_required_startup_candles(499, '5m') == 1
    assert ex.validate_required_startup_candles(600, '5m') == 2
    assert ex.validate_required_startup_candles(501, '5m') == 2
    assert ex.validate_required_startup_candles(499, '5m') == 1
    assert ex.validate_required_startup_candles(1000, '5m') == 3
    assert ex.validate_required_startup_candles(2499, '5m') == 5
    assert log_has_re(r'Using 5 calls to get OHLCV. This.*', caplog)

    with pytest.raises(OperationalException, match=r'This strategy requires 2500.*'):
        ex.validate_required_startup_candles(2500, '5m')

    # Ensure the same also happens on init
    default_conf['startup_candle_count'] = 6000
    with pytest.raises(OperationalException, match=r'This strategy requires 6000.*'):
        Exchange(default_conf)


def test_exchange_has(default_conf, mocker):
    exchange = get_patched_exchange(mocker, default_conf)
    assert not exchange.exchange_has('ASDFASDF')
    api_mock = MagicMock()

    type(api_mock).has = PropertyMock(return_value={'deadbeef': True})
    exchange = get_patched_exchange(mocker, default_conf, api_mock)
    assert exchange.exchange_has("deadbeef")

    type(api_mock).has = PropertyMock(return_value={'deadbeef': False})
    exchange = get_patched_exchange(mocker, default_conf, api_mock)
    assert not exchange.exchange_has("deadbeef")


@pytest.mark.parametrize("side,leverage", [
    ("buy", 1),
    ("buy", 5),
    ("sell", 1.0),
    ("sell", 5.0),
])
@pytest.mark.parametrize("exchange_name", EXCHANGES)
def test_create_dry_run_order(default_conf, mocker, side, exchange_name, leverage):
    default_conf['dry_run'] = True
    exchange = get_patched_exchange(mocker, default_conf, id=exchange_name)

    order = exchange.create_dry_run_order(
        pair='ETH/BTC',
        ordertype='limit',
        side=side,
        amount=1,
        rate=200,
        leverage=leverage
    )
    assert 'id' in order
    assert f'dry_run_{side}_' in order["id"]
    assert order["side"] == side
    assert order["type"] == "limit"
    assert order["symbol"] == "ETH/BTC"
    assert order["amount"] == 1
    assert order["leverage"] == leverage
    assert order["cost"] == 1 * 200 / leverage


@pytest.mark.parametrize("side,startprice,endprice", [
    ("buy", 25.563, 25.566),
    ("sell", 25.566, 25.563)
])
@pytest.mark.parametrize("exchange_name", EXCHANGES)
def test_create_dry_run_order_limit_fill(default_conf, mocker, side, startprice, endprice,
                                         exchange_name, order_book_l2_usd, caplog):
    default_conf['dry_run'] = True
    exchange = get_patched_exchange(mocker, default_conf, id=exchange_name)
    mocker.patch.multiple('freqtrade.exchange.Exchange',
                          exchange_has=MagicMock(return_value=True),
                          fetch_l2_order_book=order_book_l2_usd,
                          )
    pair = 'LTC/USDT'
    caplog.set_level(logging.DEBUG)
    order = exchange.create_dry_run_order(
<<<<<<< HEAD
        pair=pair, ordertype='limit', side=side, amount=1, rate=startprice)

    extra_check = log_has_re(rf"{pair} checking dry {side}-order: .* order_book_top=1000", caplog)
    assert order_book_l2_usd.call_count == 1 + int(extra_check)
=======
        pair='LTC/USDT',
        ordertype='limit',
        side=side,
        amount=1,
        rate=startprice,
        leverage=1.0
    )
    assert order_book_l2_usd.call_count == 1
>>>>>>> d0549164
    assert 'id' in order
    assert f'dry_run_{side}_' in order["id"]
    assert order["side"] == side
    assert order["type"] == "limit"
    assert order["symbol"] == "LTC/USDT"
    order_book_l2_usd.reset_mock()

    order = exchange.fetch_dry_run_order(order['id'])
    extra_check = log_has_re(rf"{pair} checking dry {side}-order: .* order_book_top=1000", caplog)
    assert order_book_l2_usd.call_count == 1 + int(extra_check)
    assert order['status'] == 'open'
    assert not order['fee']
    ob_side = 'asks' if side == 'buy' else 'bids'
    assert order['filled'] == 0

    order_book_l2_usd.reset_mock()
    order['price'] = endprice
    order['amount'] = 50
    order['remaining'] = 50

    order = exchange.fetch_dry_run_order(order['id'])
    assert order['status'] == 'open'
    assert not order['fee']
    assert order['filled'] == min(order_book_l2_usd.return_value[ob_side][0][1], order['amount'])

    order_book_l2_usd.reset_mock()
    order['price'] = endprice
    order['amount'] = 1
    order['remaining'] = 1
    order['filled'] = 0

    order_closed = exchange.fetch_dry_run_order(order['id'])
    assert order_closed['status'] == 'closed'
    assert order['fee']
    assert order_closed['filled'] == 1
    assert order_closed['filled'] == order_closed['amount']

    # Empty orderbook test
    mocker.patch('freqtrade.exchange.Exchange.fetch_l2_order_book',
                 return_value={'asks': [], 'bids': []})
    exchange._dry_run_open_orders[order['id']]['status'] = 'open'
    order_closed = exchange.fetch_dry_run_order(order['id'])


@pytest.mark.parametrize("side,rate,amount,endprice", [
    # spread is 25.263-25.266
    ("buy", 25.564, 1, 25.566),
    ("buy", 25.564, 100, 25.5672),  # Requires interpolation
    ("buy", 25.590, 100, 25.5672),  # Price above spread ... average is lower
    ("buy", 25.564, 1000, 25.575),  # More than orderbook return
    ("buy", 24.000, 100000, 25.200),  # Run into max_slippage of 5%
    ("sell", 25.564, 1, 25.563),
    ("sell", 25.564, 100, 25.5625),  # Requires interpolation
    ("sell", 25.510, 100, 25.5625),  # price below spread - average is higher
    ("sell", 25.564, 1000, 25.5555),  # More than orderbook return
    ("sell", 27, 10000, 25.65),  # max-slippage 5%
])
@pytest.mark.parametrize("exchange_name", EXCHANGES)
def test_create_dry_run_order_market_fill(default_conf, mocker, side, rate, amount, endprice,
                                          exchange_name, order_book_l2_usd):
    default_conf['dry_run'] = True
    exchange = get_patched_exchange(mocker, default_conf, id=exchange_name)
    mocker.patch.multiple('freqtrade.exchange.Exchange',
                          exchange_has=MagicMock(return_value=True),
                          fetch_l2_order_book=order_book_l2_usd,
                          )

    order = exchange.create_dry_run_order(
        pair='LTC/USDT',
        ordertype='market',
        side=side,
        amount=amount,
        rate=rate,
        leverage=1.0
    )
    assert 'id' in order
    assert f'dry_run_{side}_' in order["id"]
    assert order["side"] == side
    assert order["type"] == "market"
    assert order["symbol"] == "LTC/USDT"
    assert order['status'] == 'closed'
    assert order['filled'] == amount
    assert round(order["average"], 4) == round(endprice, 4)


@pytest.mark.parametrize("side", ["buy", "sell"])
@pytest.mark.parametrize("ordertype,rate,marketprice", [
    ("market", None, None),
    ("market", 200, True),
    ("limit", 200, None),
    ("stop_loss_limit", 200, None)
])
@pytest.mark.parametrize("exchange_name", EXCHANGES)
def test_create_order(default_conf, mocker, side, ordertype, rate, marketprice, exchange_name):
    api_mock = MagicMock()
    order_id = 'test_prod_{}_{}'.format(side, randint(0, 10 ** 6))
    api_mock.options = {} if not marketprice else {"createMarketBuyOrderRequiresPrice": True}
    api_mock.create_order = MagicMock(return_value={
        'id': order_id,
        'info': {
            'foo': 'bar'
        },
        'symbol': 'XLTCUSDT',
        'amount': 1
    })
    default_conf['dry_run'] = False
    default_conf['margin_mode'] = 'isolated'
    mocker.patch('freqtrade.exchange.Exchange.amount_to_precision', lambda s, x, y: y)
    mocker.patch('freqtrade.exchange.Exchange.price_to_precision', lambda s, x, y: y)
    exchange = get_patched_exchange(mocker, default_conf, api_mock, id=exchange_name)
    exchange._set_leverage = MagicMock()
    exchange.set_margin_mode = MagicMock()

    order = exchange.create_order(
        pair='XLTCUSDT',
        ordertype=ordertype,
        side=side,
        amount=1,
        rate=rate,
        leverage=1.0
    )

    assert 'id' in order
    assert 'info' in order
    assert order['id'] == order_id
    assert order['amount'] == 1
    assert api_mock.create_order.call_args[0][0] == 'XLTCUSDT'
    assert api_mock.create_order.call_args[0][1] == ordertype
    assert api_mock.create_order.call_args[0][2] == side
    assert api_mock.create_order.call_args[0][3] == 1
    assert api_mock.create_order.call_args[0][4] is rate
    assert exchange._set_leverage.call_count == 0
    assert exchange.set_margin_mode.call_count == 0

    api_mock.create_order = MagicMock(return_value={
        'id': order_id,
        'info': {
            'foo': 'bar'
        },
        'symbol': 'ADA/USDT:USDT',
        'amount': 1
    })
    exchange = get_patched_exchange(mocker, default_conf, api_mock, id=exchange_name)
    exchange.trading_mode = TradingMode.FUTURES
    exchange._set_leverage = MagicMock()
    exchange.set_margin_mode = MagicMock()
    order = exchange.create_order(
        pair='ADA/USDT:USDT',
        ordertype=ordertype,
        side=side,
        amount=1,
        rate=200,
        leverage=3.0
    )

    assert exchange._set_leverage.call_count == 1
    assert exchange.set_margin_mode.call_count == 1
    assert order['amount'] == 0.01


def test_buy_dry_run(default_conf, mocker):
    default_conf['dry_run'] = True
    exchange = get_patched_exchange(mocker, default_conf)

    order = exchange.create_order(pair='ETH/BTC', ordertype='limit', side="buy",
                                  amount=1, rate=200, leverage=1.0,
                                  time_in_force='gtc')
    assert 'id' in order
    assert 'dry_run_buy_' in order['id']


@pytest.mark.parametrize("exchange_name", EXCHANGES)
def test_buy_prod(default_conf, mocker, exchange_name):
    api_mock = MagicMock()
    order_id = 'test_prod_buy_{}'.format(randint(0, 10 ** 6))
    order_type = 'market'
    time_in_force = 'gtc'
    api_mock.options = {}
    api_mock.create_order = MagicMock(return_value={
        'id': order_id,
        'symbol': 'ETH/BTC',
        'info': {
            'foo': 'bar'
        }
    })
    default_conf['dry_run'] = False
    mocker.patch('freqtrade.exchange.Exchange.amount_to_precision', lambda s, x, y: y)
    mocker.patch('freqtrade.exchange.Exchange.price_to_precision', lambda s, x, y: y)
    exchange = get_patched_exchange(mocker, default_conf, api_mock, id=exchange_name)

    order = exchange.create_order(pair='ETH/BTC', ordertype=order_type, side="buy",
                                  amount=1, rate=200, leverage=1.0,
                                  time_in_force=time_in_force)

    assert 'id' in order
    assert 'info' in order
    assert order['id'] == order_id
    assert api_mock.create_order.call_args[0][0] == 'ETH/BTC'
    assert api_mock.create_order.call_args[0][1] == order_type
    assert api_mock.create_order.call_args[0][2] == 'buy'
    assert api_mock.create_order.call_args[0][3] == 1
    assert api_mock.create_order.call_args[0][4] is None

    api_mock.create_order.reset_mock()
    order_type = 'limit'
    order = exchange.create_order(
        pair='ETH/BTC',
        ordertype=order_type,
        side="buy",
        amount=1,
        rate=200,
        leverage=1.0,
        time_in_force=time_in_force
    )
    assert api_mock.create_order.call_args[0][0] == 'ETH/BTC'
    assert api_mock.create_order.call_args[0][1] == order_type
    assert api_mock.create_order.call_args[0][2] == 'buy'
    assert api_mock.create_order.call_args[0][3] == 1
    assert api_mock.create_order.call_args[0][4] == 200

    # test exception handling
    with pytest.raises(DependencyException):
        api_mock.create_order = MagicMock(side_effect=ccxt.InsufficientFunds("Not enough funds"))
        exchange = get_patched_exchange(mocker, default_conf, api_mock, id=exchange_name)
        exchange.create_order(pair='ETH/BTC', ordertype=order_type, side="buy",
                              amount=1, rate=200, leverage=1.0,
                              time_in_force=time_in_force)

    with pytest.raises(DependencyException):
        api_mock.create_order = MagicMock(side_effect=ccxt.InvalidOrder("Order not found"))
        exchange = get_patched_exchange(mocker, default_conf, api_mock, id=exchange_name)
        exchange.create_order(pair='ETH/BTC', ordertype='limit', side="buy",
                              amount=1, rate=200, leverage=1.0,
                              time_in_force=time_in_force)

    with pytest.raises(DependencyException):
        api_mock.create_order = MagicMock(side_effect=ccxt.InvalidOrder("Order not found"))
        exchange = get_patched_exchange(mocker, default_conf, api_mock, id=exchange_name)
        exchange.create_order(pair='ETH/BTC', ordertype='market', side="buy",
                              amount=1, rate=200, leverage=1.0,
                              time_in_force=time_in_force)

    with pytest.raises(TemporaryError):
        api_mock.create_order = MagicMock(side_effect=ccxt.NetworkError("Network disconnect"))
        exchange = get_patched_exchange(mocker, default_conf, api_mock, id=exchange_name)
        exchange.create_order(pair='ETH/BTC', ordertype=order_type, side="buy",
                              amount=1, rate=200, leverage=1.0,
                              time_in_force=time_in_force)

    with pytest.raises(OperationalException):
        api_mock.create_order = MagicMock(side_effect=ccxt.BaseError("Unknown error"))
        exchange = get_patched_exchange(mocker, default_conf, api_mock, id=exchange_name)
        exchange.create_order(pair='ETH/BTC', ordertype=order_type, side="buy",
                              amount=1, rate=200, leverage=1.0,
                              time_in_force=time_in_force)


@pytest.mark.parametrize("exchange_name", EXCHANGES)
def test_buy_considers_time_in_force(default_conf, mocker, exchange_name):
    api_mock = MagicMock()
    order_id = 'test_prod_buy_{}'.format(randint(0, 10 ** 6))
    api_mock.options = {}
    api_mock.create_order = MagicMock(return_value={
        'id': order_id,
        'symbol': 'ETH/BTC',
        'info': {
            'foo': 'bar'
        }
    })
    default_conf['dry_run'] = False
    mocker.patch('freqtrade.exchange.Exchange.amount_to_precision', lambda s, x, y: y)
    mocker.patch('freqtrade.exchange.Exchange.price_to_precision', lambda s, x, y: y)
    exchange = get_patched_exchange(mocker, default_conf, api_mock, id=exchange_name)

    order_type = 'limit'
    time_in_force = 'ioc'

    order = exchange.create_order(pair='ETH/BTC', ordertype=order_type, side="buy",
                                  amount=1, rate=200, leverage=1.0,
                                  time_in_force=time_in_force)

    assert 'id' in order
    assert 'info' in order
    assert order['id'] == order_id
    assert api_mock.create_order.call_args[0][0] == 'ETH/BTC'
    assert api_mock.create_order.call_args[0][1] == order_type
    assert api_mock.create_order.call_args[0][2] == 'buy'
    assert api_mock.create_order.call_args[0][3] == 1
    assert api_mock.create_order.call_args[0][4] == 200
    assert "timeInForce" in api_mock.create_order.call_args[0][5]
    assert api_mock.create_order.call_args[0][5]["timeInForce"] == time_in_force

    order_type = 'market'
    time_in_force = 'ioc'

    order = exchange.create_order(pair='ETH/BTC', ordertype=order_type, side="buy",
                                  amount=1, rate=200, leverage=1.0,
                                  time_in_force=time_in_force)

    assert 'id' in order
    assert 'info' in order
    assert order['id'] == order_id
    assert api_mock.create_order.call_args[0][0] == 'ETH/BTC'
    assert api_mock.create_order.call_args[0][1] == order_type
    assert api_mock.create_order.call_args[0][2] == 'buy'
    assert api_mock.create_order.call_args[0][3] == 1
    assert api_mock.create_order.call_args[0][4] is None
    # Market orders should not send timeInForce!!
    assert "timeInForce" not in api_mock.create_order.call_args[0][5]


def test_sell_dry_run(default_conf, mocker):
    default_conf['dry_run'] = True
    exchange = get_patched_exchange(mocker, default_conf)

    order = exchange.create_order(pair='ETH/BTC', ordertype='limit',
                                  side="sell", amount=1, rate=200, leverage=1.0)
    assert 'id' in order
    assert 'dry_run_sell_' in order['id']


@pytest.mark.parametrize("exchange_name", EXCHANGES)
def test_sell_prod(default_conf, mocker, exchange_name):
    api_mock = MagicMock()
    order_id = 'test_prod_sell_{}'.format(randint(0, 10 ** 6))
    order_type = 'market'
    api_mock.options = {}
    api_mock.create_order = MagicMock(return_value={
        'id': order_id,
        'symbol': 'ETH/BTC',
        'info': {
            'foo': 'bar'
        }
    })
    default_conf['dry_run'] = False

    mocker.patch('freqtrade.exchange.Exchange.amount_to_precision', lambda s, x, y: y)
    mocker.patch('freqtrade.exchange.Exchange.price_to_precision', lambda s, x, y: y)
    exchange = get_patched_exchange(mocker, default_conf, api_mock, id=exchange_name)

    order = exchange.create_order(pair='ETH/BTC', ordertype=order_type,
                                  side="sell", amount=1, rate=200, leverage=1.0)

    assert 'id' in order
    assert 'info' in order
    assert order['id'] == order_id
    assert api_mock.create_order.call_args[0][0] == 'ETH/BTC'
    assert api_mock.create_order.call_args[0][1] == order_type
    assert api_mock.create_order.call_args[0][2] == 'sell'
    assert api_mock.create_order.call_args[0][3] == 1
    assert api_mock.create_order.call_args[0][4] is None

    api_mock.create_order.reset_mock()
    order_type = 'limit'
    order = exchange.create_order(pair='ETH/BTC', ordertype=order_type,
                                  side="sell", amount=1, rate=200,
                                  leverage=1.0)
    assert api_mock.create_order.call_args[0][0] == 'ETH/BTC'
    assert api_mock.create_order.call_args[0][1] == order_type
    assert api_mock.create_order.call_args[0][2] == 'sell'
    assert api_mock.create_order.call_args[0][3] == 1
    assert api_mock.create_order.call_args[0][4] == 200

    # test exception handling
    with pytest.raises(DependencyException):
        api_mock.create_order = MagicMock(side_effect=ccxt.InsufficientFunds("0 balance"))
        exchange = get_patched_exchange(mocker, default_conf, api_mock, id=exchange_name)
        exchange.create_order(pair='ETH/BTC', ordertype=order_type, side="sell", amount=1, rate=200,
                              leverage=1.0)

    with pytest.raises(DependencyException):
        api_mock.create_order = MagicMock(side_effect=ccxt.InvalidOrder("Order not found"))
        exchange = get_patched_exchange(mocker, default_conf, api_mock, id=exchange_name)
        exchange.create_order(pair='ETH/BTC', ordertype='limit', side="sell", amount=1, rate=200,
                              leverage=1.0)

    # Market orders don't require price, so the behaviour is slightly different
    with pytest.raises(DependencyException):
        api_mock.create_order = MagicMock(side_effect=ccxt.InvalidOrder("Order not found"))
        exchange = get_patched_exchange(mocker, default_conf, api_mock, id=exchange_name)
        exchange.create_order(pair='ETH/BTC', ordertype='market', side="sell", amount=1, rate=200,
                              leverage=1.0)

    with pytest.raises(TemporaryError):
        api_mock.create_order = MagicMock(side_effect=ccxt.NetworkError("No Connection"))
        exchange = get_patched_exchange(mocker, default_conf, api_mock, id=exchange_name)
        exchange.create_order(pair='ETH/BTC', ordertype=order_type, side="sell", amount=1, rate=200,
                              leverage=1.0)

    with pytest.raises(OperationalException):
        api_mock.create_order = MagicMock(side_effect=ccxt.BaseError("DeadBeef"))
        exchange = get_patched_exchange(mocker, default_conf, api_mock, id=exchange_name)
        exchange.create_order(pair='ETH/BTC', ordertype=order_type, side="sell", amount=1, rate=200,
                              leverage=1.0)


@pytest.mark.parametrize("exchange_name", EXCHANGES)
def test_sell_considers_time_in_force(default_conf, mocker, exchange_name):
    api_mock = MagicMock()
    order_id = 'test_prod_sell_{}'.format(randint(0, 10 ** 6))
    api_mock.create_order = MagicMock(return_value={
        'id': order_id,
        'symbol': 'ETH/BTC',
        'info': {
            'foo': 'bar'
        }
    })
    api_mock.options = {}
    default_conf['dry_run'] = False
    mocker.patch('freqtrade.exchange.Exchange.amount_to_precision', lambda s, x, y: y)
    mocker.patch('freqtrade.exchange.Exchange.price_to_precision', lambda s, x, y: y)
    exchange = get_patched_exchange(mocker, default_conf, api_mock, id=exchange_name)

    order_type = 'limit'
    time_in_force = 'ioc'

    order = exchange.create_order(pair='ETH/BTC', ordertype=order_type, side="sell",
                                  amount=1, rate=200, leverage=1.0,
                                  time_in_force=time_in_force)

    assert 'id' in order
    assert 'info' in order
    assert order['id'] == order_id
    assert api_mock.create_order.call_args[0][0] == 'ETH/BTC'
    assert api_mock.create_order.call_args[0][1] == order_type
    assert api_mock.create_order.call_args[0][2] == 'sell'
    assert api_mock.create_order.call_args[0][3] == 1
    assert api_mock.create_order.call_args[0][4] == 200
    assert "timeInForce" in api_mock.create_order.call_args[0][5]
    assert api_mock.create_order.call_args[0][5]["timeInForce"] == time_in_force

    order_type = 'market'
    time_in_force = 'ioc'
    order = exchange.create_order(pair='ETH/BTC', ordertype=order_type, side="sell",
                                  amount=1, rate=200, leverage=1.0,
                                  time_in_force=time_in_force)

    assert 'id' in order
    assert 'info' in order
    assert order['id'] == order_id
    assert api_mock.create_order.call_args[0][0] == 'ETH/BTC'
    assert api_mock.create_order.call_args[0][1] == order_type
    assert api_mock.create_order.call_args[0][2] == 'sell'
    assert api_mock.create_order.call_args[0][3] == 1
    assert api_mock.create_order.call_args[0][4] is None
    # Market orders should not send timeInForce!!
    assert "timeInForce" not in api_mock.create_order.call_args[0][5]


@pytest.mark.parametrize("exchange_name", EXCHANGES)
def test_get_balances_prod(default_conf, mocker, exchange_name):
    balance_item = {
        'free': 10.0,
        'total': 10.0,
        'used': 0.0
    }

    api_mock = MagicMock()
    api_mock.fetch_balance = MagicMock(return_value={
        '1ST': balance_item,
        '2ST': balance_item,
        '3ST': balance_item
    })
    default_conf['dry_run'] = False
    exchange = get_patched_exchange(mocker, default_conf, api_mock, id=exchange_name)
    assert len(exchange.get_balances()) == 3
    assert exchange.get_balances()['1ST']['free'] == 10.0
    assert exchange.get_balances()['1ST']['total'] == 10.0
    assert exchange.get_balances()['1ST']['used'] == 0.0

    ccxt_exceptionhandlers(mocker, default_conf, api_mock, exchange_name,
                           "get_balances", "fetch_balance")


@pytest.mark.parametrize("exchange_name", EXCHANGES)
def test_fetch_positions(default_conf, mocker, exchange_name):
    mocker.patch('freqtrade.exchange.Exchange.validate_trading_mode_and_margin_mode')
    api_mock = MagicMock()
    api_mock.fetch_positions = MagicMock(return_value=[
        {'symbol': 'ETH/USDT:USDT', 'leverage': 5},
        {'symbol': 'XRP/USDT:USDT', 'leverage': 5},
    ])
    exchange = get_patched_exchange(mocker, default_conf, api_mock, id=exchange_name)
    assert exchange.fetch_positions() == []
    default_conf['dry_run'] = False
    default_conf['trading_mode'] = 'futures'

    exchange = get_patched_exchange(mocker, default_conf, api_mock, id=exchange_name)
    res = exchange.fetch_positions()
    assert len(res) == 2

    ccxt_exceptionhandlers(mocker, default_conf, api_mock, exchange_name,
                           "fetch_positions", "fetch_positions")


def test_fetch_trading_fees(default_conf, mocker):
    api_mock = MagicMock()
    tick = {
        '1INCH/USDT:USDT': {
            'info': {'user_id': '',
                     'taker_fee': '0.0018',
                     'maker_fee': '0.0018',
                     'gt_discount': False,
                     'gt_taker_fee': '0',
                     'gt_maker_fee': '0',
                     'loan_fee': '0.18',
                     'point_type': '1',
                     'futures_taker_fee': '0.0005',
                     'futures_maker_fee': '0'},
            'symbol': '1INCH/USDT:USDT',
            'maker': 0.0,
            'taker': 0.0005},
        'ETH/USDT:USDT': {
            'info': {'user_id': '',
                     'taker_fee': '0.0018',
                     'maker_fee': '0.0018',
                     'gt_discount': False,
                     'gt_taker_fee': '0',
                     'gt_maker_fee': '0',
                     'loan_fee': '0.18',
                     'point_type': '1',
                     'futures_taker_fee': '0.0005',
                     'futures_maker_fee': '0'},
            'symbol': 'ETH/USDT:USDT',
            'maker': 0.0,
            'taker': 0.0005}
    }
    exchange_name = 'gateio'
    default_conf['dry_run'] = False
    default_conf['trading_mode'] = TradingMode.FUTURES
    default_conf['margin_mode'] = MarginMode.ISOLATED
    api_mock.fetch_trading_fees = MagicMock(return_value=tick)
    mocker.patch('freqtrade.exchange.Exchange.exchange_has', return_value=True)
    exchange = get_patched_exchange(mocker, default_conf, api_mock, id=exchange_name)

    assert '1INCH/USDT:USDT' in exchange._trading_fees
    assert 'ETH/USDT:USDT' in exchange._trading_fees
    assert api_mock.fetch_trading_fees.call_count == 1

    api_mock.fetch_trading_fees.reset_mock()

    ccxt_exceptionhandlers(mocker, default_conf, api_mock, exchange_name,
                           "fetch_trading_fees", "fetch_trading_fees")

    api_mock.fetch_trading_fees = MagicMock(return_value={})
    exchange = get_patched_exchange(mocker, default_conf, api_mock, id=exchange_name)
    exchange.fetch_trading_fees()
    mocker.patch('freqtrade.exchange.Exchange.exchange_has', return_value=True)
    assert exchange.fetch_trading_fees() == {}


def test_fetch_bids_asks(default_conf, mocker):
    api_mock = MagicMock()
    tick = {'ETH/BTC': {
        'symbol': 'ETH/BTC',
        'bid': 0.5,
        'ask': 1,
        'last': 42,
    }, 'BCH/BTC': {
        'symbol': 'BCH/BTC',
        'bid': 0.6,
        'ask': 0.5,
        'last': 41,
    }
    }
    exchange_name = 'binance'
    api_mock.fetch_bids_asks = MagicMock(return_value=tick)
    mocker.patch('freqtrade.exchange.Exchange.exchange_has', return_value=True)
    exchange = get_patched_exchange(mocker, default_conf, api_mock, id=exchange_name)
    # retrieve original ticker
    bidsasks = exchange.fetch_bids_asks()

    assert 'ETH/BTC' in bidsasks
    assert 'BCH/BTC' in bidsasks
    assert bidsasks['ETH/BTC']['bid'] == 0.5
    assert bidsasks['ETH/BTC']['ask'] == 1
    assert bidsasks['BCH/BTC']['bid'] == 0.6
    assert bidsasks['BCH/BTC']['ask'] == 0.5
    assert api_mock.fetch_bids_asks.call_count == 1

    api_mock.fetch_bids_asks.reset_mock()

    # Cached ticker should not call api again
    tickers2 = exchange.fetch_bids_asks(cached=True)
    assert tickers2 == bidsasks
    assert api_mock.fetch_bids_asks.call_count == 0
    tickers2 = exchange.fetch_bids_asks(cached=False)
    assert api_mock.fetch_bids_asks.call_count == 1

    ccxt_exceptionhandlers(mocker, default_conf, api_mock, exchange_name,
                           "fetch_bids_asks", "fetch_bids_asks")

    with pytest.raises(OperationalException):
        api_mock.fetch_bids_asks = MagicMock(side_effect=ccxt.NotSupported("DeadBeef"))
        exchange = get_patched_exchange(mocker, default_conf, api_mock, id=exchange_name)
        exchange.fetch_bids_asks()

    api_mock.fetch_bids_asks = MagicMock(return_value={})
    exchange = get_patched_exchange(mocker, default_conf, api_mock, id=exchange_name)
    exchange.fetch_bids_asks()
    mocker.patch('freqtrade.exchange.Exchange.exchange_has', return_value=True)
    assert exchange.fetch_bids_asks() == {}


@pytest.mark.parametrize("exchange_name", EXCHANGES)
def test_get_tickers(default_conf, mocker, exchange_name):
    api_mock = MagicMock()
    tick = {'ETH/BTC': {
        'symbol': 'ETH/BTC',
        'bid': 0.5,
        'ask': 1,
        'last': 42,
    }, 'BCH/BTC': {
        'symbol': 'BCH/BTC',
        'bid': 0.6,
        'ask': 0.5,
        'last': 41,
    }
    }
    api_mock.fetch_tickers = MagicMock(return_value=tick)
    api_mock.fetch_bids_asks = MagicMock(return_value={})
    exchange = get_patched_exchange(mocker, default_conf, api_mock, id=exchange_name)
    # retrieve original ticker
    tickers = exchange.get_tickers()

    assert 'ETH/BTC' in tickers
    assert 'BCH/BTC' in tickers
    assert tickers['ETH/BTC']['bid'] == 0.5
    assert tickers['ETH/BTC']['ask'] == 1
    assert tickers['BCH/BTC']['bid'] == 0.6
    assert tickers['BCH/BTC']['ask'] == 0.5
    assert api_mock.fetch_tickers.call_count == 1
    assert api_mock.fetch_bids_asks.call_count == 0

    api_mock.fetch_tickers.reset_mock()

    # Cached ticker should not call api again
    tickers2 = exchange.get_tickers(cached=True)
    assert tickers2 == tickers
    assert api_mock.fetch_tickers.call_count == 0
    assert api_mock.fetch_bids_asks.call_count == 0
    tickers2 = exchange.get_tickers(cached=False)
    assert api_mock.fetch_tickers.call_count == 1
    assert api_mock.fetch_bids_asks.call_count == 0

    ccxt_exceptionhandlers(mocker, default_conf, api_mock, exchange_name,
                           "get_tickers", "fetch_tickers")

    with pytest.raises(OperationalException):
        api_mock.fetch_tickers = MagicMock(side_effect=ccxt.NotSupported("DeadBeef"))
        exchange = get_patched_exchange(mocker, default_conf, api_mock, id=exchange_name)
        exchange.get_tickers()

    api_mock.fetch_tickers = MagicMock(return_value={})
    exchange = get_patched_exchange(mocker, default_conf, api_mock, id=exchange_name)
    exchange.get_tickers()

    api_mock.fetch_tickers.reset_mock()
    api_mock.fetch_bids_asks.reset_mock()
    default_conf['trading_mode'] = TradingMode.FUTURES
    default_conf['margin_mode'] = MarginMode.ISOLATED
    mocker.patch('freqtrade.exchange.Exchange.exchange_has', return_value=True)
    exchange = get_patched_exchange(mocker, default_conf, api_mock, id=exchange_name)

    exchange.get_tickers()
    assert api_mock.fetch_tickers.call_count == 1
    assert api_mock.fetch_bids_asks.call_count == (1 if exchange_name == 'binance' else 0)


@pytest.mark.parametrize("exchange_name", EXCHANGES)
def test_fetch_ticker(default_conf, mocker, exchange_name):
    api_mock = MagicMock()
    tick = {
        'symbol': 'ETH/BTC',
        'bid': 0.00001098,
        'ask': 0.00001099,
        'last': 0.0001,
    }
    api_mock.fetch_ticker = MagicMock(return_value=tick)
    api_mock.markets = {'ETH/BTC': {'active': True}}
    exchange = get_patched_exchange(mocker, default_conf, api_mock, id=exchange_name)
    # retrieve original ticker
    ticker = exchange.fetch_ticker(pair='ETH/BTC')

    assert ticker['bid'] == 0.00001098
    assert ticker['ask'] == 0.00001099

    # change the ticker
    tick = {
        'symbol': 'ETH/BTC',
        'bid': 0.5,
        'ask': 1,
        'last': 42,
    }
    api_mock.fetch_ticker = MagicMock(return_value=tick)
    exchange = get_patched_exchange(mocker, default_conf, api_mock, id=exchange_name)

    # if not caching the result we should get the same ticker
    # if not fetching a new result we should get the cached ticker
    ticker = exchange.fetch_ticker(pair='ETH/BTC')

    assert api_mock.fetch_ticker.call_count == 1
    assert ticker['bid'] == 0.5
    assert ticker['ask'] == 1

    ccxt_exceptionhandlers(mocker, default_conf, api_mock, exchange_name,
                           "fetch_ticker", "fetch_ticker",
                           pair='ETH/BTC')

    api_mock.fetch_ticker = MagicMock(return_value={})
    exchange = get_patched_exchange(mocker, default_conf, api_mock, id=exchange_name)
    exchange.fetch_ticker(pair='ETH/BTC')

    with pytest.raises(DependencyException, match=r'Pair XRP/ETH not available'):
        exchange.fetch_ticker(pair='XRP/ETH')


@pytest.mark.parametrize("exchange_name", EXCHANGES)
@pytest.mark.parametrize('candle_type', ['mark', ''])
def test_get_historic_ohlcv(default_conf, mocker, caplog, exchange_name, candle_type):
    exchange = get_patched_exchange(mocker, default_conf, id=exchange_name)
    ohlcv = [
        [
            arrow.utcnow().int_timestamp * 1000,  # unix timestamp ms
            1,  # open
            2,  # high
            3,  # low
            4,  # close
            5,  # volume (in quote currency)
        ]
    ]
    pair = 'ETH/BTC'

    async def mock_candle_hist(pair, timeframe, candle_type, since_ms):
        return pair, timeframe, candle_type, ohlcv

    exchange._async_get_candle_history = Mock(wraps=mock_candle_hist)
    # one_call calculation * 1.8 should do 2 calls

    since = 5 * 60 * exchange.ohlcv_candle_limit('5m') * 1.8
    ret = exchange.get_historic_ohlcv(
        pair,
        "5m",
        int((arrow.utcnow().int_timestamp - since) * 1000),
        candle_type=candle_type
    )

    assert exchange._async_get_candle_history.call_count == 2
    # Returns twice the above OHLCV data
    assert len(ret) == 2
    assert log_has_re(r'Downloaded data for .* with length .*\.', caplog)

    caplog.clear()

    async def mock_get_candle_hist_error(pair, *args, **kwargs):
        raise TimeoutError()

    exchange._async_get_candle_history = MagicMock(side_effect=mock_get_candle_hist_error)
    ret = exchange.get_historic_ohlcv(
        pair,
        "5m",
        int((arrow.utcnow().int_timestamp - since) * 1000),
        candle_type=candle_type
    )
    assert log_has_re(r"Async code raised an exception: .*", caplog)


@pytest.mark.parametrize("exchange_name", EXCHANGES)
@pytest.mark.parametrize('candle_type', ['mark', ''])
def test_get_historic_ohlcv_as_df(default_conf, mocker, exchange_name, candle_type):
    exchange = get_patched_exchange(mocker, default_conf, id=exchange_name)
    ohlcv = [
        [
            arrow.utcnow().int_timestamp * 1000,  # unix timestamp ms
            1,  # open
            2,  # high
            3,  # low
            4,  # close
            5,  # volume (in quote currency)
        ],
        [
            arrow.utcnow().shift(minutes=5).int_timestamp * 1000,  # unix timestamp ms
            1,  # open
            2,  # high
            3,  # low
            4,  # close
            5,  # volume (in quote currency)
        ],
        [
            arrow.utcnow().shift(minutes=10).int_timestamp * 1000,  # unix timestamp ms
            1,  # open
            2,  # high
            3,  # low
            4,  # close
            5,  # volume (in quote currency)
        ]
    ]
    pair = 'ETH/BTC'

    async def mock_candle_hist(pair, timeframe, candle_type, since_ms):
        return pair, timeframe, candle_type, ohlcv

    exchange._async_get_candle_history = Mock(wraps=mock_candle_hist)
    # one_call calculation * 1.8 should do 2 calls

    since = 5 * 60 * exchange.ohlcv_candle_limit('5m') * 1.8
    ret = exchange.get_historic_ohlcv_as_df(
        pair,
        "5m",
        int((arrow.utcnow().int_timestamp - since) * 1000),
        candle_type=candle_type
    )

    assert exchange._async_get_candle_history.call_count == 2
    # Returns twice the above OHLCV data
    assert len(ret) == 2
    assert isinstance(ret, DataFrame)
    assert 'date' in ret.columns
    assert 'open' in ret.columns
    assert 'close' in ret.columns
    assert 'high' in ret.columns


@pytest.mark.asyncio
@pytest.mark.parametrize("exchange_name", EXCHANGES)
@pytest.mark.parametrize('candle_type', [CandleType.MARK, CandleType.SPOT])
async def test__async_get_historic_ohlcv(default_conf, mocker, caplog, exchange_name, candle_type):
    ohlcv = [
        [
            int((datetime.now(timezone.utc).timestamp() - 1000) * 1000),
            1,  # open
            2,  # high
            3,  # low
            4,  # close
            5,  # volume (in quote currency)
        ]
    ]
    exchange = get_patched_exchange(mocker, default_conf, id=exchange_name)
    # Monkey-patch async function
    exchange._api_async.fetch_ohlcv = get_mock_coro(ohlcv)

    pair = 'ETH/USDT'
    respair, restf, _, res = await exchange._async_get_historic_ohlcv(
        pair, "5m", 1500000000000, candle_type=candle_type, is_new_pair=False)
    assert respair == pair
    assert restf == '5m'
    # Call with very old timestamp - causes tons of requests
    assert exchange._api_async.fetch_ohlcv.call_count > 200
    assert res[0] == ohlcv[0]


@pytest.mark.parametrize('candle_type', [CandleType.FUTURES, CandleType.MARK, CandleType.SPOT])
def test_refresh_latest_ohlcv(mocker, default_conf, caplog, candle_type) -> None:
    ohlcv = [
        [
            (arrow.utcnow().int_timestamp - 1) * 1000,  # unix timestamp ms
            1,  # open
            2,  # high
            3,  # low
            4,  # close
            5,  # volume (in quote currency)
        ],
        [
            arrow.utcnow().int_timestamp * 1000,  # unix timestamp ms
            3,  # open
            1,  # high
            4,  # low
            6,  # close
            5,  # volume (in quote currency)
        ]
    ]

    caplog.set_level(logging.DEBUG)
    exchange = get_patched_exchange(mocker, default_conf)
    exchange._api_async.fetch_ohlcv = get_mock_coro(ohlcv)

    pairs = [('IOTA/ETH', '5m', candle_type), ('XRP/ETH', '5m', candle_type)]
    # empty dicts
    assert not exchange._klines
    res = exchange.refresh_latest_ohlcv(pairs, cache=False)
    # No caching
    assert not exchange._klines

    assert len(res) == len(pairs)
    assert exchange._api_async.fetch_ohlcv.call_count == 2
    exchange._api_async.fetch_ohlcv.reset_mock()

    exchange.required_candle_call_count = 2
    res = exchange.refresh_latest_ohlcv(pairs)
    assert len(res) == len(pairs)

    assert log_has(f'Refreshing candle (OHLCV) data for {len(pairs)} pairs', caplog)
    assert exchange._klines
    assert exchange._api_async.fetch_ohlcv.call_count == 4
    exchange._api_async.fetch_ohlcv.reset_mock()
    for pair in pairs:
        assert isinstance(exchange.klines(pair), DataFrame)
        assert len(exchange.klines(pair)) > 0

        # klines function should return a different object on each call
        # if copy is "True"
        assert exchange.klines(pair) is not exchange.klines(pair)
        assert exchange.klines(pair) is not exchange.klines(pair, copy=True)
        assert exchange.klines(pair, copy=True) is not exchange.klines(pair, copy=True)
        assert exchange.klines(pair, copy=False) is exchange.klines(pair, copy=False)

    # test caching
    res = exchange.refresh_latest_ohlcv(
        [('IOTA/ETH', '5m', candle_type), ('XRP/ETH', '5m', candle_type)])
    assert len(res) == len(pairs)

    assert exchange._api_async.fetch_ohlcv.call_count == 0
    exchange.required_candle_call_count = 1
    assert log_has(f"Using cached candle (OHLCV) data for {pairs[0][0]}, "
                   f"{pairs[0][1]}, {candle_type} ...",
                   caplog)
    pairlist = [
        ('IOTA/ETH', '5m', candle_type),
        ('XRP/ETH', '5m', candle_type),
        ('XRP/ETH', '1d', candle_type)]
    res = exchange.refresh_latest_ohlcv(pairlist, cache=False)
    assert len(res) == 3
    assert exchange._api_async.fetch_ohlcv.call_count == 3

    # Test the same again, should NOT return from cache!
    exchange._api_async.fetch_ohlcv.reset_mock()
    res = exchange.refresh_latest_ohlcv(pairlist, cache=False)
    assert len(res) == 3
    assert exchange._api_async.fetch_ohlcv.call_count == 3
    exchange._api_async.fetch_ohlcv.reset_mock()
    caplog.clear()
    # Call with invalid timeframe
    res = exchange.refresh_latest_ohlcv([('IOTA/ETH', '3m', candle_type)], cache=False)
    if candle_type != CandleType.MARK:
        assert not res
        assert len(res) == 0
        assert log_has_re(r'Cannot download \(IOTA\/ETH, 3m\).*', caplog)
    else:
        assert len(res) == 1


@pytest.mark.asyncio
@pytest.mark.parametrize("exchange_name", EXCHANGES)
async def test__async_get_candle_history(default_conf, mocker, caplog, exchange_name):
    ohlcv = [
        [
            arrow.utcnow().int_timestamp * 1000,  # unix timestamp ms
            1,  # open
            2,  # high
            3,  # low
            4,  # close
            5,  # volume (in quote currency)
        ]
    ]

    caplog.set_level(logging.DEBUG)
    exchange = get_patched_exchange(mocker, default_conf, id=exchange_name)
    # Monkey-patch async function
    exchange._api_async.fetch_ohlcv = get_mock_coro(ohlcv)

    pair = 'ETH/BTC'
    res = await exchange._async_get_candle_history(pair, "5m", CandleType.SPOT)
    assert type(res) is tuple
    assert len(res) == 4
    assert res[0] == pair
    assert res[1] == "5m"
    assert res[2] == CandleType.SPOT
    assert res[3] == ohlcv
    assert exchange._api_async.fetch_ohlcv.call_count == 1
    assert not log_has(f"Using cached candle (OHLCV) data for {pair} ...", caplog)

    # exchange = Exchange(default_conf)
    await async_ccxt_exception(mocker, default_conf, MagicMock(),
                               "_async_get_candle_history", "fetch_ohlcv",
                               pair='ABCD/BTC', timeframe=default_conf['timeframe'],
                               candle_type=CandleType.SPOT)

    api_mock = MagicMock()
    with pytest.raises(OperationalException,
                       match=r'Could not fetch historical candle \(OHLCV\) data.*'):
        api_mock.fetch_ohlcv = MagicMock(side_effect=ccxt.BaseError("Unknown error"))
        exchange = get_patched_exchange(mocker, default_conf, api_mock, id=exchange_name)
        await exchange._async_get_candle_history(pair, "5m", CandleType.SPOT,
                                                 (arrow.utcnow().int_timestamp - 2000) * 1000)

    with pytest.raises(OperationalException, match=r'Exchange.* does not support fetching '
                                                   r'historical candle \(OHLCV\) data\..*'):
        api_mock.fetch_ohlcv = MagicMock(side_effect=ccxt.NotSupported("Not supported"))
        exchange = get_patched_exchange(mocker, default_conf, api_mock, id=exchange_name)
        await exchange._async_get_candle_history(pair, "5m", CandleType.SPOT,
                                                 (arrow.utcnow().int_timestamp - 2000) * 1000)


@pytest.mark.asyncio
async def test__async_kucoin_get_candle_history(default_conf, mocker, caplog):
    caplog.set_level(logging.INFO)
    api_mock = MagicMock()
    api_mock.fetch_ohlcv = MagicMock(side_effect=ccxt.DDoSProtection(
        "kucoin GET https://openapi-v2.kucoin.com/api/v1/market/candles?"
        "symbol=ETH-BTC&type=5min&startAt=1640268735&endAt=1640418735"
        "429 Too Many Requests" '{"code":"429000","msg":"Too Many Requests"}'))
    exchange = get_patched_exchange(mocker, default_conf, api_mock, id="KuCoin")
    mocker.patch('freqtrade.exchange.Exchange.name', PropertyMock(return_value='KuCoin'))

    msg = "Kucoin 429 error, avoid triggering DDosProtection backoff delay"
    assert not num_log_has_re(msg, caplog)

    for _ in range(3):
        with pytest.raises(DDosProtection, match=r'429 Too Many Requests'):
            await exchange._async_get_candle_history(
                "ETH/BTC", "5m", (arrow.utcnow().int_timestamp - 2000) * 1000, count=3)
    assert num_log_has_re(msg, caplog) == 3

    caplog.clear()
    # Test regular non-kucoin message
    api_mock.fetch_ohlcv = MagicMock(side_effect=ccxt.DDoSProtection(
        "kucoin GET https://openapi-v2.kucoin.com/api/v1/market/candles?"
        "symbol=ETH-BTC&type=5min&startAt=1640268735&endAt=1640418735"
        "429 Too Many Requests" '{"code":"2222222","msg":"Too Many Requests"}'))

    msg = r'_async_get_candle_history\(\) returned exception: .*'
    msg2 = r'Applying DDosProtection backoff delay: .*'
    with patch('freqtrade.exchange.common.asyncio.sleep', get_mock_coro(None)):
        for _ in range(3):
            with pytest.raises(DDosProtection, match=r'429 Too Many Requests'):
                await exchange._async_get_candle_history(
                    "ETH/BTC", "5m", (arrow.utcnow().int_timestamp - 2000) * 1000, count=3)
        # Expect the "returned exception" message 12 times (4 retries * 3 (loop))
        assert num_log_has_re(msg, caplog) == 12
        assert num_log_has_re(msg2, caplog) == 9


@pytest.mark.asyncio
async def test__async_get_candle_history_empty(default_conf, mocker, caplog):
    """ Test empty exchange result """
    ohlcv = []

    caplog.set_level(logging.DEBUG)
    exchange = get_patched_exchange(mocker, default_conf)
    # Monkey-patch async function
    exchange._api_async.fetch_ohlcv = get_mock_coro([])

    exchange = Exchange(default_conf)
    pair = 'ETH/BTC'
    res = await exchange._async_get_candle_history(pair, "5m", CandleType.SPOT)
    assert type(res) is tuple
    assert len(res) == 4
    assert res[0] == pair
    assert res[1] == "5m"
    assert res[2] == CandleType.SPOT
    assert res[3] == ohlcv
    assert exchange._api_async.fetch_ohlcv.call_count == 1


def test_refresh_latest_ohlcv_inv_result(default_conf, mocker, caplog):

    async def mock_get_candle_hist(pair, *args, **kwargs):
        if pair == 'ETH/BTC':
            return [[]]
        else:
            raise TypeError()

    exchange = get_patched_exchange(mocker, default_conf)

    # Monkey-patch async function with empty result
    exchange._api_async.fetch_ohlcv = MagicMock(side_effect=mock_get_candle_hist)

    pairs = [("ETH/BTC", "5m", ''), ("XRP/BTC", "5m", '')]
    res = exchange.refresh_latest_ohlcv(pairs)
    assert exchange._klines
    assert exchange._api_async.fetch_ohlcv.call_count == 2

    assert type(res) is dict
    assert len(res) == 1
    # Test that each is in list at least once as order is not guaranteed
    assert log_has("Error loading ETH/BTC. Result was [[]].", caplog)
    assert log_has("Async code raised an exception: TypeError()", caplog)


def test_get_next_limit_in_list():
    limit_range = [5, 10, 20, 50, 100, 500, 1000]
    assert Exchange.get_next_limit_in_list(1, limit_range) == 5
    assert Exchange.get_next_limit_in_list(5, limit_range) == 5
    assert Exchange.get_next_limit_in_list(6, limit_range) == 10
    assert Exchange.get_next_limit_in_list(9, limit_range) == 10
    assert Exchange.get_next_limit_in_list(10, limit_range) == 10
    assert Exchange.get_next_limit_in_list(11, limit_range) == 20
    assert Exchange.get_next_limit_in_list(19, limit_range) == 20
    assert Exchange.get_next_limit_in_list(21, limit_range) == 50
    assert Exchange.get_next_limit_in_list(51, limit_range) == 100
    assert Exchange.get_next_limit_in_list(1000, limit_range) == 1000
    # Going over the limit ...
    assert Exchange.get_next_limit_in_list(1001, limit_range) == 1000
    assert Exchange.get_next_limit_in_list(2000, limit_range) == 1000
    # Without required range
    assert Exchange.get_next_limit_in_list(2000, limit_range, False) is None
    assert Exchange.get_next_limit_in_list(15, limit_range, False) == 20

    assert Exchange.get_next_limit_in_list(21, None) == 21
    assert Exchange.get_next_limit_in_list(100, None) == 100
    assert Exchange.get_next_limit_in_list(1000, None) == 1000


@pytest.mark.parametrize("exchange_name", EXCHANGES)
def test_fetch_l2_order_book(default_conf, mocker, order_book_l2, exchange_name):
    default_conf['exchange']['name'] = exchange_name
    api_mock = MagicMock()

    api_mock.fetch_l2_order_book = order_book_l2
    exchange = get_patched_exchange(mocker, default_conf, api_mock, id=exchange_name)
    order_book = exchange.fetch_l2_order_book(pair='ETH/BTC', limit=10)
    assert 'bids' in order_book
    assert 'asks' in order_book
    assert len(order_book['bids']) == 10
    assert len(order_book['asks']) == 10
    assert api_mock.fetch_l2_order_book.call_args_list[0][0][0] == 'ETH/BTC'

    for val in [1, 5, 10, 12, 20, 50, 100]:
        api_mock.fetch_l2_order_book.reset_mock()

        order_book = exchange.fetch_l2_order_book(pair='ETH/BTC', limit=val)
        assert api_mock.fetch_l2_order_book.call_args_list[0][0][0] == 'ETH/BTC'
        # Not all exchanges support all limits for orderbook
        if not exchange._ft_has['l2_limit_range'] or val in exchange._ft_has['l2_limit_range']:
            assert api_mock.fetch_l2_order_book.call_args_list[0][0][1] == val
        else:
            next_limit = exchange.get_next_limit_in_list(val, exchange._ft_has['l2_limit_range'])
            assert api_mock.fetch_l2_order_book.call_args_list[0][0][1] == next_limit


@pytest.mark.parametrize("exchange_name", EXCHANGES)
def test_fetch_l2_order_book_exception(default_conf, mocker, exchange_name):
    api_mock = MagicMock()
    with pytest.raises(OperationalException):
        api_mock.fetch_l2_order_book = MagicMock(side_effect=ccxt.NotSupported("Not supported"))
        exchange = get_patched_exchange(mocker, default_conf, api_mock, id=exchange_name)
        exchange.fetch_l2_order_book(pair='ETH/BTC', limit=50)
    with pytest.raises(TemporaryError):
        api_mock.fetch_l2_order_book = MagicMock(side_effect=ccxt.NetworkError("DeadBeef"))
        exchange = get_patched_exchange(mocker, default_conf, api_mock, id=exchange_name)
        exchange.fetch_l2_order_book(pair='ETH/BTC', limit=50)
    with pytest.raises(OperationalException):
        api_mock.fetch_l2_order_book = MagicMock(side_effect=ccxt.BaseError("DeadBeef"))
        exchange = get_patched_exchange(mocker, default_conf, api_mock, id=exchange_name)
        exchange.fetch_l2_order_book(pair='ETH/BTC', limit=50)


@pytest.mark.parametrize("side,ask,bid,last,last_ab,expected", [
    ('other', 20, 19, 10, 0.0, 20),  # Full ask side
    ('ask', 20, 19, 10, 0.0, 20),  # Full ask side
    ('ask', 20, 19, 10, 1.0, 10),  # Full last side
    ('ask', 20, 19, 10, 0.5, 15),  # Between ask and last
    ('ask', 20, 19, 10, 0.7, 13),  # Between ask and last
    ('ask', 20, 19, 10, 0.3, 17),  # Between ask and last
    ('ask', 5, 6, 10, 1.0, 5),  # last bigger than ask
    ('ask', 5, 6, 10, 0.5, 5),  # last bigger than ask
    ('ask', 20, 19, 10, None, 20),  # price_last_balance missing
    ('ask', 10, 20, None, 0.5, 10),  # last not available - uses ask
    ('ask', 4, 5, None, 0.5, 4),  # last not available - uses ask
    ('ask', 4, 5, None, 1, 4),  # last not available - uses ask
    ('ask', 4, 5, None, 0, 4),  # last not available - uses ask
    ('same', 21, 20, 10, 0.0, 20),  # Full bid side
    ('bid', 21, 20, 10, 0.0, 20),  # Full bid side
    ('bid', 21, 20, 10, 1.0, 10),  # Full last side
    ('bid', 21, 20, 10, 0.5, 15),  # Between bid and last
    ('bid', 21, 20, 10, 0.7, 13),  # Between bid and last
    ('bid', 21, 20, 10, 0.3, 17),  # Between bid and last
    ('bid', 6, 5, 10, 1.0, 5),  # last bigger than bid
    ('bid', 21, 20, 10, None, 20),  # price_last_balance missing
    ('bid', 6, 5, 10, 0.5, 5),  # last bigger than bid
    ('bid', 21, 20, None, 0.5, 20),  # last not available - uses bid
    ('bid', 6, 5, None, 0.5, 5),  # last not available - uses bid
    ('bid', 6, 5, None, 1, 5),  # last not available - uses bid
    ('bid', 6, 5, None, 0, 5),  # last not available - uses bid
])
def test_get_entry_rate(mocker, default_conf, caplog, side, ask, bid,
                        last, last_ab, expected) -> None:
    caplog.set_level(logging.DEBUG)
    if last_ab is None:
        del default_conf['entry_pricing']['price_last_balance']
    else:
        default_conf['entry_pricing']['price_last_balance'] = last_ab
    default_conf['entry_pricing']['price_side'] = side
    exchange = get_patched_exchange(mocker, default_conf)
    mocker.patch('freqtrade.exchange.Exchange.fetch_ticker',
                 return_value={'ask': ask, 'last': last, 'bid': bid})

    assert exchange.get_rate('ETH/BTC', side="entry", is_short=False, refresh=True) == expected
    assert not log_has("Using cached entry rate for ETH/BTC.", caplog)

    assert exchange.get_rate('ETH/BTC', side="entry", is_short=False, refresh=False) == expected
    assert log_has("Using cached entry rate for ETH/BTC.", caplog)
    # Running a 2nd time with Refresh on!
    caplog.clear()
    assert exchange.get_rate('ETH/BTC', side="entry", is_short=False, refresh=True) == expected
    assert not log_has("Using cached entry rate for ETH/BTC.", caplog)


@pytest.mark.parametrize('side,ask,bid,last,last_ab,expected', [
    ('bid', 12.0, 11.0, 11.5, 0.0, 11.0),  # full bid side
    ('bid', 12.0, 11.0, 11.5, 1.0, 11.5),  # full last side
    ('bid', 12.0, 11.0, 11.5, 0.5, 11.25),  # between bid and lat
    ('bid', 12.0, 11.2, 10.5, 0.0, 11.2),  # Last smaller than bid
    ('bid', 12.0, 11.2, 10.5, 1.0, 11.2),  # Last smaller than bid - uses bid
    ('bid', 12.0, 11.2, 10.5, 0.5, 11.2),  # Last smaller than bid - uses bid
    ('bid', 0.003, 0.002, 0.005, 0.0, 0.002),
    ('bid', 0.003, 0.002, 0.005, None, 0.002),
    ('ask', 12.0, 11.0, 12.5, 0.0, 12.0),  # full ask side
    ('ask', 12.0, 11.0, 12.5, 1.0, 12.5),  # full last side
    ('ask', 12.0, 11.0, 12.5, 0.5, 12.25),  # between bid and lat
    ('ask', 12.2, 11.2, 10.5, 0.0, 12.2),  # Last smaller than ask
    ('ask', 12.0, 11.0, 10.5, 1.0, 12.0),  # Last smaller than ask - uses ask
    ('ask', 12.0, 11.2, 10.5, 0.5, 12.0),  # Last smaller than ask - uses ask
    ('ask', 10.0, 11.0, 11.0, 0.0, 10.0),
    ('ask', 10.11, 11.2, 11.0, 0.0, 10.11),
    ('ask', 0.001, 0.002, 11.0, 0.0, 0.001),
    ('ask', 0.006, 1.0, 11.0, 0.0, 0.006),
    ('ask', 0.006, 1.0, 11.0, None, 0.006),
])
def test_get_exit_rate(default_conf, mocker, caplog, side, bid, ask,
                       last, last_ab, expected) -> None:
    caplog.set_level(logging.DEBUG)

    default_conf['exit_pricing']['price_side'] = side
    if last_ab is not None:
        default_conf['exit_pricing']['price_last_balance'] = last_ab
    mocker.patch('freqtrade.exchange.Exchange.fetch_ticker',
                 return_value={'ask': ask, 'bid': bid, 'last': last})
    pair = "ETH/BTC"

    # Test regular mode
    exchange = get_patched_exchange(mocker, default_conf)
    rate = exchange.get_rate(pair, side="exit", is_short=False, refresh=True)
    assert not log_has("Using cached exit rate for ETH/BTC.", caplog)
    assert isinstance(rate, float)
    assert rate == expected
    # Use caching
    rate = exchange.get_rate(pair, side="exit", is_short=False, refresh=False)
    assert rate == expected
    assert log_has("Using cached exit rate for ETH/BTC.", caplog)


@pytest.mark.parametrize("entry,is_short,side,ask,bid,last,last_ab,expected", [
    ('entry', False, 'ask', None, 4, 4,  0, 4),  # ask not available
    ('entry', False, 'ask', None, None, 4,  0, 4),  # ask not available
    ('entry', False, 'bid', 6, None, 4,  0, 5),  # bid not available
    ('entry', False, 'bid', None, None, 4,  0, 5),  # No rate available
    ('exit', False, 'ask', None, 4, 4,  0, 4),  # ask not available
    ('exit', False, 'ask', None, None, 4,  0, 4),  # ask not available
    ('exit', False, 'bid', 6, None, 4,  0, 5),  # bid not available
    ('exit', False, 'bid', None, None, 4,  0, 5),  # bid not available
])
def test_get_ticker_rate_error(mocker, entry, default_conf, caplog, side, is_short, ask, bid,
                               last, last_ab, expected) -> None:
    caplog.set_level(logging.DEBUG)
    default_conf['entry_pricing']['price_last_balance'] = last_ab
    default_conf['entry_pricing']['price_side'] = side
    default_conf['exit_pricing']['price_side'] = side
    default_conf['exit_pricing']['price_last_balance'] = last_ab
    exchange = get_patched_exchange(mocker, default_conf)
    mocker.patch('freqtrade.exchange.Exchange.fetch_ticker',
                 return_value={'ask': ask, 'last': last, 'bid': bid})

    with pytest.raises(PricingError):
        exchange.get_rate('ETH/BTC', refresh=True, side=entry, is_short=is_short)


@pytest.mark.parametrize('is_short,side,expected', [
    (False, 'bid', 0.043936),  # Value from order_book_l2 fitxure - bids side
    (False, 'ask', 0.043949),  # Value from order_book_l2 fitxure - asks side
    (False, 'other', 0.043936),  # Value from order_book_l2 fitxure - bids side
    (False, 'same', 0.043949),  # Value from order_book_l2 fitxure - asks side
    (True, 'bid', 0.043936),  # Value from order_book_l2 fitxure - bids side
    (True, 'ask', 0.043949),  # Value from order_book_l2 fitxure - asks side
    (True, 'other', 0.043949),  # Value from order_book_l2 fitxure - asks side
    (True, 'same', 0.043936),  # Value from order_book_l2 fitxure - bids side
])
def test_get_exit_rate_orderbook(
        default_conf, mocker, caplog, is_short, side, expected, order_book_l2):
    caplog.set_level(logging.DEBUG)
    # Test orderbook mode
    default_conf['exit_pricing']['price_side'] = side
    default_conf['exit_pricing']['use_order_book'] = True
    default_conf['exit_pricing']['order_book_top'] = 1
    pair = "ETH/BTC"
    mocker.patch('freqtrade.exchange.Exchange.fetch_l2_order_book', order_book_l2)
    exchange = get_patched_exchange(mocker, default_conf)
    rate = exchange.get_rate(pair, refresh=True, side="exit", is_short=is_short)
    assert not log_has("Using cached exit rate for ETH/BTC.", caplog)
    assert isinstance(rate, float)
    assert rate == expected
    rate = exchange.get_rate(pair, refresh=False, side="exit", is_short=is_short)
    assert rate == expected
    assert log_has("Using cached exit rate for ETH/BTC.", caplog)


def test_get_exit_rate_orderbook_exception(default_conf, mocker, caplog):
    # Test orderbook mode
    default_conf['exit_pricing']['price_side'] = 'ask'
    default_conf['exit_pricing']['use_order_book'] = True
    default_conf['exit_pricing']['order_book_top'] = 1
    pair = "ETH/BTC"
    # Test What happens if the exchange returns an empty orderbook.
    mocker.patch('freqtrade.exchange.Exchange.fetch_l2_order_book',
                 return_value={'bids': [[]], 'asks': [[]]})
    exchange = get_patched_exchange(mocker, default_conf)
    with pytest.raises(PricingError):
        exchange.get_rate(pair, refresh=True, side="exit", is_short=False)
    assert log_has_re(r"Exit Price at location 1 from orderbook could not be determined\..*",
                      caplog)


@pytest.mark.parametrize('is_short', [True, False])
def test_get_exit_rate_exception(default_conf, mocker, is_short):
    # Ticker on one side can be empty in certain circumstances.
    default_conf['exit_pricing']['price_side'] = 'ask'
    pair = "ETH/BTC"
    mocker.patch('freqtrade.exchange.Exchange.fetch_ticker',
                 return_value={'ask': None, 'bid': 0.12, 'last': None})
    exchange = get_patched_exchange(mocker, default_conf)
    with pytest.raises(PricingError, match=r"Exit-Rate for ETH/BTC was empty."):
        exchange.get_rate(pair, refresh=True, side="exit", is_short=is_short)

    exchange._config['exit_pricing']['price_side'] = 'bid'
    assert exchange.get_rate(pair, refresh=True, side="exit", is_short=is_short) == 0.12
    # Reverse sides
    mocker.patch('freqtrade.exchange.Exchange.fetch_ticker',
                 return_value={'ask': 0.13, 'bid': None, 'last': None})
    with pytest.raises(PricingError, match=r"Exit-Rate for ETH/BTC was empty."):
        exchange.get_rate(pair, refresh=True, side="exit", is_short=is_short)

    exchange._config['exit_pricing']['price_side'] = 'ask'
    assert exchange.get_rate(pair, refresh=True, side="exit", is_short=is_short) == 0.13


@pytest.mark.parametrize("exchange_name", EXCHANGES)
@pytest.mark.asyncio
async def test___async_get_candle_history_sort(default_conf, mocker, exchange_name):
    def sort_data(data, key):
        return sorted(data, key=key)

    # GDAX use-case (real data from GDAX)
    # This OHLCV data is ordered DESC (newest first, oldest last)
    ohlcv = [
        [1527833100000, 0.07666, 0.07671, 0.07666, 0.07668, 16.65244264],
        [1527832800000, 0.07662, 0.07666, 0.07662, 0.07666, 1.30051526],
        [1527832500000, 0.07656, 0.07661, 0.07656, 0.07661, 12.034778840000001],
        [1527832200000, 0.07658, 0.07658, 0.07655, 0.07656, 0.59780186],
        [1527831900000, 0.07658, 0.07658, 0.07658, 0.07658, 1.76278136],
        [1527831600000, 0.07658, 0.07658, 0.07658, 0.07658, 2.22646521],
        [1527831300000, 0.07655, 0.07657, 0.07655, 0.07657, 1.1753],
        [1527831000000, 0.07654, 0.07654, 0.07651, 0.07651, 0.8073060299999999],
        [1527830700000, 0.07652, 0.07652, 0.07651, 0.07652, 10.04822687],
        [1527830400000, 0.07649, 0.07651, 0.07649, 0.07651, 2.5734867]
    ]
    exchange = get_patched_exchange(mocker, default_conf, id=exchange_name)
    exchange._api_async.fetch_ohlcv = get_mock_coro(ohlcv)
    sort_mock = mocker.patch('freqtrade.exchange.exchange.sorted', MagicMock(side_effect=sort_data))
    # Test the OHLCV data sort
    res = await exchange._async_get_candle_history(
        'ETH/BTC', default_conf['timeframe'], CandleType.SPOT)
    assert res[0] == 'ETH/BTC'
    res_ohlcv = res[3]

    assert sort_mock.call_count == 1
    assert res_ohlcv[0][0] == 1527830400000
    assert res_ohlcv[0][1] == 0.07649
    assert res_ohlcv[0][2] == 0.07651
    assert res_ohlcv[0][3] == 0.07649
    assert res_ohlcv[0][4] == 0.07651
    assert res_ohlcv[0][5] == 2.5734867

    assert res_ohlcv[9][0] == 1527833100000
    assert res_ohlcv[9][1] == 0.07666
    assert res_ohlcv[9][2] == 0.07671
    assert res_ohlcv[9][3] == 0.07666
    assert res_ohlcv[9][4] == 0.07668
    assert res_ohlcv[9][5] == 16.65244264

    # Bittrex use-case (real data from Bittrex)
    # This OHLCV data is ordered ASC (oldest first, newest last)
    ohlcv = [
        [1527827700000, 0.07659999, 0.0766, 0.07627, 0.07657998, 1.85216924],
        [1527828000000, 0.07657995, 0.07657995, 0.0763, 0.0763, 26.04051037],
        [1527828300000, 0.0763, 0.07659998, 0.0763, 0.0764, 10.36434124],
        [1527828600000, 0.0764, 0.0766, 0.0764, 0.0766, 5.71044773],
        [1527828900000, 0.0764, 0.07666998, 0.0764, 0.07666998, 47.48888565],
        [1527829200000, 0.0765, 0.07672999, 0.0765, 0.07672999, 3.37640326],
        [1527829500000, 0.0766, 0.07675, 0.0765, 0.07675, 8.36203831],
        [1527829800000, 0.07675, 0.07677999, 0.07620002, 0.076695, 119.22963884],
        [1527830100000, 0.076695, 0.07671, 0.07624171, 0.07671, 1.80689244],
        [1527830400000, 0.07671, 0.07674399, 0.07629216, 0.07655213, 2.31452783]
    ]
    exchange._api_async.fetch_ohlcv = get_mock_coro(ohlcv)
    # Reset sort mock
    sort_mock = mocker.patch('freqtrade.exchange.sorted', MagicMock(side_effect=sort_data))
    # Test the OHLCV data sort
    res = await exchange._async_get_candle_history(
        'ETH/BTC', default_conf['timeframe'], CandleType.SPOT)
    assert res[0] == 'ETH/BTC'
    assert res[1] == default_conf['timeframe']
    res_ohlcv = res[3]
    # Sorted not called again - data is already in order
    assert sort_mock.call_count == 0
    assert res_ohlcv[0][0] == 1527827700000
    assert res_ohlcv[0][1] == 0.07659999
    assert res_ohlcv[0][2] == 0.0766
    assert res_ohlcv[0][3] == 0.07627
    assert res_ohlcv[0][4] == 0.07657998
    assert res_ohlcv[0][5] == 1.85216924

    assert res_ohlcv[9][0] == 1527830400000
    assert res_ohlcv[9][1] == 0.07671
    assert res_ohlcv[9][2] == 0.07674399
    assert res_ohlcv[9][3] == 0.07629216
    assert res_ohlcv[9][4] == 0.07655213
    assert res_ohlcv[9][5] == 2.31452783


@pytest.mark.asyncio
@pytest.mark.parametrize("exchange_name", EXCHANGES)
async def test__async_fetch_trades(default_conf, mocker, caplog, exchange_name,
                                   fetch_trades_result):
    caplog.set_level(logging.DEBUG)
    exchange = get_patched_exchange(mocker, default_conf, id=exchange_name)
    # Monkey-patch async function
    exchange._api_async.fetch_trades = get_mock_coro(fetch_trades_result)

    pair = 'ETH/BTC'
    res = await exchange._async_fetch_trades(pair, since=None, params=None)
    assert type(res) is list
    assert isinstance(res[0], list)
    assert isinstance(res[1], list)

    assert exchange._api_async.fetch_trades.call_count == 1
    assert exchange._api_async.fetch_trades.call_args[0][0] == pair
    assert exchange._api_async.fetch_trades.call_args[1]['limit'] == 1000

    assert log_has_re(f"Fetching trades for pair {pair}, since .*", caplog)
    caplog.clear()
    exchange._api_async.fetch_trades.reset_mock()
    res = await exchange._async_fetch_trades(pair, since=None, params={'from': '123'})
    assert exchange._api_async.fetch_trades.call_count == 1
    assert exchange._api_async.fetch_trades.call_args[0][0] == pair
    assert exchange._api_async.fetch_trades.call_args[1]['limit'] == 1000
    assert exchange._api_async.fetch_trades.call_args[1]['params'] == {'from': '123'}
    assert log_has_re(f"Fetching trades for pair {pair}, params: .*", caplog)

    exchange = Exchange(default_conf)
    await async_ccxt_exception(mocker, default_conf, MagicMock(),
                               "_async_fetch_trades", "fetch_trades",
                               pair='ABCD/BTC', since=None)

    api_mock = MagicMock()
    with pytest.raises(OperationalException, match=r'Could not fetch trade data*'):
        api_mock.fetch_trades = MagicMock(side_effect=ccxt.BaseError("Unknown error"))
        exchange = get_patched_exchange(mocker, default_conf, api_mock, id=exchange_name)
        await exchange._async_fetch_trades(pair, since=(arrow.utcnow().int_timestamp - 2000) * 1000)

    with pytest.raises(OperationalException, match=r'Exchange.* does not support fetching '
                                                   r'historical trade data\..*'):
        api_mock.fetch_trades = MagicMock(side_effect=ccxt.NotSupported("Not supported"))
        exchange = get_patched_exchange(mocker, default_conf, api_mock, id=exchange_name)
        await exchange._async_fetch_trades(pair, since=(arrow.utcnow().int_timestamp - 2000) * 1000)


@pytest.mark.asyncio
@pytest.mark.parametrize("exchange_name", EXCHANGES)
async def test__async_fetch_trades_contract_size(default_conf, mocker, caplog, exchange_name,
                                                 fetch_trades_result):
    caplog.set_level(logging.DEBUG)
    default_conf['margin_mode'] = 'isolated'
    default_conf['trading_mode'] = 'futures'
    exchange = get_patched_exchange(mocker, default_conf, id=exchange_name)
    # Monkey-patch async function
    exchange._api_async.fetch_trades = get_mock_coro([
        {'info': {'a': 126181333,
                  'p': '0.01952600',
                  'q': '0.01200000',
                  'f': 138604158,
                  'l': 138604158,
                  'T': 1565798399872,
                  'm': True,
                  'M': True},
         'timestamp': 1565798399872,
         'datetime': '2019-08-14T15:59:59.872Z',
         'symbol': 'ETH/USDT:USDT',
         'id': '126181383',
         'order': None,
         'type': None,
         'takerOrMaker': None,
         'side': 'sell',
         'price': 2.0,
         'amount': 30.0,
         'cost': 60.0,
         'fee': None}]
    )

    pair = 'ETH/USDT:USDT'
    res = await exchange._async_fetch_trades(pair, since=None, params=None)
    assert res[0][5] == 300


@pytest.mark.asyncio
@pytest.mark.parametrize("exchange_name", EXCHANGES)
async def test__async_get_trade_history_id(default_conf, mocker, exchange_name,
                                           fetch_trades_result):

    exchange = get_patched_exchange(mocker, default_conf, id=exchange_name)
    pagination_arg = exchange._trades_pagination_arg

    async def mock_get_trade_hist(pair, *args, **kwargs):
        if 'since' in kwargs:
            # Return first 3
            return fetch_trades_result[:-2]
        elif kwargs.get('params', {}).get(pagination_arg) == fetch_trades_result[-3]['id']:
            # Return 2
            return fetch_trades_result[-3:-1]
        else:
            # Return last 2
            return fetch_trades_result[-2:]
    # Monkey-patch async function
    exchange._api_async.fetch_trades = MagicMock(side_effect=mock_get_trade_hist)

    pair = 'ETH/BTC'
    ret = await exchange._async_get_trade_history_id(pair,
                                                     since=fetch_trades_result[0]['timestamp'],
                                                     until=fetch_trades_result[-1]['timestamp'] - 1)
    assert type(ret) is tuple
    assert ret[0] == pair
    assert type(ret[1]) is list
    assert len(ret[1]) == len(fetch_trades_result)
    assert exchange._api_async.fetch_trades.call_count == 3
    fetch_trades_cal = exchange._api_async.fetch_trades.call_args_list
    # first call (using since, not fromId)
    assert fetch_trades_cal[0][0][0] == pair
    assert fetch_trades_cal[0][1]['since'] == fetch_trades_result[0]['timestamp']

    # 2nd call
    assert fetch_trades_cal[1][0][0] == pair
    assert 'params' in fetch_trades_cal[1][1]
    assert exchange._ft_has['trades_pagination_arg'] in fetch_trades_cal[1][1]['params']


@pytest.mark.asyncio
@pytest.mark.parametrize("exchange_name", EXCHANGES)
async def test__async_get_trade_history_time(default_conf, mocker, caplog, exchange_name,
                                             fetch_trades_result):

    caplog.set_level(logging.DEBUG)

    async def mock_get_trade_hist(pair, *args, **kwargs):
        if kwargs['since'] == fetch_trades_result[0]['timestamp']:
            return fetch_trades_result[:-1]
        else:
            return fetch_trades_result[-1:]

    caplog.set_level(logging.DEBUG)
    exchange = get_patched_exchange(mocker, default_conf, id=exchange_name)
    # Monkey-patch async function
    exchange._api_async.fetch_trades = MagicMock(side_effect=mock_get_trade_hist)
    pair = 'ETH/BTC'
    ret = await exchange._async_get_trade_history_time(pair,
                                                       since=fetch_trades_result[0]['timestamp'],
                                                       until=fetch_trades_result[-1]['timestamp']-1)
    assert type(ret) is tuple
    assert ret[0] == pair
    assert type(ret[1]) is list
    assert len(ret[1]) == len(fetch_trades_result)
    assert exchange._api_async.fetch_trades.call_count == 2
    fetch_trades_cal = exchange._api_async.fetch_trades.call_args_list
    # first call (using since, not fromId)
    assert fetch_trades_cal[0][0][0] == pair
    assert fetch_trades_cal[0][1]['since'] == fetch_trades_result[0]['timestamp']

    # 2nd call
    assert fetch_trades_cal[1][0][0] == pair
    assert fetch_trades_cal[1][1]['since'] == fetch_trades_result[-2]['timestamp']
    assert log_has_re(r"Stopping because until was reached.*", caplog)


@pytest.mark.asyncio
@pytest.mark.parametrize("exchange_name", EXCHANGES)
async def test__async_get_trade_history_time_empty(default_conf, mocker, caplog, exchange_name,
                                                   trades_history):

    caplog.set_level(logging.DEBUG)

    async def mock_get_trade_hist(pair, *args, **kwargs):
        if kwargs['since'] == trades_history[0][0]:
            return trades_history[:-1]
        else:
            return []

    caplog.set_level(logging.DEBUG)
    exchange = get_patched_exchange(mocker, default_conf, id=exchange_name)
    # Monkey-patch async function
    exchange._async_fetch_trades = MagicMock(side_effect=mock_get_trade_hist)
    pair = 'ETH/BTC'
    ret = await exchange._async_get_trade_history_time(pair, since=trades_history[0][0],
                                                       until=trades_history[-1][0]-1)
    assert type(ret) is tuple
    assert ret[0] == pair
    assert type(ret[1]) is list
    assert len(ret[1]) == len(trades_history) - 1
    assert exchange._async_fetch_trades.call_count == 2
    fetch_trades_cal = exchange._async_fetch_trades.call_args_list
    # first call (using since, not fromId)
    assert fetch_trades_cal[0][0][0] == pair
    assert fetch_trades_cal[0][1]['since'] == trades_history[0][0]


@pytest.mark.parametrize("exchange_name", EXCHANGES)
def test_get_historic_trades(default_conf, mocker, caplog, exchange_name, trades_history):
    mocker.patch('freqtrade.exchange.Exchange.exchange_has', return_value=True)
    exchange = get_patched_exchange(mocker, default_conf, id=exchange_name)

    pair = 'ETH/BTC'

    exchange._async_get_trade_history_id = get_mock_coro((pair, trades_history))
    exchange._async_get_trade_history_time = get_mock_coro((pair, trades_history))
    ret = exchange.get_historic_trades(pair, since=trades_history[0][0],
                                       until=trades_history[-1][0])

    # Depending on the exchange, one or the other method should be called
    assert sum([exchange._async_get_trade_history_id.call_count,
                exchange._async_get_trade_history_time.call_count]) == 1

    assert len(ret) == 2
    assert ret[0] == pair
    assert len(ret[1]) == len(trades_history)


@pytest.mark.parametrize("exchange_name", EXCHANGES)
def test_get_historic_trades_notsupported(default_conf, mocker, caplog, exchange_name,
                                          trades_history):
    mocker.patch('freqtrade.exchange.Exchange.exchange_has', return_value=False)
    exchange = get_patched_exchange(mocker, default_conf, id=exchange_name)

    pair = 'ETH/BTC'

    with pytest.raises(OperationalException,
                       match="This exchange does not support downloading Trades."):
        exchange.get_historic_trades(pair, since=trades_history[0][0],
                                     until=trades_history[-1][0])


@pytest.mark.parametrize("exchange_name", EXCHANGES)
def test_cancel_order_dry_run(default_conf, mocker, exchange_name):
    default_conf['dry_run'] = True
    exchange = get_patched_exchange(mocker, default_conf, id=exchange_name)
    mocker.patch('freqtrade.exchange.Exchange._fill_dry_limit_order', side_effect=lambda *_: _[-2:])
    assert exchange.cancel_order(order_id='123', pair='TKN/BTC') == {}
    assert exchange.cancel_stoploss_order(order_id='123', pair='TKN/BTC') == {}

    order = exchange.create_order(
        pair='ETH/BTC',
        ordertype='limit',
        side='buy',
        amount=5,
        rate=0.55,
        time_in_force='gtc',
        leverage=1.0,
    )

    cancel_order = exchange.cancel_order(order_id=order['id'], pair='ETH/BTC')
    assert order['id'] == cancel_order['id']
    assert order['amount'] == cancel_order['amount']
    assert order['symbol'] == cancel_order['symbol']
    assert cancel_order['status'] == 'canceled'


@pytest.mark.parametrize("exchange_name", EXCHANGES)
@pytest.mark.parametrize("order,result", [
    ({'status': 'closed', 'filled': 10}, False),
    ({'status': 'closed', 'filled': 0.0}, True),
    ({'status': 'canceled', 'filled': 0.0}, True),
    ({'status': 'canceled', 'filled': 10.0}, False),
    ({'status': 'unknown', 'filled': 10.0}, False),
    ({'result': 'testest123'}, False),
])
def test_check_order_canceled_empty(mocker, default_conf, exchange_name, order, result):
    exchange = get_patched_exchange(mocker, default_conf, id=exchange_name)
    assert exchange.check_order_canceled_empty(order) == result


@pytest.mark.parametrize("exchange_name", EXCHANGES)
@pytest.mark.parametrize("order,result", [
    ({'status': 'closed', 'amount': 10, 'fee': {}}, True),
    ({'status': 'closed', 'amount': 0.0, 'fee': {}}, True),
    ({'status': 'canceled', 'amount': 0.0, 'fee': {}}, True),
    ({'status': 'canceled', 'amount': 10.0}, False),
    ({'amount': 10.0, 'fee': {}}, False),
    ({'result': 'testest123'}, False),
    ('hello_world', False),
])
def test_is_cancel_order_result_suitable(mocker, default_conf, exchange_name, order, result):
    exchange = get_patched_exchange(mocker, default_conf, id=exchange_name)
    assert exchange.is_cancel_order_result_suitable(order) == result


@pytest.mark.parametrize("exchange_name", EXCHANGES)
@pytest.mark.parametrize("corder,call_corder,call_forder", [
    ({'status': 'closed', 'amount': 10, 'fee': {}}, 1, 0),
    ({'amount': 10, 'fee': {}}, 1, 1),
])
def test_cancel_order_with_result(default_conf, mocker, exchange_name, corder,
                                  call_corder, call_forder):
    default_conf['dry_run'] = False
    api_mock = MagicMock()
    api_mock.cancel_order = MagicMock(return_value=corder)
    api_mock.fetch_order = MagicMock(return_value={})
    exchange = get_patched_exchange(mocker, default_conf, api_mock, id=exchange_name)
    res = exchange.cancel_order_with_result('1234', 'ETH/BTC', 1234)
    assert isinstance(res, dict)
    assert api_mock.cancel_order.call_count == call_corder
    assert api_mock.fetch_order.call_count == call_forder


@pytest.mark.parametrize("exchange_name", EXCHANGES)
def test_cancel_order_with_result_error(default_conf, mocker, exchange_name, caplog):
    default_conf['dry_run'] = False
    api_mock = MagicMock()
    api_mock.cancel_order = MagicMock(side_effect=ccxt.InvalidOrder("Did not find order"))
    api_mock.fetch_order = MagicMock(side_effect=ccxt.InvalidOrder("Did not find order"))
    exchange = get_patched_exchange(mocker, default_conf, api_mock, id=exchange_name)

    res = exchange.cancel_order_with_result('1234', 'ETH/BTC', 1541)
    assert isinstance(res, dict)
    assert log_has("Could not cancel order 1234 for ETH/BTC.", caplog)
    assert log_has("Could not fetch cancelled order 1234.", caplog)
    assert res['amount'] == 1541


# Ensure that if not dry_run, we should call API
@pytest.mark.parametrize("exchange_name", EXCHANGES)
def test_cancel_order(default_conf, mocker, exchange_name):
    default_conf['dry_run'] = False
    api_mock = MagicMock()
    api_mock.cancel_order = MagicMock(return_value={'id': '123'})
    exchange = get_patched_exchange(mocker, default_conf, api_mock, id=exchange_name)
    assert exchange.cancel_order(order_id='_', pair='TKN/BTC') == {'id': '123'}

    with pytest.raises(InvalidOrderException):
        api_mock.cancel_order = MagicMock(side_effect=ccxt.InvalidOrder("Did not find order"))
        exchange = get_patched_exchange(mocker, default_conf, api_mock, id=exchange_name)
        exchange.cancel_order(order_id='_', pair='TKN/BTC')
    assert api_mock.cancel_order.call_count == 1

    ccxt_exceptionhandlers(mocker, default_conf, api_mock, exchange_name,
                           "cancel_order", "cancel_order",
                           order_id='_', pair='TKN/BTC')


@pytest.mark.parametrize("exchange_name", EXCHANGES)
def test_cancel_stoploss_order(default_conf, mocker, exchange_name):
    default_conf['dry_run'] = False
    api_mock = MagicMock()
    api_mock.cancel_order = MagicMock(return_value={'id': '123'})
    exchange = get_patched_exchange(mocker, default_conf, api_mock, id=exchange_name)
    assert exchange.cancel_stoploss_order(order_id='_', pair='TKN/BTC') == {'id': '123'}

    with pytest.raises(InvalidOrderException):
        api_mock.cancel_order = MagicMock(side_effect=ccxt.InvalidOrder("Did not find order"))
        exchange = get_patched_exchange(mocker, default_conf, api_mock, id=exchange_name)
        exchange.cancel_stoploss_order(order_id='_', pair='TKN/BTC')
    assert api_mock.cancel_order.call_count == 1

    ccxt_exceptionhandlers(mocker, default_conf, api_mock, exchange_name,
                           "cancel_stoploss_order", "cancel_order",
                           order_id='_', pair='TKN/BTC')


@pytest.mark.parametrize("exchange_name", EXCHANGES)
def test_cancel_stoploss_order_with_result(default_conf, mocker, exchange_name):
    default_conf['dry_run'] = False
    mocker.patch('freqtrade.exchange.Exchange.fetch_stoploss_order', return_value={'for': 123})
    mocker.patch('freqtrade.exchange.Ftx.fetch_stoploss_order', return_value={'for': 123})
    mocker.patch('freqtrade.exchange.Gateio.fetch_stoploss_order', return_value={'for': 123})
    exchange = get_patched_exchange(mocker, default_conf, id=exchange_name)

    res = {'fee': {}, 'status': 'canceled', 'amount': 1234}
    mocker.patch('freqtrade.exchange.Exchange.cancel_stoploss_order', return_value=res)
    mocker.patch('freqtrade.exchange.Ftx.cancel_stoploss_order', return_value=res)
    mocker.patch('freqtrade.exchange.Gateio.cancel_stoploss_order', return_value=res)
    co = exchange.cancel_stoploss_order_with_result(order_id='_', pair='TKN/BTC', amount=555)
    assert co == res

    mocker.patch('freqtrade.exchange.Exchange.cancel_stoploss_order', return_value='canceled')
    mocker.patch('freqtrade.exchange.Ftx.cancel_stoploss_order', return_value='canceled')
    mocker.patch('freqtrade.exchange.Gateio.cancel_stoploss_order', return_value='canceled')
    # Fall back to fetch_stoploss_order
    co = exchange.cancel_stoploss_order_with_result(order_id='_', pair='TKN/BTC', amount=555)
    assert co == {'for': 123}

    exc = InvalidOrderException("")
    mocker.patch('freqtrade.exchange.Exchange.fetch_stoploss_order', side_effect=exc)
    mocker.patch('freqtrade.exchange.Ftx.fetch_stoploss_order', side_effect=exc)
    mocker.patch('freqtrade.exchange.Gateio.fetch_stoploss_order', side_effect=exc)
    co = exchange.cancel_stoploss_order_with_result(order_id='_', pair='TKN/BTC', amount=555)
    assert co['amount'] == 555
    assert co == {'fee': {}, 'status': 'canceled', 'amount': 555, 'info': {}}

    with pytest.raises(InvalidOrderException):
        exc = InvalidOrderException("Did not find order")
        mocker.patch('freqtrade.exchange.Exchange.cancel_stoploss_order', side_effect=exc)
        mocker.patch('freqtrade.exchange.Ftx.cancel_stoploss_order', side_effect=exc)
        mocker.patch('freqtrade.exchange.Gateio.cancel_stoploss_order', side_effect=exc)
        exchange = get_patched_exchange(mocker, default_conf, id=exchange_name)
        exchange.cancel_stoploss_order_with_result(order_id='_', pair='TKN/BTC', amount=123)


@pytest.mark.parametrize("exchange_name", EXCHANGES)
def test_fetch_order(default_conf, mocker, exchange_name, caplog):
    default_conf['dry_run'] = True
    default_conf['exchange']['log_responses'] = True
    order = MagicMock()
    order.myid = 123
    order.symbol = 'TKN/BTC'

    exchange = get_patched_exchange(mocker, default_conf, id=exchange_name)
    exchange._dry_run_open_orders['X'] = order
    assert exchange.fetch_order('X', 'TKN/BTC').myid == 123

    with pytest.raises(InvalidOrderException, match=r'Tried to get an invalid dry-run-order.*'):
        exchange.fetch_order('Y', 'TKN/BTC')

    default_conf['dry_run'] = False
    api_mock = MagicMock()
    api_mock.fetch_order = MagicMock(return_value={'id': '123', 'amount': 2, 'symbol': 'TKN/BTC'})
    exchange = get_patched_exchange(mocker, default_conf, api_mock, id=exchange_name)
    assert exchange.fetch_order(
        'X', 'TKN/BTC') == {'id': '123', 'amount': 2, 'symbol': 'TKN/BTC'}
    assert log_has(
        ("API fetch_order: {\'id\': \'123\', \'amount\': 2, \'symbol\': \'TKN/BTC\'}"
         ),
        caplog
    )

    with pytest.raises(InvalidOrderException):
        api_mock.fetch_order = MagicMock(side_effect=ccxt.InvalidOrder("Order not found"))
        exchange = get_patched_exchange(mocker, default_conf, api_mock, id=exchange_name)
        exchange.fetch_order(order_id='_', pair='TKN/BTC')
    assert api_mock.fetch_order.call_count == 1

    api_mock.fetch_order = MagicMock(side_effect=ccxt.OrderNotFound("Order not found"))
    exchange = get_patched_exchange(mocker, default_conf, api_mock, id=exchange_name)
    with patch('freqtrade.exchange.common.time.sleep') as tm:
        with pytest.raises(InvalidOrderException):
            exchange.fetch_order(order_id='_', pair='TKN/BTC')
        # Ensure backoff is called
        assert tm.call_args_list[0][0][0] == 1
        assert tm.call_args_list[1][0][0] == 2
        if API_FETCH_ORDER_RETRY_COUNT > 2:
            assert tm.call_args_list[2][0][0] == 5
        if API_FETCH_ORDER_RETRY_COUNT > 3:
            assert tm.call_args_list[3][0][0] == 10
    assert api_mock.fetch_order.call_count == API_FETCH_ORDER_RETRY_COUNT + 1

    ccxt_exceptionhandlers(mocker, default_conf, api_mock, exchange_name,
                           'fetch_order', 'fetch_order', retries=API_FETCH_ORDER_RETRY_COUNT + 1,
                           order_id='_', pair='TKN/BTC')


@pytest.mark.parametrize("exchange_name", EXCHANGES)
def test_fetch_stoploss_order(default_conf, mocker, exchange_name):
    # Don't test FTX here - that needs a separate test
    if exchange_name == 'ftx':
        return
    default_conf['dry_run'] = True
    order = MagicMock()
    order.myid = 123
    exchange = get_patched_exchange(mocker, default_conf, id=exchange_name)
    exchange._dry_run_open_orders['X'] = order
    assert exchange.fetch_stoploss_order('X', 'TKN/BTC').myid == 123

    with pytest.raises(InvalidOrderException, match=r'Tried to get an invalid dry-run-order.*'):
        exchange.fetch_stoploss_order('Y', 'TKN/BTC')

    default_conf['dry_run'] = False
    api_mock = MagicMock()
    api_mock.fetch_order = MagicMock(return_value={'id': '123', 'symbol': 'TKN/BTC'})
    exchange = get_patched_exchange(mocker, default_conf, api_mock, id=exchange_name)
    assert exchange.fetch_stoploss_order('X', 'TKN/BTC') == {'id': '123', 'symbol': 'TKN/BTC'}

    with pytest.raises(InvalidOrderException):
        api_mock.fetch_order = MagicMock(side_effect=ccxt.InvalidOrder("Order not found"))
        exchange = get_patched_exchange(mocker, default_conf, api_mock, id=exchange_name)
        exchange.fetch_stoploss_order(order_id='_', pair='TKN/BTC')
    assert api_mock.fetch_order.call_count == 1

    ccxt_exceptionhandlers(mocker, default_conf, api_mock, exchange_name,
                           'fetch_stoploss_order', 'fetch_order',
                           retries=API_FETCH_ORDER_RETRY_COUNT + 1,
                           order_id='_', pair='TKN/BTC')


def test_fetch_order_or_stoploss_order(default_conf, mocker):
    exchange = get_patched_exchange(mocker, default_conf, id='binance')
    fetch_order_mock = MagicMock()
    fetch_stoploss_order_mock = MagicMock()
    mocker.patch.multiple('freqtrade.exchange.Exchange',
                          fetch_order=fetch_order_mock,
                          fetch_stoploss_order=fetch_stoploss_order_mock,
                          )

    exchange.fetch_order_or_stoploss_order('1234', 'ETH/BTC', False)
    assert fetch_order_mock.call_count == 1
    assert fetch_order_mock.call_args_list[0][0][0] == '1234'
    assert fetch_order_mock.call_args_list[0][0][1] == 'ETH/BTC'
    assert fetch_stoploss_order_mock.call_count == 0

    fetch_order_mock.reset_mock()
    fetch_stoploss_order_mock.reset_mock()

    exchange.fetch_order_or_stoploss_order('1234', 'ETH/BTC', True)
    assert fetch_order_mock.call_count == 0
    assert fetch_stoploss_order_mock.call_count == 1
    assert fetch_stoploss_order_mock.call_args_list[0][0][0] == '1234'
    assert fetch_stoploss_order_mock.call_args_list[0][0][1] == 'ETH/BTC'


@pytest.mark.parametrize("exchange_name", EXCHANGES)
def test_name(default_conf, mocker, exchange_name):
    exchange = get_patched_exchange(mocker, default_conf, id=exchange_name)

    assert exchange.name == exchange_name.title()
    assert exchange.id == exchange_name


@pytest.mark.parametrize("trading_mode,amount", [
    ('spot', 0.2340606),
    ('futures', 2.340606),
])
@pytest.mark.parametrize("exchange_name", EXCHANGES)
def test_get_trades_for_order(default_conf, mocker, exchange_name, trading_mode, amount):
    order_id = 'ABCD-ABCD'
    since = datetime(2018, 5, 5, 0, 0, 0)
    default_conf["dry_run"] = False
    default_conf["trading_mode"] = trading_mode
    default_conf["margin_mode"] = 'isolated'
    mocker.patch('freqtrade.exchange.Exchange.exchange_has', return_value=True)
    api_mock = MagicMock()

    api_mock.fetch_my_trades = MagicMock(return_value=[{'id': 'TTR67E-3PFBD-76IISV',
                                                        'order': 'ABCD-ABCD',
                                                        'info': {'pair': 'XLTCZBTC',
                                                                 'time': 1519860024.4388,
                                                                 'type': 'buy',
                                                                 'ordertype': 'limit',
                                                                 'price': '20.00000',
                                                                 'cost': '38.62000',
                                                                 'fee': '0.06179',
                                                                 'vol': '5',
                                                                 'id': 'ABCD-ABCD'},
                                                        'timestamp': 1519860024438,
                                                        'datetime': '2018-02-28T23:20:24.438Z',
                                                        'symbol': 'ETH/USDT:USDT',
                                                        'type': 'limit',
                                                        'side': 'buy',
                                                        'price': 165.0,
                                                        'amount': 0.2340606,
                                                        'fee': {'cost': 0.06179, 'currency': 'BTC'}
                                                        }])

    exchange = get_patched_exchange(mocker, default_conf, api_mock, id=exchange_name)

    orders = exchange.get_trades_for_order(order_id, 'ETH/USDT:USDT', since)
    assert len(orders) == 1
    assert orders[0]['price'] == 165
    assert isclose(orders[0]['amount'], amount)
    assert api_mock.fetch_my_trades.call_count == 1
    # since argument should be
    assert isinstance(api_mock.fetch_my_trades.call_args[0][1], int)
    assert api_mock.fetch_my_trades.call_args[0][0] == 'ETH/USDT:USDT'
    # Same test twice, hardcoded number and doing the same calculation
    assert api_mock.fetch_my_trades.call_args[0][1] == 1525478395000
    assert api_mock.fetch_my_trades.call_args[0][1] == int(since.replace(
        tzinfo=timezone.utc).timestamp() - 5) * 1000

    ccxt_exceptionhandlers(mocker, default_conf, api_mock, exchange_name,
                           'get_trades_for_order', 'fetch_my_trades',
                           order_id=order_id, pair='ETH/USDT:USDT', since=since)

    mocker.patch('freqtrade.exchange.Exchange.exchange_has', MagicMock(return_value=False))
    assert exchange.get_trades_for_order(order_id, 'ETH/USDT:USDT', since) == []


@pytest.mark.parametrize("exchange_name", EXCHANGES)
def test_get_fee(default_conf, mocker, exchange_name):
    api_mock = MagicMock()
    api_mock.calculate_fee = MagicMock(return_value={
        'type': 'taker',
        'currency': 'BTC',
        'rate': 0.025,
        'cost': 0.05
    })
    exchange = get_patched_exchange(mocker, default_conf, api_mock, id=exchange_name)
    exchange._config.pop('fee', None)

    assert exchange.get_fee('ETH/BTC') == 0.025
    assert api_mock.calculate_fee.call_count == 1

    ccxt_exceptionhandlers(mocker, default_conf, api_mock, exchange_name,
                           'get_fee', 'calculate_fee', symbol="ETH/BTC")

    api_mock.calculate_fee.reset_mock()
    exchange._config['fee'] = 0.001

    assert exchange.get_fee('ETH/BTC') == 0.001
    assert api_mock.calculate_fee.call_count == 0


def test_stoploss_order_unsupported_exchange(default_conf, mocker):
    exchange = get_patched_exchange(mocker, default_conf, id='bittrex')
    with pytest.raises(OperationalException, match=r"stoploss is not implemented .*"):
        exchange.stoploss(
            pair='ETH/BTC',
            amount=1,
            stop_price=220,
            order_types={},
            side="sell",
            leverage=1.0
        )

    with pytest.raises(OperationalException, match=r"stoploss is not implemented .*"):
        exchange.stoploss_adjust(1, {}, side="sell")


def test_merge_ft_has_dict(default_conf, mocker):
    mocker.patch.multiple('freqtrade.exchange.Exchange',
                          _init_ccxt=MagicMock(return_value=MagicMock()),
                          _load_async_markets=MagicMock(),
                          validate_pairs=MagicMock(),
                          validate_timeframes=MagicMock(),
                          validate_stakecurrency=MagicMock(),
                          validate_pricing=MagicMock(),
                          )
    ex = Exchange(default_conf)
    assert ex._ft_has == Exchange._ft_has_default

    ex = Kraken(default_conf)
    assert ex._ft_has != Exchange._ft_has_default
    assert ex._ft_has['trades_pagination'] == 'id'
    assert ex._ft_has['trades_pagination_arg'] == 'since'

    # Binance defines different values
    ex = Binance(default_conf)
    assert ex._ft_has != Exchange._ft_has_default
    assert ex._ft_has['stoploss_on_exchange']
    assert ex._ft_has['order_time_in_force'] == ['gtc', 'fok', 'ioc']
    assert ex._ft_has['trades_pagination'] == 'id'
    assert ex._ft_has['trades_pagination_arg'] == 'fromId'

    conf = copy.deepcopy(default_conf)
    conf['exchange']['_ft_has_params'] = {"DeadBeef": 20,
                                          "stoploss_on_exchange": False}
    # Use settings from configuration (overriding stoploss_on_exchange)
    ex = Binance(conf)
    assert ex._ft_has != Exchange._ft_has_default
    assert not ex._ft_has['stoploss_on_exchange']
    assert ex._ft_has['DeadBeef'] == 20


def test_get_valid_pair_combination(default_conf, mocker, markets):
    mocker.patch.multiple('freqtrade.exchange.Exchange',
                          _init_ccxt=MagicMock(return_value=MagicMock()),
                          _load_async_markets=MagicMock(),
                          validate_pairs=MagicMock(),
                          validate_timeframes=MagicMock(),
                          validate_pricing=MagicMock(),
                          markets=PropertyMock(return_value=markets))
    ex = Exchange(default_conf)

    assert ex.get_valid_pair_combination("ETH", "BTC") == "ETH/BTC"
    assert ex.get_valid_pair_combination("BTC", "ETH") == "ETH/BTC"
    with pytest.raises(DependencyException, match=r"Could not combine.* to get a valid pair."):
        ex.get_valid_pair_combination("NOPAIR", "ETH")


@pytest.mark.parametrize(
    "base_currencies,quote_currencies,tradable_only,active_only,spot_only,"
    "futures_only,expected_keys,test_comment", [
        # Testing markets (in conftest.py):
        # 'BLK/BTC':  'active': True
        # 'BTT/BTC':  'active': True
        # 'ETH/BTC':  'active': True
        # 'ETH/USDT': 'active': True
        # 'LTC/BTC':  'active': False
        # 'LTC/ETH':  'active': True
        # 'LTC/USD':  'active': True
        # 'LTC/USDT': 'active': True
        # 'NEO/BTC':  'active': False
        # 'TKN/BTC':  'active'  not set
        # 'XLTCUSDT': 'active': True, not a pair
        # 'XRP/BTC':  'active': False
        ([], [], False, False, False, False,
         ['BLK/BTC', 'BTT/BTC', 'ETH/BTC', 'ETH/USDT', 'LTC/BTC', 'LTC/ETH', 'LTC/USD', 'LTC/USDT',
          'NEO/BTC', 'TKN/BTC', 'XLTCUSDT', 'XRP/BTC', 'ADA/USDT:USDT',
          'ETH/USDT:USDT'],
         'all markets'),
        ([], [], False, False, True, False,
         ['BLK/BTC', 'BTT/BTC', 'ETH/BTC', 'ETH/USDT', 'LTC/BTC', 'LTC/ETH', 'LTC/USD',
          'LTC/USDT', 'NEO/BTC', 'TKN/BTC', 'XRP/BTC'],
         'all markets, only spot pairs'),
        ([], [], False, True, False, False,
         ['BLK/BTC', 'ETH/BTC', 'ETH/USDT', 'LTC/BTC', 'LTC/ETH', 'LTC/USD', 'NEO/BTC',
          'TKN/BTC', 'XLTCUSDT', 'XRP/BTC', 'ADA/USDT:USDT', 'ETH/USDT:USDT'],
         'active markets'),
        ([], [], True, False, False, False,
         ['BLK/BTC', 'BTT/BTC', 'ETH/BTC', 'ETH/USDT', 'LTC/BTC', 'LTC/ETH', 'LTC/USD',
          'LTC/USDT', 'NEO/BTC', 'TKN/BTC', 'XRP/BTC'],
         'all pairs'),
        ([], [], True, True, False, False,
         ['BLK/BTC', 'ETH/BTC', 'ETH/USDT', 'LTC/BTC', 'LTC/ETH', 'LTC/USD', 'NEO/BTC',
          'TKN/BTC', 'XRP/BTC'],
         'active pairs'),
        (['ETH', 'LTC'], [], False, False, False, False,
         ['ETH/BTC', 'ETH/USDT', 'LTC/BTC', 'LTC/ETH', 'LTC/USD', 'LTC/USDT', 'XLTCUSDT',
          'ETH/USDT:USDT'],
         'all markets, base=ETH, LTC'),
        (['LTC'], [], False, False, False, False,
         ['LTC/BTC', 'LTC/ETH', 'LTC/USD', 'LTC/USDT', 'XLTCUSDT'],
         'all markets, base=LTC'),
        (['LTC'], [], False, False, True, False,
         ['LTC/BTC', 'LTC/ETH', 'LTC/USD', 'LTC/USDT'],
         'spot markets, base=LTC'),
        ([], ['USDT'], False, False, False, False,
         ['ETH/USDT', 'LTC/USDT', 'XLTCUSDT', 'ADA/USDT:USDT', 'ETH/USDT:USDT'],
         'all markets, quote=USDT'),
        ([], ['USDT'], False, False, False, True,
         ['ADA/USDT:USDT', 'ETH/USDT:USDT'],
         'Futures markets, quote=USDT'),
        ([], ['USDT', 'USD'], False, False, False, False,
         ['ETH/USDT', 'LTC/USD', 'LTC/USDT', 'XLTCUSDT', 'ADA/USDT:USDT', 'ETH/USDT:USDT'],
         'all markets, quote=USDT, USD'),
        ([], ['USDT', 'USD'], False, False, True, False,
         ['ETH/USDT', 'LTC/USD', 'LTC/USDT'],
         'spot markets, quote=USDT, USD'),
        (['LTC'], ['USDT'], False, False, False, False,
         ['LTC/USDT', 'XLTCUSDT'],
         'all markets, base=LTC, quote=USDT'),
        (['LTC'], ['USDT'], True, False, False, False,
         ['LTC/USDT'],
         'all pairs, base=LTC, quote=USDT'),
        (['LTC'], ['USDT', 'NONEXISTENT'], False, False, False, False,
         ['LTC/USDT', 'XLTCUSDT'],
         'all markets, base=LTC, quote=USDT, NONEXISTENT'),
        (['LTC'], ['NONEXISTENT'], False, False, False, False,
         [],
         'all markets, base=LTC, quote=NONEXISTENT'),
    ])
def test_get_markets(default_conf, mocker, markets_static,
                     base_currencies, quote_currencies, tradable_only, active_only,
                     spot_only, futures_only, expected_keys,
                     test_comment  # Here for debugging purposes (Not used within method)
                     ):
    mocker.patch.multiple('freqtrade.exchange.Exchange',
                          _init_ccxt=MagicMock(return_value=MagicMock()),
                          _load_async_markets=MagicMock(),
                          validate_pairs=MagicMock(),
                          validate_timeframes=MagicMock(),
                          validate_pricing=MagicMock(),
                          markets=PropertyMock(return_value=markets_static))
    ex = Exchange(default_conf)
    pairs = ex.get_markets(base_currencies,
                           quote_currencies,
                           tradable_only=tradable_only,
                           spot_only=spot_only,
                           futures_only=futures_only,
                           active_only=active_only)
    assert sorted(pairs.keys()) == sorted(expected_keys)


def test_get_markets_error(default_conf, mocker):
    ex = get_patched_exchange(mocker, default_conf)
    mocker.patch('freqtrade.exchange.Exchange.markets', PropertyMock(return_value=None))
    with pytest.raises(OperationalException, match="Markets were not loaded."):
        ex.get_markets('LTC', 'USDT', True, False)


@pytest.mark.parametrize("exchange_name", EXCHANGES)
def test_ohlcv_candle_limit(default_conf, mocker, exchange_name):
    exchange = get_patched_exchange(mocker, default_conf, id=exchange_name)
    timeframes = ('1m', '5m', '1h')
    expected = exchange._ft_has['ohlcv_candle_limit']
    for timeframe in timeframes:
        if 'ohlcv_candle_limit_per_timeframe' in exchange._ft_has:
            expected = exchange._ft_has['ohlcv_candle_limit_per_timeframe'][timeframe]
            # This should only run for bittrex
            assert exchange_name == 'bittrex'
        assert exchange.ohlcv_candle_limit(timeframe) == expected


def test_timeframe_to_minutes():
    assert timeframe_to_minutes("5m") == 5
    assert timeframe_to_minutes("10m") == 10
    assert timeframe_to_minutes("1h") == 60
    assert timeframe_to_minutes("1d") == 1440


def test_timeframe_to_seconds():
    assert timeframe_to_seconds("5m") == 300
    assert timeframe_to_seconds("10m") == 600
    assert timeframe_to_seconds("1h") == 3600
    assert timeframe_to_seconds("1d") == 86400


def test_timeframe_to_msecs():
    assert timeframe_to_msecs("5m") == 300000
    assert timeframe_to_msecs("10m") == 600000
    assert timeframe_to_msecs("1h") == 3600000
    assert timeframe_to_msecs("1d") == 86400000


def test_timeframe_to_prev_date():
    # 2019-08-12 13:22:08
    date = datetime.fromtimestamp(1565616128, tz=timezone.utc)

    tf_list = [
        # 5m -> 2019-08-12 13:20:00
        ("5m", datetime(2019, 8, 12, 13, 20, 0, tzinfo=timezone.utc)),
        # 10m -> 2019-08-12 13:20:00
        ("10m", datetime(2019, 8, 12, 13, 20, 0, tzinfo=timezone.utc)),
        # 1h -> 2019-08-12 13:00:00
        ("1h", datetime(2019, 8, 12, 13, 00, 0, tzinfo=timezone.utc)),
        # 2h -> 2019-08-12 12:00:00
        ("2h", datetime(2019, 8, 12, 12, 00, 0, tzinfo=timezone.utc)),
        # 4h -> 2019-08-12 12:00:00
        ("4h", datetime(2019, 8, 12, 12, 00, 0, tzinfo=timezone.utc)),
        # 1d -> 2019-08-12 00:00:00
        ("1d", datetime(2019, 8, 12, 00, 00, 0, tzinfo=timezone.utc)),
    ]
    for interval, result in tf_list:
        assert timeframe_to_prev_date(interval, date) == result

    date = datetime.now(tz=timezone.utc)
    assert timeframe_to_prev_date("5m") < date
    # Does not round
    time = datetime(2019, 8, 12, 13, 20, 0, tzinfo=timezone.utc)
    assert timeframe_to_prev_date('5m', time) == time
    time = datetime(2019, 8, 12, 13, 0, 0, tzinfo=timezone.utc)
    assert timeframe_to_prev_date('1h', time) == time


def test_timeframe_to_next_date():
    # 2019-08-12 13:22:08
    date = datetime.fromtimestamp(1565616128, tz=timezone.utc)
    tf_list = [
        # 5m -> 2019-08-12 13:25:00
        ("5m", datetime(2019, 8, 12, 13, 25, 0, tzinfo=timezone.utc)),
        # 10m -> 2019-08-12 13:30:00
        ("10m", datetime(2019, 8, 12, 13, 30, 0, tzinfo=timezone.utc)),
        # 1h -> 2019-08-12 14:00:00
        ("1h", datetime(2019, 8, 12, 14, 00, 0, tzinfo=timezone.utc)),
        # 2h -> 2019-08-12 14:00:00
        ("2h", datetime(2019, 8, 12, 14, 00, 0, tzinfo=timezone.utc)),
        # 4h -> 2019-08-12 14:00:00
        ("4h", datetime(2019, 8, 12, 16, 00, 0, tzinfo=timezone.utc)),
        # 1d -> 2019-08-13 00:00:00
        ("1d", datetime(2019, 8, 13, 0, 0, 0, tzinfo=timezone.utc)),
    ]

    for interval, result in tf_list:
        assert timeframe_to_next_date(interval, date) == result

    date = datetime.now(tz=timezone.utc)
    assert timeframe_to_next_date("5m") > date

    date = datetime(2019, 8, 12, 13, 30, 0, tzinfo=timezone.utc)
    assert timeframe_to_next_date("5m", date) == date + timedelta(minutes=5)


@pytest.mark.parametrize(
    "market_symbol,base,quote,exchange,spot,margin,futures,trademode,add_dict,expected_result",
    [
        ("BTC/USDT", 'BTC', 'USDT', "binance", True, False, False, 'spot', {}, True),
        ("USDT/BTC", 'USDT', 'BTC', "binance", True, False, False, 'spot', {}, True),
        # No seperating /
        ("BTCUSDT", 'BTC', 'USDT', "binance", True, False, False, 'spot', {}, True),
        ("BTCUSDT", None, "USDT", "binance", True, False, False, 'spot', {}, False),
        ("USDT/BTC", "BTC", None, "binance", True, False, False, 'spot', {}, False),
        ("BTCUSDT", "BTC", None, "binance", True, False, False, 'spot', {}, False),
        ("BTC/USDT", "BTC", "USDT", "binance", True, False, False, 'spot', {}, True),
        # Futures mode, spot pair
        ("BTC/USDT", "BTC", "USDT", "binance", True, False, False, 'futures', {}, False),
        ("BTC/USDT", "BTC", "USDT", "binance", True, False, False, 'margin', {}, False),
        ("BTC/USDT", "BTC", "USDT", "binance", True, True, True, 'margin', {}, True),
        ("BTC/USDT", "BTC", "USDT", "binance", False, True, False, 'margin', {}, True),
        # Futures mode, futures pair
        ("BTC/USDT", "BTC", "USDT", "binance", False, False, True, 'futures', {}, True),
        # Futures market
        ("BTC/UNK", "BTC", 'UNK', "binance", False, False, True, 'spot', {}, False),
        ("BTC/EUR", 'BTC', 'EUR', "kraken", True, False, False, 'spot', {"darkpool": False}, True),
        ("EUR/BTC", 'EUR', 'BTC', "kraken", True, False, False, 'spot', {"darkpool": False}, True),
        # no darkpools
        ("BTC/EUR", 'BTC', 'EUR', "kraken", True, False, False, 'spot',
         {"darkpool": True}, False),
        # no darkpools
        ("BTC/EUR.d", 'BTC', 'EUR', "kraken", True, False, False, 'spot',
         {"darkpool": True}, False),
        ("BTC/USD", 'BTC', 'USD', "ftx", True, False, False, 'spot', {}, True),
        ("USD/BTC", 'USD', 'BTC', "ftx", True, False, False, 'spot', {}, True),
        # Can only trade spot markets
        ("BTC/USD", 'BTC', 'USD', "ftx", False, False, True, 'spot', {}, False),
        ("BTC/USD", 'BTC', 'USD', "ftx", False, False, True, 'futures', {}, True),
        # Can only trade spot markets
        ("BTC-PERP", 'BTC', 'USD', "ftx", False, False, True, 'spot', {}, False),
        ("BTC-PERP", 'BTC', 'USD', "ftx", False, False, True, 'margin', {}, False),
        ("BTC-PERP", 'BTC', 'USD', "ftx", False, False, True, 'futures', {}, True),

        ("BTC/USDT:USDT", 'BTC', 'USD', "okx", False, False, True, 'spot', {}, False),
        ("BTC/USDT:USDT", 'BTC', 'USD', "okx", False, False, True, 'margin', {}, False),
        ("BTC/USDT:USDT", 'BTC', 'USD', "okx", False, False, True, 'futures', {}, True),
    ])
def test_market_is_tradable(
        mocker, default_conf, market_symbol, base,
        quote, spot, margin, futures, trademode, add_dict, exchange, expected_result
) -> None:
    default_conf['trading_mode'] = trademode
    mocker.patch('freqtrade.exchange.exchange.Exchange.validate_trading_mode_and_margin_mode')
    ex = get_patched_exchange(mocker, default_conf, id=exchange)
    market = {
        'symbol': market_symbol,
        'base': base,
        'quote': quote,
        'spot': spot,
        'future': futures,
        'swap': futures,
        'margin': margin,
        'linear': True,
        **(add_dict),
    }
    assert ex.market_is_tradable(market) == expected_result


@pytest.mark.parametrize("market,expected_result", [
    ({'symbol': 'ETH/BTC', 'active': True}, True),
    ({'symbol': 'ETH/BTC', 'active': False}, False),
    ({'symbol': 'ETH/BTC', }, True),
])
def test_market_is_active(market, expected_result) -> None:
    assert market_is_active(market) == expected_result


@pytest.mark.parametrize("order,expected", [
    ([{'fee'}], False),
    ({'fee': None}, False),
    ({'fee': {'currency': 'ETH/BTC'}}, False),
    ({'fee': {'currency': 'ETH/BTC', 'cost': None}}, False),
    ({'fee': {'currency': 'ETH/BTC', 'cost': 0.01}}, True),
])
def test_order_has_fee(order, expected) -> None:
    assert Exchange.order_has_fee(order) == expected


@pytest.mark.parametrize("order,expected", [
    ({'symbol': 'ETH/BTC', 'fee': {'currency': 'ETH', 'cost': 0.43}},
        (0.43, 'ETH', 0.01)),
    ({'symbol': 'ETH/USDT', 'fee': {'currency': 'USDT', 'cost': 0.01}},
        (0.01, 'USDT', 0.01)),
    ({'symbol': 'BTC/USDT', 'fee': {'currency': 'USDT', 'cost': 0.34, 'rate': 0.01}},
        (0.34, 'USDT', 0.01)),
])
def test_extract_cost_curr_rate(mocker, default_conf, order, expected) -> None:
    mocker.patch('freqtrade.exchange.Exchange.calculate_fee_rate', MagicMock(return_value=0.01))
    ex = get_patched_exchange(mocker, default_conf)
    assert ex.extract_cost_curr_rate(order) == expected


@pytest.mark.parametrize("order,unknown_fee_rate,expected", [
    # Using base-currency
    ({'symbol': 'ETH/BTC', 'amount': 0.04, 'cost': 0.05,
        'fee': {'currency': 'ETH', 'cost': 0.004, 'rate': None}}, None, 0.1),
    ({'symbol': 'ETH/BTC', 'amount': 0.05, 'cost': 0.05,
        'fee': {'currency': 'ETH', 'cost': 0.004, 'rate': None}}, None, 0.08),
    # Using quote currency
    ({'symbol': 'ETH/BTC', 'amount': 0.04, 'cost': 0.05,
        'fee': {'currency': 'BTC', 'cost': 0.005}}, None, 0.1),
    ({'symbol': 'ETH/BTC', 'amount': 0.04, 'cost': 0.05,
        'fee': {'currency': 'BTC', 'cost': 0.002, 'rate': None}}, None, 0.04),
    # Using foreign currency
    ({'symbol': 'ETH/BTC', 'amount': 0.04, 'cost': 0.05,
        'fee': {'currency': 'NEO', 'cost': 0.0012}}, None, 0.001944),
    ({'symbol': 'ETH/BTC', 'amount': 2.21, 'cost': 0.02992561,
        'fee': {'currency': 'NEO', 'cost': 0.00027452}}, None, 0.00074305),
    # Rate included in return - return as is
    ({'symbol': 'ETH/BTC', 'amount': 0.04, 'cost': 0.05,
        'fee': {'currency': 'USDT', 'cost': 0.34, 'rate': 0.01}}, None, 0.01),
    ({'symbol': 'ETH/BTC', 'amount': 0.04, 'cost': 0.05,
        'fee': {'currency': 'USDT', 'cost': 0.34, 'rate': 0.005}}, None, 0.005),
    # 0.1% filled - no costs (kraken - #3431)
    ({'symbol': 'ETH/BTC', 'amount': 0.04, 'cost': 0.0,
      'fee': {'currency': 'BTC', 'cost': 0.0, 'rate': None}}, None, None),
    ({'symbol': 'ETH/BTC', 'amount': 0.04, 'cost': 0.0,
      'fee': {'currency': 'ETH', 'cost': 0.0, 'rate': None}}, None, 0.0),
    ({'symbol': 'ETH/BTC', 'amount': 0.04, 'cost': 0.0,
      'fee': {'currency': 'NEO', 'cost': 0.0, 'rate': None}}, None, None),
    # Invalid pair combination - POINT/BTC is not a pair
    ({'symbol': 'POINT/BTC', 'amount': 0.04, 'cost': 0.5,
      'fee': {'currency': 'POINT', 'cost': 2.0, 'rate': None}}, None, None),
    ({'symbol': 'POINT/BTC', 'amount': 0.04, 'cost': 0.5,
      'fee': {'currency': 'POINT', 'cost': 2.0, 'rate': None}}, 1, 4.0),
    ({'symbol': 'POINT/BTC', 'amount': 0.04, 'cost': 0.5,
      'fee': {'currency': 'POINT', 'cost': 2.0, 'rate': None}}, 2, 8.0),
])
def test_calculate_fee_rate(mocker, default_conf, order, expected, unknown_fee_rate) -> None:
    mocker.patch('freqtrade.exchange.Exchange.fetch_ticker', return_value={'last': 0.081})
    if unknown_fee_rate:
        default_conf['exchange']['unknown_fee_rate'] = unknown_fee_rate

    ex = get_patched_exchange(mocker, default_conf)

    assert ex.calculate_fee_rate(order) == expected


@pytest.mark.parametrize('retrycount,max_retries,expected', [
    (0, 3, 10),
    (1, 3, 5),
    (2, 3, 2),
    (3, 3, 1),
    (0, 1, 2),
    (1, 1, 1),
    (0, 4, 17),
    (1, 4, 10),
    (2, 4, 5),
    (3, 4, 2),
    (4, 4, 1),
    (0, 5, 26),
    (1, 5, 17),
    (2, 5, 10),
    (3, 5, 5),
    (4, 5, 2),
    (5, 5, 1),
])
def test_calculate_backoff(retrycount, max_retries, expected):
    assert calculate_backoff(retrycount, max_retries) == expected


@pytest.mark.parametrize("exchange_name", ['binance', 'ftx'])
def test__get_funding_fees_from_exchange(default_conf, mocker, exchange_name):
    api_mock = MagicMock()
    api_mock.fetch_funding_history = MagicMock(return_value=[
        {
            'amount': 0.14542,
            'code': 'USDT',
            'datetime': '2021-09-01T08:00:01.000Z',
            'id': '485478',
            'info': {'asset': 'USDT',
                     'income': '0.14542',
                     'incomeType': 'FUNDING_FEE',
                     'info': 'FUNDING_FEE',
                     'symbol': 'XRPUSDT',
                     'time': '1630382001000',
                     'tradeId': '',
                     'tranId': '993203'},
            'symbol': 'XRP/USDT',
            'timestamp': 1630382001000
        },
        {
            'amount': -0.14642,
            'code': 'USDT',
            'datetime': '2021-09-01T16:00:01.000Z',
            'id': '485479',
            'info': {'asset': 'USDT',
                     'income': '-0.14642',
                     'incomeType': 'FUNDING_FEE',
                     'info': 'FUNDING_FEE',
                     'symbol': 'XRPUSDT',
                     'time': '1630314001000',
                     'tradeId': '',
                     'tranId': '993204'},
            'symbol': 'XRP/USDT',
            'timestamp': 1630314001000
        }
    ])
    type(api_mock).has = PropertyMock(return_value={'fetchFundingHistory': True})

    # mocker.patch('freqtrade.exchange.Exchange.get_funding_fees', lambda pair, since: y)
    exchange = get_patched_exchange(mocker, default_conf, api_mock, id=exchange_name)
    date_time = datetime.strptime("2021-09-01T00:00:01.000Z", '%Y-%m-%dT%H:%M:%S.%fZ')
    unix_time = int(date_time.timestamp())
    expected_fees = -0.001  # 0.14542341 + -0.14642341
    fees_from_datetime = exchange._get_funding_fees_from_exchange(
        pair='XRP/USDT',
        since=date_time
    )
    fees_from_unix_time = exchange._get_funding_fees_from_exchange(
        pair='XRP/USDT',
        since=unix_time
    )

    assert(isclose(expected_fees, fees_from_datetime))
    assert(isclose(expected_fees, fees_from_unix_time))

    ccxt_exceptionhandlers(
        mocker,
        default_conf,
        api_mock,
        exchange_name,
        "_get_funding_fees_from_exchange",
        "fetch_funding_history",
        pair="XRP/USDT",
        since=unix_time
    )


@pytest.mark.parametrize('exchange', ['binance', 'kraken', 'ftx'])
@pytest.mark.parametrize('stake_amount,leverage,min_stake_with_lev', [
    (9.0, 3.0, 3.0),
    (20.0, 5.0, 4.0),
    (100.0, 100.0, 1.0)
])
def test_get_stake_amount_considering_leverage(
    exchange,
    stake_amount,
    leverage,
    min_stake_with_lev,
    mocker,
    default_conf
):
    exchange = get_patched_exchange(mocker, default_conf, id=exchange)
    assert exchange._get_stake_amount_considering_leverage(
        stake_amount, leverage) == min_stake_with_lev


@pytest.mark.parametrize("exchange_name,trading_mode", [
    ("binance", TradingMode.FUTURES),
    ("ftx", TradingMode.MARGIN),
    ("ftx", TradingMode.FUTURES)
])
def test__set_leverage(mocker, default_conf, exchange_name, trading_mode):

    api_mock = MagicMock()
    api_mock.set_leverage = MagicMock()
    type(api_mock).has = PropertyMock(return_value={'setLeverage': True})
    default_conf['dry_run'] = False

    ccxt_exceptionhandlers(
        mocker,
        default_conf,
        api_mock,
        exchange_name,
        "_set_leverage",
        "set_leverage",
        pair="XRP/USDT",
        leverage=5.0,
        trading_mode=trading_mode
    )


@pytest.mark.parametrize("margin_mode", [
    (MarginMode.CROSS),
    (MarginMode.ISOLATED)
])
def test_set_margin_mode(mocker, default_conf, margin_mode):

    api_mock = MagicMock()
    api_mock.set_margin_mode = MagicMock()
    type(api_mock).has = PropertyMock(return_value={'setMarginMode': True})
    default_conf['dry_run'] = False

    ccxt_exceptionhandlers(
        mocker,
        default_conf,
        api_mock,
        "binance",
        "set_margin_mode",
        "set_margin_mode",
        pair="XRP/USDT",
        margin_mode=margin_mode
    )


@pytest.mark.parametrize("exchange_name, trading_mode, margin_mode, exception_thrown", [
    ("binance", TradingMode.SPOT, None, False),
    ("binance", TradingMode.MARGIN, MarginMode.ISOLATED, True),
    ("kraken", TradingMode.SPOT, None, False),
    ("kraken", TradingMode.MARGIN, MarginMode.ISOLATED, True),
    ("kraken", TradingMode.FUTURES, MarginMode.ISOLATED, True),
    ("ftx", TradingMode.SPOT, None, False),
    ("ftx", TradingMode.MARGIN, MarginMode.ISOLATED, True),
    ("ftx", TradingMode.FUTURES, MarginMode.ISOLATED, True),
    ("bittrex", TradingMode.SPOT, None, False),
    ("bittrex", TradingMode.MARGIN, MarginMode.CROSS, True),
    ("bittrex", TradingMode.MARGIN, MarginMode.ISOLATED, True),
    ("bittrex", TradingMode.FUTURES, MarginMode.CROSS, True),
    ("bittrex", TradingMode.FUTURES, MarginMode.ISOLATED, True),
    ("gateio", TradingMode.MARGIN, MarginMode.ISOLATED, True),
    ("okx", TradingMode.SPOT, None, False),
    ("okx", TradingMode.MARGIN, MarginMode.CROSS, True),
    ("okx", TradingMode.MARGIN, MarginMode.ISOLATED, True),
    ("okx", TradingMode.FUTURES, MarginMode.CROSS, True),

    ("binance", TradingMode.FUTURES, MarginMode.ISOLATED, False),
    ("gateio", TradingMode.FUTURES, MarginMode.ISOLATED, False),
    ("okx", TradingMode.FUTURES, MarginMode.ISOLATED, False),

    # * Remove once implemented
    ("binance", TradingMode.MARGIN, MarginMode.CROSS, True),
    ("binance", TradingMode.FUTURES, MarginMode.CROSS, True),
    ("kraken", TradingMode.MARGIN, MarginMode.CROSS, True),
    ("kraken", TradingMode.FUTURES, MarginMode.CROSS, True),
    ("ftx", TradingMode.MARGIN, MarginMode.CROSS, True),
    ("ftx", TradingMode.FUTURES, MarginMode.CROSS, True),
    ("gateio", TradingMode.MARGIN, MarginMode.CROSS, True),
    ("gateio", TradingMode.FUTURES, MarginMode.CROSS, True),

    # * Uncomment once implemented
    # ("binance", TradingMode.MARGIN, MarginMode.CROSS, False),
    # ("binance", TradingMode.FUTURES, MarginMode.CROSS, False),
    # ("kraken", TradingMode.MARGIN, MarginMode.CROSS, False),
    # ("kraken", TradingMode.FUTURES, MarginMode.CROSS, False),
    # ("ftx", TradingMode.MARGIN, MarginMode.CROSS, False),
    # ("ftx", TradingMode.FUTURES, MarginMode.CROSS, False),
    # ("gateio", TradingMode.MARGIN, MarginMode.CROSS, False),
    # ("gateio", TradingMode.FUTURES, MarginMode.CROSS, False),
])
def test_validate_trading_mode_and_margin_mode(
    default_conf,
    mocker,
    exchange_name,
    trading_mode,
    margin_mode,
    exception_thrown
):
    exchange = get_patched_exchange(
        mocker, default_conf, id=exchange_name, mock_supported_modes=False)
    if (exception_thrown):
        with pytest.raises(OperationalException):
            exchange.validate_trading_mode_and_margin_mode(trading_mode, margin_mode)
    else:
        exchange.validate_trading_mode_and_margin_mode(trading_mode, margin_mode)


@pytest.mark.parametrize("exchange_name,trading_mode,ccxt_config", [
    ("binance", "spot", {}),
    ("binance", "margin", {"options": {"defaultType": "margin"}}),
    ("binance", "futures", {"options": {"defaultType": "future"}}),
    ("bibox", "spot", {"has": {"fetchCurrencies": False}}),
    ("bibox", "margin", {"has": {"fetchCurrencies": False}, "options": {"defaultType": "margin"}}),
    ("bibox", "futures", {"has": {"fetchCurrencies": False}, "options": {"defaultType": "swap"}}),
    ("bybit", "futures", {"options": {"defaultType": "linear"}}),
    ("ftx", "futures", {"options": {"defaultType": "swap"}}),
    ("gateio", "futures", {"options": {"defaultType": "swap"}}),
    ("hitbtc", "futures", {"options": {"defaultType": "swap"}}),
    ("kraken", "futures", {"options": {"defaultType": "swap"}}),
    ("kucoin", "futures", {"options": {"defaultType": "swap"}}),
    ("okx", "futures", {"options": {"defaultType": "swap"}}),
])
def test__ccxt_config(
    default_conf,
    mocker,
    exchange_name,
    trading_mode,
    ccxt_config
):
    default_conf['trading_mode'] = trading_mode
    default_conf['margin_mode'] = 'isolated'
    exchange = get_patched_exchange(mocker, default_conf, id=exchange_name)
    assert exchange._ccxt_config == ccxt_config


@pytest.mark.parametrize('pair,nominal_value,max_lev', [
    ("ETH/BTC", 0.0, 2.0),
    ("TKN/BTC", 100.0, 5.0),
    ("BLK/BTC", 173.31, 3.0),
    ("LTC/BTC", 0.0, 1.0),
    ("TKN/USDT", 210.30, 1.0),
])
def test_get_max_leverage_from_margin(default_conf, mocker, pair, nominal_value, max_lev):
    default_conf['trading_mode'] = 'margin'
    default_conf['margin_mode'] = 'isolated'
    api_mock = MagicMock()
    type(api_mock).has = PropertyMock(return_value={'fetchLeverageTiers': False})
    exchange = get_patched_exchange(mocker, default_conf, api_mock, id="gateio")
    assert exchange.get_max_leverage(pair, nominal_value) == max_lev


@pytest.mark.parametrize(
    'size,funding_rate,mark_price,time_in_ratio,funding_fee,kraken_fee', [
        (10, 0.0001, 2.0, 1.0, 0.002, 0.002),
        (10, 0.0002, 2.0, 0.01, 0.004, 0.00004),
        (10, 0.0002, 2.5, None, 0.005, None),
    ])
def test_calculate_funding_fees(
    default_conf,
    mocker,
    size,
    funding_rate,
    mark_price,
    funding_fee,
    kraken_fee,
    time_in_ratio
):
    exchange = get_patched_exchange(mocker, default_conf)
    kraken = get_patched_exchange(mocker, default_conf, id="kraken")
    prior_date = timeframe_to_prev_date('1h', datetime.now(timezone.utc) - timedelta(hours=1))
    trade_date = timeframe_to_prev_date('1h', datetime.now(timezone.utc))
    funding_rates = DataFrame([
        {'date': prior_date, 'open': funding_rate},  # Line not used.
        {'date': trade_date, 'open': funding_rate},
    ])
    mark_rates = DataFrame([
        {'date': prior_date, 'open': mark_price},
        {'date': trade_date, 'open': mark_price},
    ])
    df = exchange.combine_funding_and_mark(funding_rates, mark_rates)

    assert exchange.calculate_funding_fees(
        df,
        amount=size,
        is_short=True,
        open_date=trade_date,
        close_date=trade_date,
        time_in_ratio=time_in_ratio,
    ) == funding_fee

    if (kraken_fee is None):
        with pytest.raises(OperationalException):
            kraken.calculate_funding_fees(
                df,
                amount=size,
                is_short=True,
                open_date=trade_date,
                close_date=trade_date,
                time_in_ratio=time_in_ratio,
            )

    else:
        assert kraken.calculate_funding_fees(
            df,
            amount=size,
            is_short=True,
            open_date=trade_date,
            close_date=trade_date,
            time_in_ratio=time_in_ratio,
        ) == kraken_fee


def test_get_or_calculate_liquidation_price(mocker, default_conf):

    api_mock = MagicMock()
    positions = [
        {
            'info': {},
            'symbol': 'NEAR/USDT:USDT',
            'timestamp': 1642164737148,
            'datetime': '2022-01-14T12:52:17.148Z',
            'initialMargin': 1.51072,
            'initialMarginPercentage': 0.1,
            'maintenanceMargin': 0.38916147,
            'maintenanceMarginPercentage': 0.025,
            'entryPrice': 18.884,
            'notional': 15.1072,
            'leverage': 9.97,
            'unrealizedPnl': 0.0048,
            'contracts': 8,
            'contractSize': 0.1,
            'marginRatio': None,
            'liquidationPrice': 17.47,
            'markPrice': 18.89,
            'margin_mode': 1.52549075,
            'marginType': 'isolated',
            'side': 'buy',
            'percentage': 0.003177292946409658
        }
    ]
    api_mock.fetch_positions = MagicMock(return_value=positions)
    mocker.patch.multiple(
        'freqtrade.exchange.Exchange',
        exchange_has=MagicMock(return_value=True),
    )
    default_conf['dry_run'] = False
    default_conf['trading_mode'] = 'futures'
    default_conf['margin_mode'] = 'isolated'
    default_conf['liquidation_buffer'] = 0.0

    exchange = get_patched_exchange(mocker, default_conf, api_mock)
    liq_price = exchange.get_or_calculate_liquidation_price(
        pair='NEAR/USDT:USDT',
        open_rate=18.884,
        is_short=False,
        position=0.8,
        wallet_balance=0.8,
    )
    assert liq_price == 17.47

    default_conf['liquidation_buffer'] = 0.05
    exchange = get_patched_exchange(mocker, default_conf, api_mock)
    liq_price = exchange.get_or_calculate_liquidation_price(
        pair='NEAR/USDT:USDT',
        open_rate=18.884,
        is_short=False,
        position=0.8,
        wallet_balance=0.8,
    )
    assert liq_price == 17.540699999999998

    ccxt_exceptionhandlers(
        mocker,
        default_conf,
        api_mock,
        "binance",
        "get_or_calculate_liquidation_price",
        "fetch_positions",
        pair="XRP/USDT",
        open_rate=0.0,
        is_short=False,
        position=0.0,
        wallet_balance=0.0,
    )


@pytest.mark.parametrize('exchange,rate_start,rate_end,d1,d2,amount,expected_fees', [
    ('binance', 0, 2, "2021-09-01 01:00:00", "2021-09-01 04:00:00",  30.0, 0.0),
    ('binance', 0, 2, "2021-09-01 00:00:00", "2021-09-01 08:00:00",  30.0, -0.00091409999),
    ('binance', 0, 2, "2021-09-01 00:00:15", "2021-09-01 08:00:00",  30.0, -0.0002493),
    ('binance', 1, 2, "2021-09-01 01:00:14", "2021-09-01 08:00:00",  30.0, -0.0002493),
    ('binance', 1, 2, "2021-09-01 00:00:16", "2021-09-01 08:00:00",  30.0, -0.0002493),
    ('binance', 0, 1, "2021-09-01 00:00:00", "2021-09-01 07:59:59",  30.0, -0.00066479999),
    ('binance', 0, 2, "2021-09-01 00:00:00", "2021-09-01 12:00:00",  30.0, -0.00091409999),
    ('binance', 0, 2, "2021-09-01 00:00:01", "2021-09-01 08:00:00",  30.0, -0.0002493),
    # TODO: Uncoment once _calculate_funding_fees can pas time_in_ratio to exchange._get_funding_fee
    # ('kraken', "2021-09-01 00:00:00", "2021-09-01 08:00:00",  30.0, -0.0014937),
    # ('kraken', "2021-09-01 00:00:15", "2021-09-01 08:00:00",  30.0, -0.0008289),
    # ('kraken', "2021-09-01 01:00:14", "2021-09-01 08:00:00",  30.0, -0.0008289),
    # ('kraken', "2021-09-01 00:00:00", "2021-09-01 07:59:59",  30.0, -0.0012443999999999999),
    # ('kraken', "2021-09-01 00:00:00", "2021-09-01 12:00:00", 30.0,  0.0045759),
    # ('kraken', "2021-09-01 00:00:01", "2021-09-01 08:00:00",  30.0, -0.0008289),
    ('ftx', 0, 2, "2021-09-01 00:10:00", "2021-09-01 00:30:00",  30.0, 0.0),
    ('ftx', 0, 9, "2021-09-01 00:00:00", "2021-09-01 08:00:00", 30.0,  0.0010008),
    ('ftx', 0, 13, "2021-09-01 00:00:00", "2021-09-01 12:00:00", 30.0,  0.0146691),
    ('ftx', 0, 9, "2021-09-01 00:00:00", "2021-09-01 08:00:00", 50.0,  0.001668),
    ('ftx', 1, 9, "2021-09-01 00:00:01", "2021-09-01 08:00:00", 30.0,  0.0019932),
    ('gateio', 0, 2, "2021-09-01 00:10:00", "2021-09-01 04:00:00",  30.0, 0.0),
    ('gateio', 0, 2, "2021-09-01 00:00:00", "2021-09-01 08:00:00",  30.0, -0.0009140999),
    ('gateio', 0, 2, "2021-09-01 00:00:00", "2021-09-01 12:00:00",  30.0, -0.0009140999),
    ('gateio', 1, 2, "2021-09-01 00:00:01", "2021-09-01 08:00:00",  30.0, -0.0002493),
    ('binance', 0,  2, "2021-09-01 00:00:00", "2021-09-01 08:00:00",  50.0, -0.0015235),
    # TODO: Uncoment once _calculate_funding_fees can pas time_in_ratio to exchange._get_funding_fee
    # ('kraken', "2021-09-01 00:00:00", "2021-09-01 08:00:00",  50.0, -0.0024895),
])
def test__fetch_and_calculate_funding_fees(
    mocker,
    default_conf,
    funding_rate_history_hourly,
    funding_rate_history_octohourly,
    rate_start,
    rate_end,
    mark_ohlcv,
    exchange,
    d1,
    d2,
    amount,
    expected_fees
):
    """
    nominal_value = mark_price * size
    funding_fee = nominal_value * funding_rate
    size: 30
        time: 0, mark: 2.77, nominal_value: 83.1, fundRate: -0.000008, fundFee: -0.0006648
        time: 1, mark: 2.73, nominal_value: 81.9, fundRate: -0.000004, fundFee: -0.0003276
        time: 2, mark: 2.74, nominal_value: 82.2, fundRate: 0.000012, fundFee: 0.0009864
        time: 3, mark: 2.76, nominal_value: 82.8, fundRate: -0.000003, fundFee: -0.0002484
        time: 4, mark: 2.76, nominal_value: 82.8, fundRate: -0.000007, fundFee: -0.0005796
        time: 5, mark: 2.77, nominal_value: 83.1, fundRate: 0.000003, fundFee: 0.0002493
        time: 6, mark: 2.78, nominal_value: 83.4, fundRate: 0.000019, fundFee: 0.0015846
        time: 7, mark: 2.78, nominal_value: 83.4, fundRate: 0.000003, fundFee: 0.0002502
        time: 8, mark: 2.77, nominal_value: 83.1, fundRate: -0.000003, fundFee: -0.0002493
        time: 9, mark: 2.77, nominal_value: 83.1, fundRate: 0, fundFee: 0.0
        time: 10, mark: 2.84, nominal_value: 85.2, fundRate: 0.000013, fundFee: 0.0011076
        time: 11, mark: 2.81, nominal_value: 84.3, fundRate: 0.000077, fundFee: 0.0064911
        time: 12, mark: 2.81, nominal_value: 84.3, fundRate: 0.000072, fundFee: 0.0060696
        time: 13, mark: 2.82, nominal_value: 84.6, fundRate: 0.000097, fundFee: 0.0082062

    size: 50
        time: 0, mark: 2.77, nominal_value: 138.5, fundRate: -0.000008, fundFee: -0.001108
        time: 1, mark: 2.73, nominal_value: 136.5, fundRate: -0.000004, fundFee: -0.000546
        time: 2, mark: 2.74, nominal_value: 137.0, fundRate: 0.000012, fundFee: 0.001644
        time: 3, mark: 2.76, nominal_value: 138.0, fundRate: -0.000003, fundFee: -0.000414
        time: 4, mark: 2.76, nominal_value: 138.0, fundRate: -0.000007, fundFee: -0.000966
        time: 5, mark: 2.77, nominal_value: 138.5, fundRate: 0.000003, fundFee: 0.0004155
        time: 6, mark: 2.78, nominal_value: 139.0, fundRate: 0.000019, fundFee: 0.002641
        time: 7, mark: 2.78, nominal_value: 139.0, fundRate: 0.000003, fundFee: 0.000417
        time: 8, mark: 2.77, nominal_value: 138.5, fundRate: -0.000003, fundFee: -0.0004155
        time: 9, mark: 2.77, nominal_value: 138.5, fundRate: 0, fundFee: 0.0
        time: 10, mark: 2.84, nominal_value: 142.0, fundRate: 0.000013, fundFee: 0.001846
        time: 11, mark: 2.81, nominal_value: 140.5, fundRate: 0.000077, fundFee: 0.0108185
        time: 12, mark: 2.81, nominal_value: 140.5, fundRate: 0.000072, fundFee: 0.010116
        time: 13, mark: 2.82, nominal_value: 141.0, fundRate: 0.000097, fundFee: 0.013677
    """
    d1 = datetime.strptime(f"{d1} +0000", '%Y-%m-%d %H:%M:%S %z')
    d2 = datetime.strptime(f"{d2} +0000", '%Y-%m-%d %H:%M:%S %z')
    funding_rate_history = {
        'binance': funding_rate_history_octohourly,
        'ftx': funding_rate_history_hourly,
        'gateio': funding_rate_history_octohourly,
    }[exchange][rate_start:rate_end]
    api_mock = MagicMock()
    api_mock.fetch_funding_rate_history = get_mock_coro(return_value=funding_rate_history)
    api_mock.fetch_ohlcv = get_mock_coro(return_value=mark_ohlcv)
    type(api_mock).has = PropertyMock(return_value={'fetchOHLCV': True})
    type(api_mock).has = PropertyMock(return_value={'fetchFundingRateHistory': True})

    exchange = get_patched_exchange(mocker, default_conf, api_mock, id=exchange)
    mocker.patch('freqtrade.exchange.Exchange.timeframes', PropertyMock(
        return_value=['1h', '4h', '8h']))
    funding_fees = exchange._fetch_and_calculate_funding_fees(
        pair='ADA/USDT', amount=amount, is_short=True, open_date=d1, close_date=d2)
    assert pytest.approx(funding_fees) == expected_fees
    # Fees for Longs are inverted
    funding_fees = exchange._fetch_and_calculate_funding_fees(
        pair='ADA/USDT', amount=amount, is_short=False, open_date=d1, close_date=d2)
    assert pytest.approx(funding_fees) == -expected_fees


@pytest.mark.parametrize('exchange,expected_fees', [
    ('binance', -0.0009140999999999999),
    ('gateio', -0.0009140999999999999),
])
def test__fetch_and_calculate_funding_fees_datetime_called(
    mocker,
    default_conf,
    funding_rate_history_octohourly,
    mark_ohlcv,
    exchange,
    time_machine,
    expected_fees
):
    api_mock = MagicMock()
    api_mock.fetch_ohlcv = get_mock_coro(return_value=mark_ohlcv)
    api_mock.fetch_funding_rate_history = get_mock_coro(
        return_value=funding_rate_history_octohourly)
    type(api_mock).has = PropertyMock(return_value={'fetchOHLCV': True})
    type(api_mock).has = PropertyMock(return_value={'fetchFundingRateHistory': True})
    mocker.patch('freqtrade.exchange.Exchange.timeframes', PropertyMock(return_value=['4h', '8h']))
    exchange = get_patched_exchange(mocker, default_conf, api_mock, id=exchange)
    d1 = datetime.strptime("2021-09-01 00:00:00 +0000", '%Y-%m-%d %H:%M:%S %z')

    time_machine.move_to("2021-09-01 08:00:00 +00:00")
    funding_fees = exchange._fetch_and_calculate_funding_fees('ADA/USDT', 30.0, True, d1)
    assert funding_fees == expected_fees
    funding_fees = exchange._fetch_and_calculate_funding_fees('ADA/USDT', 30.0, False, d1)
    assert funding_fees == 0 - expected_fees


@pytest.mark.parametrize('pair,expected_size,trading_mode', [
    ('XLTCUSDT', 1, 'spot'),
    ('LTC/USD', 1, 'futures'),
    ('XLTCUSDT', 0.01, 'futures'),
    ('ETH/USDT:USDT', 10, 'futures')
])
def test__get_contract_size(mocker, default_conf, pair, expected_size, trading_mode):
    api_mock = MagicMock()
    default_conf['trading_mode'] = trading_mode
    default_conf['margin_mode'] = 'isolated'
    exchange = get_patched_exchange(mocker, default_conf, api_mock)
    mocker.patch('freqtrade.exchange.Exchange.markets', {
        'LTC/USD': {
            'symbol': 'LTC/USD',
            'contractSize': None,
        },
        'XLTCUSDT': {
            'symbol': 'XLTCUSDT',
            'contractSize': '0.01',
        },
        'ETH/USDT:USDT': {
            'symbol': 'ETH/USDT:USDT',
            'contractSize': '10',
        }
    })
    size = exchange._get_contract_size(pair)
    assert expected_size == size


@pytest.mark.parametrize('pair,contract_size,trading_mode', [
    ('XLTCUSDT', 1, 'spot'),
    ('LTC/USD', 1, 'futures'),
    ('ADA/USDT:USDT', 0.01, 'futures'),
    ('LTC/ETH', 1, 'futures'),
    ('ETH/USDT:USDT', 10, 'futures'),
])
def test__order_contracts_to_amount(
    mocker,
    default_conf,
    markets,
    pair,
    contract_size,
    trading_mode,
):
    api_mock = MagicMock()
    default_conf['trading_mode'] = trading_mode
    default_conf['margin_mode'] = 'isolated'
    mocker.patch('freqtrade.exchange.Exchange.markets', markets)
    exchange = get_patched_exchange(mocker, default_conf, api_mock)

    orders = [
        {
            'id': '123456320',
            'clientOrderId': '12345632018',
            'timestamp': 1640124992000,
            'datetime': 'Tue 21 Dec 2021 22:16:32 UTC',
            'lastTradeTimestamp': 1640124911000,
            'status': 'active',
            'symbol': pair,
            'type': 'limit',
            'timeInForce': 'gtc',
            'postOnly': None,
            'side': 'buy',
            'price': 2.0,
            'stopPrice': None,
            'average': None,
            'amount': 30.0,
            'cost': 60.0,
            'filled': None,
            'remaining': 30.0,
            'fee': 0.06,
            'fees': [{
                'currency': 'USDT',
                'cost': 0.06,
            }],
            'trades': None,
            'info': {},
        },
        {
            'id': '123456380',
            'clientOrderId': '12345638203',
            'timestamp': 1640124992000,
            'datetime': 'Tue 21 Dec 2021 22:16:32 UTC',
            'lastTradeTimestamp': 1640124911000,
            'status': 'active',
            'symbol': pair,
            'type': 'limit',
            'timeInForce': 'gtc',
            'postOnly': None,
            'side': 'sell',
            'price': 2.2,
            'stopPrice': None,
            'average': None,
            'amount': 40.0,
            'cost': 80.0,
            'filled': None,
            'remaining': 40.0,
            'fee': 0.08,
            'fees': [{
                'currency': 'USDT',
                'cost': 0.08,
            }],
            'trades': None,
            'info': {},
        },
        {
            # Realistic stoploss order on gateio.
            'id': '123456380',
            'clientOrderId': '12345638203',
            'timestamp': None,
            'datetime': None,
            'lastTradeTimestamp': None,
            'status': None,
            'symbol': None,
            'type': None,
            'timeInForce': None,
            'postOnly': None,
            'side': None,
            'price': None,
            'stopPrice': None,
            'average': None,
            'amount': None,
            'cost': None,
            'filled': None,
            'remaining': None,
            'fee': None,
            'fees': [],
            'trades': None,
            'info': {},
        },
    ]

    order1 = exchange._order_contracts_to_amount(orders[0])
    order2 = exchange._order_contracts_to_amount(orders[1])
    exchange._order_contracts_to_amount(orders[2])
    assert order1['amount'] == 30.0 * contract_size
    assert order2['amount'] == 40.0 * contract_size


@pytest.mark.parametrize('pair,contract_size,trading_mode', [
    ('XLTCUSDT', 1, 'spot'),
    ('LTC/USD', 1, 'futures'),
    ('ADA/USDT:USDT', 0.01, 'futures'),
    ('LTC/ETH', 1, 'futures'),
    ('ETH/USDT:USDT', 10, 'futures'),
])
def test__trades_contracts_to_amount(
    mocker,
    default_conf,
    markets,
    pair,
    contract_size,
    trading_mode,
):
    api_mock = MagicMock()
    default_conf['trading_mode'] = trading_mode
    default_conf['margin_mode'] = 'isolated'
    mocker.patch('freqtrade.exchange.Exchange.markets', markets)
    exchange = get_patched_exchange(mocker, default_conf, api_mock)

    trades = [
        {
            'symbol': pair,
            'amount': 30.0,
        },
        {
            'symbol': pair,
            'amount': 40.0,
        }
    ]

    new_amount_trades = exchange._trades_contracts_to_amount(trades)
    assert new_amount_trades[0]['amount'] == 30.0 * contract_size
    assert new_amount_trades[1]['amount'] == 40.0 * contract_size


@pytest.mark.parametrize('pair,param_amount,param_size', [
    ('ADA/USDT:USDT', 40, 4000),
    ('LTC/ETH', 30, 30),
    ('LTC/USD', 30, 30),
    ('ETH/USDT:USDT', 10, 1),
])
def test__amount_to_contracts(
    mocker,
    default_conf,
    pair,
    param_amount,
    param_size
):
    api_mock = MagicMock()
    default_conf['trading_mode'] = 'spot'
    default_conf['margin_mode'] = 'isolated'
    exchange = get_patched_exchange(mocker, default_conf, api_mock)
    mocker.patch('freqtrade.exchange.Exchange.markets', {
        'LTC/USD': {
            'symbol': 'LTC/USD',
            'contractSize': None,
        },
        'XLTCUSDT': {
            'symbol': 'XLTCUSDT',
            'contractSize': '0.01',
        },
        'LTC/ETH': {
            'symbol': 'LTC/ETH',
        },
        'ETH/USDT:USDT': {
            'symbol': 'ETH/USDT:USDT',
            'contractSize': '10',
        }
    })
    result_size = exchange._amount_to_contracts(pair, param_amount)
    assert result_size == param_amount
    result_amount = exchange._contracts_to_amount(pair, param_size)
    assert result_amount == param_size

    default_conf['trading_mode'] = 'futures'
    exchange = get_patched_exchange(mocker, default_conf, api_mock)
    result_size = exchange._amount_to_contracts(pair, param_amount)
    assert result_size == param_size
    result_amount = exchange._contracts_to_amount(pair, param_size)
    assert result_amount == param_amount


@pytest.mark.parametrize('exchange_name,open_rate,is_short,trading_mode,margin_mode', [
    # Bittrex
    ('bittrex', 2.0, False, 'spot', None),
    ('bittrex', 2.0, False, 'spot', 'cross'),
    ('bittrex', 2.0, True, 'spot', 'isolated'),
    # Binance
    ('binance', 2.0, False, 'spot', None),
    ('binance', 2.0, False, 'spot', 'cross'),
    ('binance', 2.0, True, 'spot', 'isolated'),
])
def test_liquidation_price_is_none(
    mocker,
    default_conf,
    exchange_name,
    open_rate,
    is_short,
    trading_mode,
    margin_mode
):
    default_conf['trading_mode'] = trading_mode
    default_conf['margin_mode'] = margin_mode
    exchange = get_patched_exchange(mocker, default_conf, id=exchange_name)
    assert exchange.get_or_calculate_liquidation_price(
        pair='DOGE/USDT',
        open_rate=open_rate,
        is_short=is_short,
        position=71200.81144,
        wallet_balance=-56354.57,
        mm_ex_1=0.10,
        upnl_ex_1=0.0
    ) is None


@pytest.mark.parametrize(
    'exchange_name, is_short, trading_mode, margin_mode, wallet_balance, '
    'mm_ex_1, upnl_ex_1, maintenance_amt, position, open_rate, '
    'mm_ratio, expected',
    [
        ("binance", False, 'futures', 'isolated', 1535443.01, 0.0,
         0.0, 135365.00, 3683.979, 1456.84, 0.10, 1114.78),
        ("binance", False, 'futures', 'isolated', 1535443.01, 0.0,
         0.0, 16300.000, 109.488, 32481.980, 0.025, 18778.73),
        ("binance", False, 'futures', 'cross', 1535443.01, 71200.81144,
         -56354.57, 135365.00, 3683.979, 1456.84, 0.10, 1153.26),
        ("binance", False, 'futures', 'cross', 1535443.01, 356512.508,
         -448192.89, 16300.000, 109.488, 32481.980, 0.025, 26316.89)
    ])
def test_liquidation_price(
    mocker, default_conf, exchange_name, open_rate, is_short, trading_mode,
    margin_mode, wallet_balance, mm_ex_1, upnl_ex_1, maintenance_amt, position, mm_ratio, expected
):
    default_conf['trading_mode'] = trading_mode
    default_conf['margin_mode'] = margin_mode
    default_conf['liquidation_buffer'] = 0.0
    exchange = get_patched_exchange(mocker, default_conf, id=exchange_name)
    exchange.get_maintenance_ratio_and_amt = MagicMock(return_value=(mm_ratio, maintenance_amt))
    assert isclose(round(exchange.get_or_calculate_liquidation_price(
        pair='DOGE/USDT',
        open_rate=open_rate,
        is_short=is_short,
        wallet_balance=wallet_balance,
        mm_ex_1=mm_ex_1,
        upnl_ex_1=upnl_ex_1,
        position=position,
    ), 2), expected)


def test_get_max_pair_stake_amount(
    mocker,
    default_conf,
):
    api_mock = MagicMock()
    default_conf['margin_mode'] = 'isolated'
    default_conf['trading_mode'] = 'futures'
    exchange = get_patched_exchange(mocker, default_conf, api_mock)
    markets = {
        'XRP/USDT:USDT': {
            'limits': {
                'amount': {
                    'min': 0.001,
                    'max': 10000
                },
                'cost': {
                    'min': 5,
                    'max': None
                },
            },
            'contractSize': None,
            'spot': False,
        },
        'LTC/USDT:USDT': {
            'limits': {
                'amount': {
                    'min': 0.001,
                    'max': None
                },
                'cost': {
                    'min': 5,
                    'max': None
                },
            },
            'contractSize': 0.01,
            'spot': False,
        },
        'ETH/USDT:USDT': {
            'limits': {
                'amount': {
                    'min': 0.001,
                    'max': 10000
                },
                'cost': {
                    'min': 5,
                    'max': 30000,
                },
            },
            'contractSize': 0.01,
            'spot': False,
        },
        'BTC/USDT': {
            'limits': {
                'amount': {
                    'min': 0.001,
                    'max': 10000
                },
                'cost': {
                    'min': 5,
                    'max': None
                },
            },
            'contractSize': 0.01,
            'spot': True,
        },
        'ADA/USDT': {
            'limits': {
                'amount': {
                    'min': 0.001,
                    'max': 10000
                },
                'cost': {
                    'min': 5,
                    'max': 500,
                },
            },
            'contractSize': 0.01,
            'spot': True,
        },
        'DOGE/USDT:USDT': {
            'limits': {
                'amount': {
                    'min': 0.001,
                    'max': 10000
                },
                'cost': {
                    'min': 5,
                    'max': 500
                },
            },
            'contractSize': None,
            'spot': False,
        },
        'LUNA/USDT:USDT': {
            'limits': {
                'amount': {
                    'min': 0.001,
                    'max': 10000
                },
                'cost': {
                    'min': 5,
                    'max': 500
                },
            },
            'contractSize': 0.01,
            'spot': False,
        },
    }

    mocker.patch('freqtrade.exchange.Exchange.markets', markets)
    assert exchange.get_max_pair_stake_amount('XRP/USDT:USDT', 2.0) == 20000
    assert exchange.get_max_pair_stake_amount('XRP/USDT:USDT', 2.0, 5) == 4000
    assert exchange.get_max_pair_stake_amount('LTC/USDT:USDT', 2.0) == float('inf')
    assert exchange.get_max_pair_stake_amount('ETH/USDT:USDT', 2.0) == 200
    assert exchange.get_max_pair_stake_amount('DOGE/USDT:USDT', 2.0) == 500
    assert exchange.get_max_pair_stake_amount('LUNA/USDT:USDT', 2.0) == 5.0

    default_conf['trading_mode'] = 'spot'
    exchange = get_patched_exchange(mocker, default_conf, api_mock)
    mocker.patch('freqtrade.exchange.Exchange.markets', markets)
    assert exchange.get_max_pair_stake_amount('BTC/USDT', 2.0) == 20000
    assert exchange.get_max_pair_stake_amount('ADA/USDT', 2.0) == 500


@pytest.mark.parametrize('exchange_name', EXCHANGES)
def test_load_leverage_tiers(mocker, default_conf, leverage_tiers, exchange_name):
    api_mock = MagicMock()
    api_mock.fetch_leverage_tiers = MagicMock()
    type(api_mock).has = PropertyMock(return_value={'fetchLeverageTiers': True})
    default_conf['dry_run'] = False
    mocker.patch('freqtrade.exchange.exchange.Exchange.validate_trading_mode_and_margin_mode')

    api_mock.fetch_leverage_tiers = MagicMock(return_value={
        'ADA/USDT:USDT': [
            {
                'tier': 1,
                'notionalFloor': 0,
                'notionalCap': 500,
                'maintenanceMarginRate': 0.02,
                'maxLeverage': 75,
                'info': {
                    'baseMaxLoan': '',
                    'imr': '0.013',
                    'instId': '',
                    'maxLever': '75',
                    'maxSz': '500',
                    'minSz': '0',
                    'mmr': '0.01',
                    'optMgnFactor': '0',
                    'quoteMaxLoan': '',
                    'tier': '1',
                    'uly': 'ADA-USDT'
                }
            },
        ]
    })

    # SPOT
    exchange = get_patched_exchange(mocker, default_conf, api_mock, id=exchange_name)
    assert exchange.load_leverage_tiers() == {}

    default_conf['trading_mode'] = 'futures'
    default_conf['margin_mode'] = 'isolated'

    if exchange_name != 'binance':
        # FUTURES has.fetchLeverageTiers == False
        type(api_mock).has = PropertyMock(return_value={'fetchLeverageTiers': False})
        exchange = get_patched_exchange(mocker, default_conf, api_mock, id=exchange_name)
        assert exchange.load_leverage_tiers() == {}

    # FUTURES regular
    type(api_mock).has = PropertyMock(return_value={'fetchLeverageTiers': True})
    exchange = get_patched_exchange(mocker, default_conf, api_mock, id=exchange_name)
    assert exchange.load_leverage_tiers() == {
        'ADA/USDT:USDT': [
            {
                'tier': 1,
                'notionalFloor': 0,
                'notionalCap': 500,
                'maintenanceMarginRate': 0.02,
                'maxLeverage': 75,
                'info': {
                    'baseMaxLoan': '',
                    'imr': '0.013',
                    'instId': '',
                    'maxLever': '75',
                    'maxSz': '500',
                    'minSz': '0',
                    'mmr': '0.01',
                    'optMgnFactor': '0',
                    'quoteMaxLoan': '',
                    'tier': '1',
                    'uly': 'ADA-USDT'
                }
            },
        ]
    }

    ccxt_exceptionhandlers(
        mocker,
        default_conf,
        api_mock,
        exchange_name,
        "load_leverage_tiers",
        "fetch_leverage_tiers",
    )


def test_parse_leverage_tier(mocker, default_conf):
    exchange = get_patched_exchange(mocker, default_conf)

    tier = {
        "tier": 1,
        "notionalFloor": 0,
        "notionalCap": 100000,
        "maintenanceMarginRate": 0.025,
        "maxLeverage": 20,
        "info": {
            "bracket": "1",
            "initialLeverage": "20",
            "notionalCap": "100000",
            "notionalFloor": "0",
            "maintMarginRatio": "0.025",
            "cum": "0.0"
        }
    }

    assert exchange.parse_leverage_tier(tier) == {
        "min": 0,
        "max": 100000,
        "mmr": 0.025,
        "lev": 20,
        "maintAmt": 0.0,
    }

    tier2 = {
        'tier': 1,
        'notionalFloor': 0,
        'notionalCap': 2000,
        'maintenanceMarginRate': 0.01,
        'maxLeverage': 75,
        'info': {
            'baseMaxLoan': '',
            'imr': '0.013',
            'instId': '',
            'maxLever': '75',
            'maxSz': '2000',
            'minSz': '0',
            'mmr': '0.01',
            'optMgnFactor': '0',
            'quoteMaxLoan': '',
            'tier': '1',
            'uly': 'SHIB-USDT'
        }
    }

    assert exchange.parse_leverage_tier(tier2) == {
        'min': 0,
        'max': 2000,
        'mmr': 0.01,
        'lev': 75,
        "maintAmt": None,
    }


def test_get_maintenance_ratio_and_amt_exceptions(mocker, default_conf, leverage_tiers):
    api_mock = MagicMock()
    default_conf['trading_mode'] = 'futures'
    default_conf['margin_mode'] = 'isolated'
    mocker.patch('freqtrade.exchange.Exchange.exchange_has', return_value=True)
    exchange = get_patched_exchange(mocker, default_conf, api_mock)

    exchange._leverage_tiers = leverage_tiers
    with pytest.raises(
        OperationalException,
        match='nominal value can not be lower than 0',
    ):
        exchange.get_maintenance_ratio_and_amt('1000SHIB/USDT', -1)

    exchange._leverage_tiers = {}

    with pytest.raises(
        InvalidOrderException,
        match="Maintenance margin rate for 1000SHIB/USDT is unavailable for",
    ):
        exchange.get_maintenance_ratio_and_amt('1000SHIB/USDT', 10000)


@pytest.mark.parametrize('pair,value,mmr,maintAmt', [
    ('ADA/BUSD', 500, 0.025, 0.0),
    ('ADA/BUSD', 20000000, 0.5, 1527500.0),
    ('ZEC/USDT', 500, 0.01, 0.0),
    ('ZEC/USDT', 20000000, 0.5, 654500.0),
])
def test_get_maintenance_ratio_and_amt(
    mocker,
    default_conf,
    leverage_tiers,
    pair,
    value,
    mmr,
    maintAmt
):
    api_mock = MagicMock()
    default_conf['trading_mode'] = 'futures'
    default_conf['margin_mode'] = 'isolated'
    mocker.patch('freqtrade.exchange.Exchange.exchange_has', return_value=True)
    exchange = get_patched_exchange(mocker, default_conf, api_mock)
    exchange._leverage_tiers = leverage_tiers
    exchange.get_maintenance_ratio_and_amt(pair, value) == (mmr, maintAmt)


def test_get_max_leverage_futures(default_conf, mocker, leverage_tiers):

    # Test Spot
    exchange = get_patched_exchange(mocker, default_conf, id="binance")
    assert exchange.get_max_leverage("BNB/USDT", 100.0) == 1.0

    # Test Futures
    default_conf['trading_mode'] = 'futures'
    default_conf['margin_mode'] = 'isolated'
    exchange = get_patched_exchange(mocker, default_conf, id="binance")

    exchange._leverage_tiers = leverage_tiers

    assert exchange.get_max_leverage("BNB/BUSD", 1.0) == 20.0
    assert exchange.get_max_leverage("BNB/USDT", 100.0) == 75.0
    assert exchange.get_max_leverage("BTC/USDT", 170.30) == 125.0
    assert isclose(exchange.get_max_leverage("BNB/BUSD", 99999.9), 5.000005)
    assert isclose(exchange.get_max_leverage("BNB/USDT", 1500), 33.333333333333333)
    assert exchange.get_max_leverage("BTC/USDT", 300000000) == 2.0
    assert exchange.get_max_leverage("BTC/USDT", 600000000) == 1.0  # Last tier

    assert exchange.get_max_leverage("SPONGE/USDT", 200) == 1.0    # Pair not in leverage_tiers
    assert exchange.get_max_leverage("BTC/USDT", 0.0) == 125.0  # No stake amount
    with pytest.raises(
        InvalidOrderException,
        match=r'Amount 1000000000.01 too high for BTC/USDT'
    ):
        exchange.get_max_leverage("BTC/USDT", 1000000000.01)


@pytest.mark.parametrize("exchange_name", ['bittrex', 'binance', 'kraken', 'ftx', 'gateio', 'okx'])
def test__get_params(mocker, default_conf, exchange_name):
    api_mock = MagicMock()
    mocker.patch('freqtrade.exchange.Exchange.exchange_has', return_value=True)
    exchange = get_patched_exchange(mocker, default_conf, api_mock, id=exchange_name)
    exchange._params = {'test': True}

    params1 = {'test': True}
    params2 = {
        'test': True,
        'timeInForce': 'ioc',
        'reduceOnly': True,
    }

    if exchange_name == 'kraken':
        params2['leverage'] = 3.0

    if exchange_name == 'okx':
        params2['tdMode'] = 'isolated'

    assert exchange._get_params(
        ordertype='market',
        reduceOnly=False,
        time_in_force='gtc',
        leverage=1.0,
    ) == params1

    assert exchange._get_params(
        ordertype='market',
        reduceOnly=False,
        time_in_force='ioc',
        leverage=1.0,
    ) == params1

    assert exchange._get_params(
        ordertype='limit',
        reduceOnly=False,
        time_in_force='gtc',
        leverage=1.0,
    ) == params1

    default_conf['trading_mode'] = 'futures'
    default_conf['margin_mode'] = 'isolated'
    exchange = get_patched_exchange(mocker, default_conf, api_mock, id=exchange_name)
    exchange._params = {'test': True}

    assert exchange._get_params(
        ordertype='limit',
        reduceOnly=True,
        time_in_force='ioc',
        leverage=3.0,
    ) == params2


@pytest.mark.parametrize('liquidation_buffer', [0.0, 0.05])
@pytest.mark.parametrize(
    "is_short,trading_mode,exchange_name,margin_mode,leverage,open_rate,amount,expected_liq", [
        (False, 'spot', 'binance', '', 5.0,  10.0, 1.0, None),
        (True, 'spot', 'binance', '', 5.0,  10.0, 1.0, None),
        (False, 'spot', 'gateio', '', 5.0,  10.0, 1.0, None),
        (True, 'spot', 'gateio', '', 5.0,  10.0, 1.0, None),
        (False, 'spot', 'okx', '', 5.0,  10.0, 1.0, None),
        (True, 'spot', 'okx', '', 5.0,  10.0, 1.0, None),
        # Binance, short
        (True, 'futures', 'binance', 'isolated', 5.0, 10.0, 1.0, 11.89108910891089),
        (True, 'futures', 'binance', 'isolated', 3.0, 10.0, 1.0, 13.211221122079207),
        (True, 'futures', 'binance', 'isolated', 5.0, 8.0, 1.0, 9.514851485148514),
        (True, 'futures', 'binance', 'isolated', 5.0, 10.0, 0.6, 12.557755775577558),
        # Binance, long
        (False, 'futures', 'binance', 'isolated', 5, 10, 1.0, 8.070707070707071),
        (False, 'futures', 'binance', 'isolated', 5, 8, 1.0, 6.454545454545454),
        (False, 'futures', 'binance', 'isolated', 3, 10, 1.0, 6.717171717171718),
        (False, 'futures', 'binance', 'isolated', 5, 10, 0.6, 7.39057239057239),
        # Gateio/okx, short
        (True, 'futures', 'gateio', 'isolated', 5, 10, 1.0, 11.87413417771621),
        (True, 'futures', 'gateio', 'isolated', 5, 10, 2.0, 11.87413417771621),
        (True, 'futures', 'gateio', 'isolated', 3, 10, 1.0, 13.476180850346978),
        (True, 'futures', 'gateio', 'isolated', 5, 8, 1.0, 9.499307342172967),
        # Gateio/okx, long
        (False, 'futures', 'gateio', 'isolated', 5.0, 10.0, 1.0, 8.085708510208207),
        (False, 'futures', 'gateio', 'isolated', 3.0, 10.0, 1.0, 6.738090425173506),
        # (True, 'futures', 'okx', 'isolated', 11.87413417771621),
        # (False, 'futures', 'okx', 'isolated', 8.085708510208207),
    ]
)
def test_get_liquidation_price(
    mocker,
    default_conf_usdt,
    is_short,
    trading_mode,
    exchange_name,
    margin_mode,
    leverage,
    open_rate,
    amount,
    expected_liq,
    liquidation_buffer,
):
    """
    position = 0.2 * 5
    wb: wallet balance (stake_amount if isolated)
    cum_b: maintenance amount
    side_1: -1 if is_short else 1
    ep1: entry price
    mmr_b: maintenance margin ratio

    Binance, Short
    leverage = 5, open_rate = 10, amount = 1.0
        ((wb + cum_b) - (side_1 * position * ep1)) / ((position * mmr_b) - (side_1 * position))
        ((2 + 0.01) - ((-1) * 1 * 10)) / ((1 * 0.01) - ((-1) * 1)) = 11.89108910891089
    leverage = 3, open_rate = 10, amount = 1.0
        ((3.3333333333 + 0.01) - ((-1) * 1.0 * 10)) / ((1.0 * 0.01) - ((-1) * 1.0)) = 13.2112211220
    leverage = 5, open_rate = 8, amount = 1.0
        ((1.6 + 0.01) - ((-1) * 1 * 8)) / ((1 * 0.01) - ((-1) * 1)) = 9.514851485148514
    leverage = 5, open_rate = 10, amount = 0.6
        ((1.6 + 0.01) - ((-1) * 0.6 * 10)) / ((0.6 * 0.01) - ((-1) * 0.6)) = 12.557755775577558

    Binance, Long
    leverage = 5, open_rate = 10, amount = 1.0
        ((wb + cum_b) - (side_1 * position * ep1)) / ((position * mmr_b) - (side_1 * position))
        ((2 + 0.01) - (1 * 1 * 10)) / ((1 * 0.01) - (1 * 1)) = 8.070707070707071
    leverage = 5, open_rate = 8, amount = 1.0
        ((1.6 + 0.01) - (1 * 1 * 8)) / ((1 * 0.01) - (1 * 1)) = 6.454545454545454
    leverage = 3, open_rate = 10, amount = 1.0
        ((2 + 0.01) - (1 * 0.6 * 10)) / ((0.6 * 0.01) - (1 * 0.6)) = 6.717171717171718
    leverage = 5, open_rate = 10, amount = 0.6
        ((1.6 + 0.01) - (1 * 0.6 * 10)) / ((0.6 * 0.01) - (1 * 0.6)) = 7.39057239057239

    Gateio/Okx, Short
    leverage = 5, open_rate = 10, amount = 1.0
        (open_rate + (wallet_balance / position)) / (1 + (mm_ratio + taker_fee_rate))
        (10 + (2 / 1.0)) / (1 + (0.01 + 0.0006)) = 11.87413417771621
    leverage = 5, open_rate = 10, amount = 2.0
        (10 + (4 / 2.0)) / (1 + (0.01 + 0.0006)) = 11.87413417771621
    leverage = 3, open_rate = 10, amount = 1.0
        (10 + (3.3333333333333 / 1.0)) / (1 - (0.01 + 0.0006)) = 13.476180850346978
    leverage = 5, open_rate = 8, amount = 1.0
        (8 + (1.6 / 1.0)) / (1 + (0.01 + 0.0006)) = 9.499307342172967

    Gateio/Okx, Long
    leverage = 5, open_rate = 10, amount = 1.0
        (open_rate - (wallet_balance / position)) / (1 - (mm_ratio + taker_fee_rate))
        (10 - (2 / 1)) / (1 - (0.01 + 0.0006)) = 8.085708510208207
    leverage = 5, open_rate = 10, amount = 2.0
        (10 - (4 / 2.0)) / (1 + (0.01 + 0.0006)) = 7.916089451810806
    leverage = 3, open_rate = 10, amount = 1.0
        (10 - (3.333333333333333333 / 1.0)) / (1 - (0.01 + 0.0006)) = 6.738090425173506
    leverage = 5, open_rate = 8, amount = 1.0
        (8 - (1.6 / 1.0)) / (1 + (0.01 + 0.0006)) = 6.332871561448645
    """
    default_conf_usdt['liquidation_buffer'] = liquidation_buffer
    default_conf_usdt['trading_mode'] = trading_mode
    default_conf_usdt['exchange']['name'] = exchange_name
    default_conf_usdt['margin_mode'] = margin_mode
    mocker.patch('freqtrade.exchange.Gateio.validate_ordertypes')
    exchange = get_patched_exchange(mocker, default_conf_usdt)

    exchange.get_maintenance_ratio_and_amt = MagicMock(return_value=(0.01, 0.01))
    exchange.name = exchange_name
    # default_conf_usdt.update({
    #     "dry_run": False,
    # })
    liq = exchange.get_liquidation_price(
        pair='ETH/USDT:USDT',
        open_rate=open_rate,
        amount=amount,
        leverage=leverage,
        is_short=is_short,
    )
    if expected_liq is None:
        assert liq is None
    else:
        buffer_amount = liquidation_buffer * abs(open_rate - expected_liq)
        expected_liq = expected_liq - buffer_amount if is_short else expected_liq + buffer_amount
        isclose(expected_liq, liq)


@pytest.mark.parametrize('contract_size,order_amount', [
    (10, 10),
    (0.01, 10000),
])
def test_stoploss_contract_size(mocker, default_conf, contract_size, order_amount):
    api_mock = MagicMock()
    order_id = 'test_prod_buy_{}'.format(randint(0, 10 ** 6))

    api_mock.create_order = MagicMock(return_value={
        'id': order_id,
        'info': {
            'foo': 'bar'
        },
        'amount': order_amount,
        'cost': order_amount,
        'filled': order_amount,
        'remaining': order_amount,
        'symbol': 'ETH/BTC',
    })
    default_conf['dry_run'] = False
    mocker.patch('freqtrade.exchange.Exchange.amount_to_precision', lambda s, x, y: y)
    mocker.patch('freqtrade.exchange.Exchange.price_to_precision', lambda s, x, y: y)

    exchange = get_patched_exchange(mocker, default_conf, api_mock)
    exchange._get_contract_size = MagicMock(return_value=contract_size)

    api_mock.create_order.reset_mock()
    order = exchange.stoploss(
        pair='ETH/BTC',
        amount=100,
        stop_price=220,
        order_types={},
        side='buy',
        leverage=1.0
    )

    assert api_mock.create_order.call_args_list[0][1]['amount'] == order_amount
    assert order['amount'] == 100
    assert order['cost'] == 100
    assert order['filled'] == 100
    assert order['remaining'] == 100<|MERGE_RESOLUTION|>--- conflicted
+++ resolved
@@ -1137,21 +1137,15 @@
     pair = 'LTC/USDT'
     caplog.set_level(logging.DEBUG)
     order = exchange.create_dry_run_order(
-<<<<<<< HEAD
-        pair=pair, ordertype='limit', side=side, amount=1, rate=startprice)
-
-    extra_check = log_has_re(rf"{pair} checking dry {side}-order: .* order_book_top=1000", caplog)
-    assert order_book_l2_usd.call_count == 1 + int(extra_check)
-=======
-        pair='LTC/USDT',
+        pair=pair,
         ordertype='limit',
         side=side,
         amount=1,
         rate=startprice,
         leverage=1.0
     )
-    assert order_book_l2_usd.call_count == 1
->>>>>>> d0549164
+    extra_check = log_has_re(rf"{pair} checking dry {side}-order: .* order_book_top=1000", caplog)
+    assert order_book_l2_usd.call_count == 1 + int(extra_check)
     assert 'id' in order
     assert f'dry_run_{side}_' in order["id"]
     assert order["side"] == side
