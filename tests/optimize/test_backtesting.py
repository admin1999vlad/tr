# pragma pylint: disable=missing-docstring, W0212, line-too-long, C0103, unused-argument

import random
from datetime import datetime, timedelta, timezone
from pathlib import Path
from unittest.mock import MagicMock, PropertyMock

import numpy as np
import pandas as pd
import pytest
from arrow import Arrow

from freqtrade.commands.optimize_commands import setup_optimize_configuration, start_backtesting
from freqtrade.configuration import TimeRange
from freqtrade.data import history
from freqtrade.data.btanalysis import BT_DATA_COLUMNS, evaluate_result_multi
from freqtrade.data.converter import clean_ohlcv_dataframe
from freqtrade.data.dataprovider import DataProvider
from freqtrade.data.history import get_timerange
from freqtrade.enums import RunMode, SellType
from freqtrade.exceptions import DependencyException, OperationalException
from freqtrade.optimize.backtesting import Backtesting
from freqtrade.persistence import LocalTrade
from freqtrade.resolvers import StrategyResolver
from tests.conftest import (CURRENT_TEST_STRATEGY, get_args, log_has, log_has_re, patch_exchange,
                            patched_configuration_load_config_file)


ORDER_TYPES = [
    {
        'buy': 'limit',
        'sell': 'limit',
        'stoploss': 'limit',
        'stoploss_on_exchange': False
    },
    {
        'buy': 'limit',
        'sell': 'limit',
        'stoploss': 'limit',
        'stoploss_on_exchange': True
    }]


def trim_dictlist(dict_list, num):
    new = {}
    for pair, pair_data in dict_list.items():
        new[pair] = pair_data[num:].reset_index()
    return new


def load_data_test(what, testdatadir):
    timerange = TimeRange.parse_timerange('1510694220-1510700340')
    data = history.load_pair_history(pair='UNITTEST/BTC', datadir=testdatadir,
                                     timeframe='1m', timerange=timerange,
                                     drop_incomplete=False,
                                     fill_up_missing=False)

    base = 0.001
    if what == 'raise':
        data.loc[:, 'open'] = data.index * base
        data.loc[:, 'high'] = data.index * base + 0.0001
        data.loc[:, 'low'] = data.index * base - 0.0001
        data.loc[:, 'close'] = data.index * base

    if what == 'lower':
        data.loc[:, 'open'] = 1 - data.index * base
        data.loc[:, 'high'] = 1 - data.index * base + 0.0001
        data.loc[:, 'low'] = 1 - data.index * base - 0.0001
        data.loc[:, 'close'] = 1 - data.index * base

    if what == 'sine':
        hz = 0.1  # frequency
        data.loc[:, 'open'] = np.sin(data.index * hz) / 1000 + base
        data.loc[:, 'high'] = np.sin(data.index * hz) / 1000 + base + 0.0001
        data.loc[:, 'low'] = np.sin(data.index * hz) / 1000 + base - 0.0001
        data.loc[:, 'close'] = np.sin(data.index * hz) / 1000 + base

    return {'UNITTEST/BTC': clean_ohlcv_dataframe(data, timeframe='1m', pair='UNITTEST/BTC',
                                                  fill_missing=True)}


def simple_backtest(config, contour, mocker, testdatadir) -> None:
    patch_exchange(mocker)
    config['timeframe'] = '1m'
    backtesting = Backtesting(config)
    backtesting._set_strategy(backtesting.strategylist[0])

    data = load_data_test(contour, testdatadir)
    processed = backtesting.strategy.advise_all_indicators(data)
    min_date, max_date = get_timerange(processed)
    assert isinstance(processed, dict)
    results = backtesting.backtest(
        processed=processed,
        start_date=min_date,
        end_date=max_date,
        max_open_trades=1,
        position_stacking=False,
        enable_protections=config.get('enable_protections', False),
    )
    # results :: <class 'pandas.core.frame.DataFrame'>
    return results


# FIX: fixturize this?
def _make_backtest_conf(mocker, datadir, conf=None, pair='UNITTEST/BTC'):
    data = history.load_data(datadir=datadir, timeframe='1m', pairs=[pair])
    data = trim_dictlist(data, -201)
    patch_exchange(mocker)
    backtesting = Backtesting(conf)
    backtesting._set_strategy(backtesting.strategylist[0])
    processed = backtesting.strategy.advise_all_indicators(data)
    min_date, max_date = get_timerange(processed)
    return {
        'processed': processed,
        'start_date': min_date,
        'end_date': max_date,
        'max_open_trades': 10,
        'position_stacking': False,
    }


def _trend(signals, buy_value, sell_value):
    n = len(signals['low'])
    buy = np.zeros(n)
    sell = np.zeros(n)
    for i in range(0, len(signals['date'])):
        if random.random() > 0.5:  # Both buy and sell signals at same timeframe
            buy[i] = buy_value
            sell[i] = sell_value
    signals['enter_long'] = buy
    signals['exit_long'] = sell
    signals['enter_short'] = 0
    signals['exit_short'] = 0
    return signals


def _trend_alternate(dataframe=None, metadata=None):
    signals = dataframe
    low = signals['low']
    n = len(low)
    buy = np.zeros(n)
    sell = np.zeros(n)
    for i in range(0, len(buy)):
        if i % 2 == 0:
            buy[i] = 1
        else:
            sell[i] = 1
    signals['enter_long'] = buy
    signals['exit_long'] = sell
    signals['enter_short'] = 0
    signals['exit_short'] = 0
    return dataframe


# Unit tests
def test_setup_optimize_configuration_without_arguments(mocker, default_conf, caplog) -> None:
    patched_configuration_load_config_file(mocker, default_conf)

    args = [
        'backtesting',
        '--config', 'config.json',
        '--strategy', CURRENT_TEST_STRATEGY,
        '--export', 'none'
    ]

    config = setup_optimize_configuration(get_args(args), RunMode.BACKTEST)
    assert 'max_open_trades' in config
    assert 'stake_currency' in config
    assert 'stake_amount' in config
    assert 'exchange' in config
    assert 'pair_whitelist' in config['exchange']
    assert 'datadir' in config
    assert log_has('Using data directory: {} ...'.format(config['datadir']), caplog)
    assert 'timeframe' in config
    assert not log_has_re('Parameter -i/--ticker-interval detected .*', caplog)

    assert 'position_stacking' not in config
    assert not log_has('Parameter --enable-position-stacking detected ...', caplog)

    assert 'timerange' not in config
    assert 'export' in config
    assert config['export'] == 'none'
    assert 'runmode' in config
    assert config['runmode'] == RunMode.BACKTEST


def test_setup_bt_configuration_with_arguments(mocker, default_conf, caplog) -> None:
    patched_configuration_load_config_file(mocker, default_conf)
    mocker.patch(
        'freqtrade.configuration.configuration.create_datadir',
        lambda c, x: x
    )

    args = [
        'backtesting',
        '--config', 'config.json',
        '--strategy', CURRENT_TEST_STRATEGY,
        '--datadir', '/foo/bar',
        '--timeframe', '1m',
        '--enable-position-stacking',
        '--disable-max-market-positions',
        '--timerange', ':100',
        '--export-filename', 'foo_bar.json',
        '--fee', '0',
    ]

    config = setup_optimize_configuration(get_args(args), RunMode.BACKTEST)
    assert 'max_open_trades' in config
    assert 'stake_currency' in config
    assert 'stake_amount' in config
    assert 'exchange' in config
    assert 'pair_whitelist' in config['exchange']
    assert 'datadir' in config
    assert config['runmode'] == RunMode.BACKTEST

    assert log_has('Using data directory: {} ...'.format(config['datadir']), caplog)
    assert 'timeframe' in config
    assert log_has('Parameter -i/--timeframe detected ... Using timeframe: 1m ...',
                   caplog)

    assert 'position_stacking' in config
    assert log_has('Parameter --enable-position-stacking detected ...', caplog)

    assert 'use_max_market_positions' in config
    assert log_has('Parameter --disable-max-market-positions detected ...', caplog)
    assert log_has('max_open_trades set to unlimited ...', caplog)

    assert 'timerange' in config
    assert log_has('Parameter --timerange detected: {} ...'.format(config['timerange']), caplog)

    assert 'export' in config
    assert 'exportfilename' in config
    assert isinstance(config['exportfilename'], Path)
    assert log_has('Storing backtest results to {} ...'.format(config['exportfilename']), caplog)

    assert 'fee' in config
    assert log_has('Parameter --fee detected, setting fee to: {} ...'.format(config['fee']), caplog)


def test_setup_optimize_configuration_stake_amount(mocker, default_conf, caplog) -> None:

    patched_configuration_load_config_file(mocker, default_conf)

    args = [
        'backtesting',
        '--config', 'config.json',
        '--strategy', CURRENT_TEST_STRATEGY,
        '--stake-amount', '1',
        '--starting-balance', '2'
    ]

    conf = setup_optimize_configuration(get_args(args), RunMode.BACKTEST)
    assert isinstance(conf, dict)

    args = [
        'backtesting',
        '--config', 'config.json',
        '--strategy', CURRENT_TEST_STRATEGY,
        '--stake-amount', '1',
        '--starting-balance', '0.5'
    ]
    with pytest.raises(OperationalException, match=r"Starting balance .* smaller .*"):
        setup_optimize_configuration(get_args(args), RunMode.BACKTEST)


def test_start(mocker, fee, default_conf, caplog) -> None:
    start_mock = MagicMock()
    mocker.patch('freqtrade.exchange.Exchange.get_fee', fee)
    patch_exchange(mocker)
    mocker.patch('freqtrade.optimize.backtesting.Backtesting.start', start_mock)
    patched_configuration_load_config_file(mocker, default_conf)

    args = [
        'backtesting',
        '--config', 'config.json',
        '--strategy', CURRENT_TEST_STRATEGY,
    ]
    pargs = get_args(args)
    start_backtesting(pargs)
    assert log_has('Starting freqtrade in Backtesting mode', caplog)
    assert start_mock.call_count == 1


@pytest.mark.parametrize("order_types", ORDER_TYPES)
def test_backtesting_init(mocker, default_conf, order_types) -> None:
    """
    Check that stoploss_on_exchange is set to False while backtesting
    since backtesting assumes a perfect stoploss anyway.
    """
    default_conf["order_types"] = order_types
    patch_exchange(mocker)
    get_fee = mocker.patch('freqtrade.exchange.Exchange.get_fee', MagicMock(return_value=0.5))
    backtesting = Backtesting(default_conf)
    backtesting._set_strategy(backtesting.strategylist[0])
    assert backtesting.config == default_conf
    assert backtesting.timeframe == '5m'
    assert callable(backtesting.strategy.advise_all_indicators)
    assert callable(backtesting.strategy.advise_entry)
    assert callable(backtesting.strategy.advise_exit)
    assert isinstance(backtesting.strategy.dp, DataProvider)
    get_fee.assert_called()
    assert backtesting.fee == 0.5
    assert not backtesting.strategy.order_types["stoploss_on_exchange"]


def test_backtesting_init_no_timeframe(mocker, default_conf, caplog) -> None:
    patch_exchange(mocker)
    del default_conf['timeframe']
    default_conf['strategy_list'] = [CURRENT_TEST_STRATEGY,
                                     'SampleStrategy']

    mocker.patch('freqtrade.exchange.Exchange.get_fee', MagicMock(return_value=0.5))
    with pytest.raises(OperationalException):
        Backtesting(default_conf)
    log_has("Ticker-interval needs to be set in either configuration "
            "or as cli argument `--ticker-interval 5m`", caplog)


def test_data_with_fee(default_conf, mocker, testdatadir) -> None:
    patch_exchange(mocker)
    default_conf['fee'] = 0.1234

    fee_mock = mocker.patch('freqtrade.exchange.Exchange.get_fee', MagicMock(return_value=0.5))
    backtesting = Backtesting(default_conf)
    backtesting._set_strategy(backtesting.strategylist[0])
    assert backtesting.fee == 0.1234
    assert fee_mock.call_count == 0

    default_conf['fee'] = 0.0
    backtesting = Backtesting(default_conf)
    backtesting._set_strategy(backtesting.strategylist[0])
    assert backtesting.fee == 0.0
    assert fee_mock.call_count == 0


def test_data_to_dataframe_bt(default_conf, mocker, testdatadir) -> None:
    patch_exchange(mocker)
    timerange = TimeRange.parse_timerange('1510694220-1510700340')
    data = history.load_data(testdatadir, '1m', ['UNITTEST/BTC'], timerange=timerange,
                             fill_up_missing=True)
    backtesting = Backtesting(default_conf)
    backtesting._set_strategy(backtesting.strategylist[0])
    processed = backtesting.strategy.advise_all_indicators(data)
    assert len(processed['UNITTEST/BTC']) == 102

    # Load strategy to compare the result between Backtesting function and strategy are the same
    strategy = StrategyResolver.load_strategy(default_conf)

    processed2 = strategy.advise_all_indicators(data)
    assert processed['UNITTEST/BTC'].equals(processed2['UNITTEST/BTC'])


def test_backtest_abort(default_conf, mocker, testdatadir) -> None:
    patch_exchange(mocker)
    backtesting = Backtesting(default_conf)
    backtesting.check_abort()

    backtesting.abort = True

    with pytest.raises(DependencyException, match="Stop requested"):
        backtesting.check_abort()
    # abort flag resets
    assert backtesting.abort is False
    assert backtesting.progress.progress == 0


def test_backtesting_start(default_conf, mocker, testdatadir, caplog) -> None:
    def get_timerange(input1):
        return Arrow(2017, 11, 14, 21, 17), Arrow(2017, 11, 14, 22, 59)

    mocker.patch('freqtrade.data.history.get_timerange', get_timerange)
    patch_exchange(mocker)
    mocker.patch('freqtrade.optimize.backtesting.Backtesting.backtest')
    mocker.patch('freqtrade.optimize.backtesting.generate_backtest_stats')
    mocker.patch('freqtrade.optimize.backtesting.show_backtest_results')
    sbs = mocker.patch('freqtrade.optimize.backtesting.store_backtest_stats')
    mocker.patch('freqtrade.plugins.pairlistmanager.PairListManager.whitelist',
                 PropertyMock(return_value=['UNITTEST/BTC']))

    default_conf['timeframe'] = '1m'
    default_conf['datadir'] = testdatadir
    default_conf['export'] = 'trades'
    default_conf['exportfilename'] = 'export.txt'
    default_conf['timerange'] = '-1510694220'

    backtesting = Backtesting(default_conf)
    backtesting._set_strategy(backtesting.strategylist[0])
    backtesting.strategy.bot_loop_start = MagicMock()
    backtesting.start()
    # check the logs, that will contain the backtest result
    exists = [
        'Backtesting with data from 2017-11-14 21:17:00 '
        'up to 2017-11-14 22:59:00 (0 days).'
    ]
    for line in exists:
        assert log_has(line, caplog)
    assert backtesting.strategy.dp._pairlists is not None
    assert backtesting.strategy.bot_loop_start.call_count == 1
    assert sbs.call_count == 1


def test_backtesting_start_no_data(default_conf, mocker, caplog, testdatadir) -> None:
    def get_timerange(input1):
        return Arrow(2017, 11, 14, 21, 17), Arrow(2017, 11, 14, 22, 59)

    mocker.patch('freqtrade.data.history.history_utils.load_pair_history',
                 MagicMock(return_value=pd.DataFrame()))
    mocker.patch('freqtrade.data.history.get_timerange', get_timerange)
    patch_exchange(mocker)
    mocker.patch('freqtrade.optimize.backtesting.Backtesting.backtest')
    mocker.patch('freqtrade.plugins.pairlistmanager.PairListManager.whitelist',
                 PropertyMock(return_value=['UNITTEST/BTC']))

    default_conf['timeframe'] = "1m"
    default_conf['datadir'] = testdatadir
    default_conf['export'] = 'none'
    default_conf['timerange'] = '20180101-20180102'

    backtesting = Backtesting(default_conf)
    backtesting._set_strategy(backtesting.strategylist[0])
    with pytest.raises(OperationalException, match='No data found. Terminating.'):
        backtesting.start()


def test_backtesting_no_pair_left(default_conf, mocker, caplog, testdatadir) -> None:
    mocker.patch('freqtrade.exchange.Exchange.exchange_has', MagicMock(return_value=True))
    mocker.patch('freqtrade.data.history.history_utils.load_pair_history',
                 MagicMock(return_value=pd.DataFrame()))
    mocker.patch('freqtrade.data.history.get_timerange', get_timerange)
    patch_exchange(mocker)
    mocker.patch('freqtrade.optimize.backtesting.Backtesting.backtest')
    mocker.patch('freqtrade.plugins.pairlistmanager.PairListManager.whitelist',
                 PropertyMock(return_value=[]))

    default_conf['timeframe'] = "1m"
    default_conf['datadir'] = testdatadir
    default_conf['export'] = 'none'
    default_conf['timerange'] = '20180101-20180102'

    with pytest.raises(OperationalException, match='No pair in whitelist.'):
        Backtesting(default_conf)

    default_conf['pairlists'] = [{"method": "VolumePairList", "number_assets": 5}]
    with pytest.raises(OperationalException, match='VolumePairList not allowed for backtesting.'):
        Backtesting(default_conf)

    default_conf.update({
        'pairlists': [{"method": "StaticPairList"}],
        'timeframe_detail': '1d',
    })

    with pytest.raises(OperationalException,
                       match='Detail timeframe must be smaller than strategy timeframe.'):
        Backtesting(default_conf)


def test_backtesting_pairlist_list(default_conf, mocker, caplog, testdatadir, tickers) -> None:
    mocker.patch('freqtrade.exchange.Exchange.exchange_has', MagicMock(return_value=True))
    mocker.patch('freqtrade.exchange.Exchange.get_tickers', tickers)
    mocker.patch('freqtrade.exchange.Exchange.price_to_precision', lambda s, x, y: y)
    mocker.patch('freqtrade.data.history.get_timerange', get_timerange)
    patch_exchange(mocker)
    mocker.patch('freqtrade.optimize.backtesting.Backtesting.backtest')
    mocker.patch('freqtrade.plugins.pairlistmanager.PairListManager.whitelist',
                 PropertyMock(return_value=['XRP/BTC']))
    mocker.patch('freqtrade.plugins.pairlistmanager.PairListManager.refresh_pairlist')

    default_conf['ticker_interval'] = "1m"
    default_conf['datadir'] = testdatadir
    default_conf['export'] = 'none'
    # Use stoploss from strategy
    del default_conf['stoploss']
    default_conf['timerange'] = '20180101-20180102'

    default_conf['pairlists'] = [{"method": "VolumePairList", "number_assets": 5}]
    with pytest.raises(OperationalException, match='VolumePairList not allowed for backtesting.'):
        Backtesting(default_conf)

    default_conf['pairlists'] = [{"method": "StaticPairList"}, {"method": "PerformanceFilter"}]
    with pytest.raises(OperationalException,
                       match='PerformanceFilter not allowed for backtesting.'):
        Backtesting(default_conf)

    default_conf['pairlists'] = [{"method": "StaticPairList"}, {"method": "PrecisionFilter"}, ]
    Backtesting(default_conf)

    # Multiple strategies
    default_conf['strategy_list'] = [CURRENT_TEST_STRATEGY, 'TestStrategyLegacyV1']
    with pytest.raises(OperationalException,
                       match='PrecisionFilter not allowed for backtesting multiple strategies.'):
        Backtesting(default_conf)


def test_backtest__enter_trade(default_conf, fee, mocker) -> None:
    default_conf['use_sell_signal'] = False
    mocker.patch('freqtrade.exchange.Exchange.get_fee', fee)
    mocker.patch("freqtrade.exchange.Exchange.get_min_pair_stake_amount", return_value=0.00001)
    patch_exchange(mocker)
    default_conf['stake_amount'] = 'unlimited'
    default_conf['max_open_trades'] = 2
    backtesting = Backtesting(default_conf)
    backtesting._set_strategy(backtesting.strategylist[0])
    pair = 'UNITTEST/BTC'
    row = [
        pd.Timestamp(year=2020, month=1, day=1, hour=5, minute=0),
        1,  # Buy
        0.001,  # Open
        0.0011,  # Close
        0,  # Sell
        0.00099,  # Low
        0.0012,  # High
        '',  # Buy Signal Name
    ]
    trade = backtesting._enter_trade(pair, row=row, direction='long')
    assert isinstance(trade, LocalTrade)
    assert trade.stake_amount == 495

    # Fake 2 trades, so there's not enough amount for the next trade left.
    LocalTrade.trades_open.append(trade)
    LocalTrade.trades_open.append(trade)
    trade = backtesting._enter_trade(pair, row=row, direction='long')
    assert trade is None
    LocalTrade.trades_open.pop()
    trade = backtesting._enter_trade(pair, row=row, direction='long')
    assert trade is not None

    backtesting.strategy.custom_stake_amount = lambda **kwargs: 123.5
    trade = backtesting._enter_trade(pair, row=row, direction='long')
    assert trade
    assert trade.stake_amount == 123.5

    # In case of error - use proposed stake
    backtesting.strategy.custom_stake_amount = lambda **kwargs: 20 / 0
    trade = backtesting._enter_trade(pair, row=row, direction='long')
    assert trade
    assert trade.stake_amount == 495
    assert trade.is_short is False

    trade = backtesting._enter_trade(pair, row=row, direction='short')
    assert trade
    assert trade.stake_amount == 495
    assert trade.is_short is True

    # Stake-amount too high!
    mocker.patch("freqtrade.exchange.Exchange.get_min_pair_stake_amount", return_value=600.0)

    trade = backtesting._enter_trade(pair, row=row, direction='long')
    assert trade is None

    # Stake-amount throwing error
    mocker.patch("freqtrade.wallets.Wallets.get_trade_stake_amount",
                 side_effect=DependencyException)

    trade = backtesting._enter_trade(pair, row=row, direction='long')
    assert trade is None

    backtesting.cleanup()


def test_backtest__get_sell_trade_entry(default_conf, fee, mocker) -> None:
    default_conf['use_sell_signal'] = False
    mocker.patch('freqtrade.exchange.Exchange.get_fee', fee)
    mocker.patch("freqtrade.exchange.Exchange.get_min_pair_stake_amount", return_value=0.00001)
    patch_exchange(mocker)
    default_conf['timeframe_detail'] = '1m'
    default_conf['max_open_trades'] = 2
    backtesting = Backtesting(default_conf)
    backtesting._set_strategy(backtesting.strategylist[0])
    pair = 'UNITTEST/BTC'
    row = [
        pd.Timestamp(year=2020, month=1, day=1, hour=4, minute=55, tzinfo=timezone.utc),
        200,  # Open
        201.5,  # High
<<<<<<< HEAD
        195,  # Low
        201,  # Close
        1,  # enter_long
        0,  # exit_long
        0,  # enter_short
        0,  # exit_hsort
        '',  # Long Signal Name
        '',  # Short Signal Name
=======
        '',  # Buy Signal Name
        '',  # Exit Signal Name
>>>>>>> d99eaccb
    ]

    trade = backtesting._enter_trade(pair, row=row, direction='long')
    assert isinstance(trade, LocalTrade)

    row_sell = [
        pd.Timestamp(year=2020, month=1, day=1, hour=5, minute=0, tzinfo=timezone.utc),
        200,  # Open
        210.5,  # High
<<<<<<< HEAD
        195,  # Low
        201,  # Close
        0,  # enter_long
        0,  # exit_long
        0,  # enter_short
        0,  # exit_short
        '',  # long Signal Name
        '',  # Short Signal Name
=======
        '',  # Buy Signal Name
        '',  # Exit Signal Name
>>>>>>> d99eaccb
    ]
    row_detail = pd.DataFrame(
        [
            [
                pd.Timestamp(year=2020, month=1, day=1, hour=5, minute=0, tzinfo=timezone.utc),
<<<<<<< HEAD
                200, 200.1, 197, 199, 1, 0, 0, 0, '', '',
            ], [
                pd.Timestamp(year=2020, month=1, day=1, hour=5, minute=1, tzinfo=timezone.utc),
                199, 199.7, 199, 199.5, 0, 0, 0, 0, '', ''
            ], [
                pd.Timestamp(year=2020, month=1, day=1, hour=5, minute=2, tzinfo=timezone.utc),
                199.5, 200.8, 199, 200.9, 0, 0, 0, 0, '', ''
            ], [
                pd.Timestamp(year=2020, month=1, day=1, hour=5, minute=3, tzinfo=timezone.utc),
                200.5, 210.5, 193, 210.5, 0, 0, 0, 0, '', ''  # ROI sell (?)
            ], [
                pd.Timestamp(year=2020, month=1, day=1, hour=5, minute=4, tzinfo=timezone.utc),
                200, 200.1, 193, 199, 0, 0, 0, 0, '', ''
            ],
        ], columns=['date', 'open', 'high', 'low', 'close', 'enter_long', 'exit_long',
                    'enter_short', 'exit_short', 'long_tag', 'short_tag']
=======
                1, 200, 199, 0, 197, 200.1, '', '',
            ], [
                pd.Timestamp(year=2020, month=1, day=1, hour=5, minute=1, tzinfo=timezone.utc),
                0, 199, 199.5, 0, 199, 199.7, '', '',
            ], [
                pd.Timestamp(year=2020, month=1, day=1, hour=5, minute=2, tzinfo=timezone.utc),
                0, 199.5, 200.5, 0, 199, 200.8, '', '',
            ], [
                pd.Timestamp(year=2020, month=1, day=1, hour=5, minute=3, tzinfo=timezone.utc),
                0, 200.5, 210.5, 0, 193, 210.5, '', '',  # ROI sell (?)
            ], [
                pd.Timestamp(year=2020, month=1, day=1, hour=5, minute=4, tzinfo=timezone.utc),
                0, 200, 199, 0, 193, 200.1, '', '',
            ],
        ], columns=["date", "buy", "open", "close", "sell", "low", "high", "buy_tag", "exit_tag"]
>>>>>>> d99eaccb
    )

    # No data available.
    res = backtesting._get_sell_trade_entry(trade, row_sell)
    assert res is not None
    assert res.sell_reason == SellType.ROI.value
    assert res.close_date_utc == datetime(2020, 1, 1, 5, 0, tzinfo=timezone.utc)

    # Enter new trade
    trade = backtesting._enter_trade(pair, row=row, direction='long')
    assert isinstance(trade, LocalTrade)
    # Assign empty ... no result.
    backtesting.detail_data[pair] = pd.DataFrame(
<<<<<<< HEAD
        [], columns=['date', 'open', 'high', 'low', 'close', 'enter_long', 'exit_long',
                     'enter_short', 'exit_short', 'long_tag', 'short_tag'])
=======
        [], columns=["date", "buy", "open", "close", "sell", "low", "high", "buy_tag", "exit_tag"])
>>>>>>> d99eaccb

    res = backtesting._get_sell_trade_entry(trade, row)
    assert res is None

    # Assign backtest-detail data
    backtesting.detail_data[pair] = row_detail

    res = backtesting._get_sell_trade_entry(trade, row_sell)
    assert res is not None
    assert res.sell_reason == SellType.ROI.value
    # Sell at minute 3 (not available above!)
    assert res.close_date_utc == datetime(2020, 1, 1, 5, 3, tzinfo=timezone.utc)
    assert round(res.close_rate, 3) == round(209.0225, 3)


def test_backtest_one(default_conf, fee, mocker, testdatadir) -> None:
    default_conf['use_sell_signal'] = False
    mocker.patch('freqtrade.exchange.Exchange.get_fee', fee)
    mocker.patch("freqtrade.exchange.Exchange.get_min_pair_stake_amount", return_value=0.00001)
    patch_exchange(mocker)
    backtesting = Backtesting(default_conf)
    backtesting._set_strategy(backtesting.strategylist[0])
    pair = 'UNITTEST/BTC'
    timerange = TimeRange('date', None, 1517227800, 0)
    data = history.load_data(datadir=testdatadir, timeframe='5m', pairs=['UNITTEST/BTC'],
                             timerange=timerange)
    processed = backtesting.strategy.advise_all_indicators(data)
    min_date, max_date = get_timerange(processed)
    result = backtesting.backtest(
        processed=processed,
        start_date=min_date,
        end_date=max_date,
        max_open_trades=10,
        position_stacking=False,
    )
    results = result['results']
    assert not results.empty
    assert len(results) == 2

    expected = pd.DataFrame(
        {'pair': [pair, pair],
         'stake_amount': [0.001, 0.001],
         'amount': [0.00957442, 0.0097064],
         'open_date': pd.to_datetime([Arrow(2018, 1, 29, 18, 40, 0).datetime,
                                      Arrow(2018, 1, 30, 3, 30, 0).datetime], utc=True
                                     ),
         'close_date': pd.to_datetime([Arrow(2018, 1, 29, 22, 35, 0).datetime,
                                       Arrow(2018, 1, 30, 4, 10, 0).datetime], utc=True),
         'open_rate': [0.104445, 0.10302485],
         'close_rate': [0.104969, 0.103541],
         'fee_open': [0.0025, 0.0025],
         'fee_close': [0.0025, 0.0025],
         'trade_duration': [235, 40],
         'profit_ratio': [0.0, 0.0],
         'profit_abs': [0.0, 0.0],
         'sell_reason': [SellType.ROI.value, SellType.ROI.value],
         'initial_stop_loss_abs': [0.0940005, 0.09272236],
         'initial_stop_loss_ratio': [-0.1, -0.1],
         'stop_loss_abs': [0.0940005, 0.09272236],
         'stop_loss_ratio': [-0.1, -0.1],
         'min_rate': [0.10370188, 0.10300000000000001],
         'max_rate': [0.10501, 0.1038888],
         'is_open': [False, False],
         'buy_tag': [None, None]
         })
    pd.testing.assert_frame_equal(results, expected)
    data_pair = processed[pair]
    for _, t in results.iterrows():
        ln = data_pair.loc[data_pair["date"] == t["open_date"]]
        # Check open trade rate alignes to open rate
        assert ln is not None
        assert round(ln.iloc[0]["open"], 6) == round(t["open_rate"], 6)
        # check close trade rate alignes to close rate or is between high and low
        ln = data_pair.loc[data_pair["date"] == t["close_date"]]
        assert (round(ln.iloc[0]["open"], 6) == round(t["close_rate"], 6) or
                round(ln.iloc[0]["low"], 6) < round(
                t["close_rate"], 6) < round(ln.iloc[0]["high"], 6))


def test_backtest_1min_timeframe(default_conf, fee, mocker, testdatadir) -> None:
    default_conf['use_sell_signal'] = False
    mocker.patch('freqtrade.exchange.Exchange.get_fee', fee)
    mocker.patch("freqtrade.exchange.Exchange.get_min_pair_stake_amount", return_value=0.00001)
    patch_exchange(mocker)
    backtesting = Backtesting(default_conf)
    backtesting._set_strategy(backtesting.strategylist[0])

    # Run a backtesting for an exiting 1min timeframe
    timerange = TimeRange.parse_timerange('1510688220-1510700340')
    data = history.load_data(datadir=testdatadir, timeframe='1m', pairs=['UNITTEST/BTC'],
                             timerange=timerange)
    processed = backtesting.strategy.advise_all_indicators(data)
    min_date, max_date = get_timerange(processed)
    results = backtesting.backtest(
        processed=processed,
        start_date=min_date,
        end_date=max_date,
        max_open_trades=1,
        position_stacking=False,
    )
    assert not results['results'].empty
    assert len(results['results']) == 1


def test_processed(default_conf, mocker, testdatadir) -> None:
    patch_exchange(mocker)
    backtesting = Backtesting(default_conf)
    backtesting._set_strategy(backtesting.strategylist[0])

    dict_of_tickerrows = load_data_test('raise', testdatadir)
    dataframes = backtesting.strategy.advise_all_indicators(dict_of_tickerrows)
    dataframe = dataframes['UNITTEST/BTC']
    cols = dataframe.columns
    # assert the dataframe got some of the indicator columns
    for col in ['close', 'high', 'low', 'open', 'date',
                'ema10', 'rsi', 'fastd', 'plus_di']:
        assert col in cols


def test_backtest_pricecontours_protections(default_conf, fee, mocker, testdatadir) -> None:
    # While this test IS a copy of test_backtest_pricecontours, it's needed to ensure
    # results do not carry-over to the next run, which is not given by using parametrize.
    default_conf['protections'] = [
        {
            "method": "CooldownPeriod",
            "stop_duration": 3,
        }]

    default_conf['enable_protections'] = True
    mocker.patch('freqtrade.exchange.Exchange.get_fee', fee)
    mocker.patch("freqtrade.exchange.Exchange.get_min_pair_stake_amount", return_value=0.00001)
    tests = [
        ['sine', 9],
        ['raise', 10],
        ['lower', 0],
        ['sine', 9],
        ['raise', 10],
    ]
    # While buy-signals are unrealistic, running backtesting
    # over and over again should not cause different results
    for [contour, numres] in tests:
        assert len(simple_backtest(default_conf, contour, mocker, testdatadir)['results']) == numres


@pytest.mark.parametrize('protections,contour,expected', [
    (None, 'sine', 35),
    (None, 'raise', 19),
    (None, 'lower', 0),
    (None, 'sine', 35),
    (None, 'raise', 19),
    ([{"method": "CooldownPeriod", "stop_duration": 3}], 'sine', 9),
    ([{"method": "CooldownPeriod", "stop_duration": 3}], 'raise', 10),
    ([{"method": "CooldownPeriod", "stop_duration": 3}], 'lower', 0),
    ([{"method": "CooldownPeriod", "stop_duration": 3}], 'sine', 9),
    ([{"method": "CooldownPeriod", "stop_duration": 3}], 'raise', 10),
])
def test_backtest_pricecontours(default_conf, fee, mocker, testdatadir,
                                protections, contour, expected) -> None:
    if protections:
        default_conf['protections'] = protections
        default_conf['enable_protections'] = True

    mocker.patch("freqtrade.exchange.Exchange.get_min_pair_stake_amount", return_value=0.00001)
    mocker.patch('freqtrade.exchange.Exchange.get_fee', fee)
    # While buy-signals are unrealistic, running backtesting
    # over and over again should not cause different results
    assert len(simple_backtest(default_conf, contour, mocker, testdatadir)['results']) == expected


def test_backtest_clash_buy_sell(mocker, default_conf, testdatadir):
    # Override the default buy trend function in our StrategyTest
    def fun(dataframe=None, pair=None):
        buy_value = 1
        sell_value = 1
        return _trend(dataframe, buy_value, sell_value)

    backtest_conf = _make_backtest_conf(mocker, conf=default_conf, datadir=testdatadir)
    backtesting = Backtesting(default_conf)
    backtesting._set_strategy(backtesting.strategylist[0])
    backtesting.strategy.advise_entry = fun  # Override
    backtesting.strategy.advise_exit = fun  # Override
    result = backtesting.backtest(**backtest_conf)
    assert result['results'].empty


def test_backtest_only_sell(mocker, default_conf, testdatadir):
    # Override the default buy trend function in our StrategyTest
    def fun(dataframe=None, pair=None):
        buy_value = 0
        sell_value = 1
        return _trend(dataframe, buy_value, sell_value)

    backtest_conf = _make_backtest_conf(mocker, conf=default_conf, datadir=testdatadir)
    backtesting = Backtesting(default_conf)
    backtesting._set_strategy(backtesting.strategylist[0])
    backtesting.strategy.advise_entry = fun  # Override
    backtesting.strategy.advise_exit = fun  # Override
    result = backtesting.backtest(**backtest_conf)
    assert result['results'].empty


def test_backtest_alternate_buy_sell(default_conf, fee, mocker, testdatadir):
    mocker.patch("freqtrade.exchange.Exchange.get_min_pair_stake_amount", return_value=0.00001)
    mocker.patch('freqtrade.exchange.Exchange.get_fee', fee)
    backtest_conf = _make_backtest_conf(mocker, conf=default_conf,
                                        pair='UNITTEST/BTC', datadir=testdatadir)
    default_conf['timeframe'] = '1m'
    backtesting = Backtesting(default_conf)
    backtesting.required_startup = 0
    backtesting._set_strategy(backtesting.strategylist[0])
    backtesting.strategy.advise_entry = _trend_alternate  # Override
    backtesting.strategy.advise_exit = _trend_alternate  # Override
    result = backtesting.backtest(**backtest_conf)
    # 200 candles in backtest data
    # won't buy on first (shifted by 1)
    # 100 buys signals
    results = result['results']
    assert len(results) == 100
    # Cached data should be 200
    analyzed_df = backtesting.dataprovider.get_analyzed_dataframe('UNITTEST/BTC', '1m')[0]
    assert len(analyzed_df) == 200
    # Expect last candle to be 1 below end date (as the last candle is assumed as "incomplete"
    # during backtesting)
    expected_last_candle_date = backtest_conf['end_date'] - timedelta(minutes=1)
    assert analyzed_df.iloc[-1]['date'].to_pydatetime() == expected_last_candle_date

    # One trade was force-closed at the end
    assert len(results.loc[results['is_open']]) == 0


@pytest.mark.parametrize("pair", ['ADA/BTC', 'LTC/BTC'])
@pytest.mark.parametrize("tres", [0, 20, 30])
def test_backtest_multi_pair(default_conf, fee, mocker, tres, pair, testdatadir):

    def _trend_alternate_hold(dataframe=None, metadata=None):
        """
        Buy every xth candle - sell every other xth -2 (hold on to pairs a bit)
        """
        if metadata['pair'] in ('ETH/BTC', 'LTC/BTC'):
            multi = 20
        else:
            multi = 18
        dataframe['enter_long'] = np.where(dataframe.index % multi == 0, 1, 0)
        dataframe['exit_long'] = np.where((dataframe.index + multi - 2) % multi == 0, 1, 0)
        dataframe['enter_short'] = 0
        dataframe['exit_short'] = 0
        return dataframe

    mocker.patch("freqtrade.exchange.Exchange.get_min_pair_stake_amount", return_value=0.00001)
    mocker.patch('freqtrade.exchange.Exchange.get_fee', fee)
    patch_exchange(mocker)

    pairs = ['ADA/BTC', 'DASH/BTC', 'ETH/BTC', 'LTC/BTC', 'NXT/BTC']
    data = history.load_data(datadir=testdatadir, timeframe='5m', pairs=pairs)
    # Only use 500 lines to increase performance
    data = trim_dictlist(data, -500)

    # Remove data for one pair from the beginning of the data
    if tres > 0:
        data[pair] = data[pair][tres:].reset_index()
    default_conf['timeframe'] = '5m'

    backtesting = Backtesting(default_conf)
    backtesting._set_strategy(backtesting.strategylist[0])
    backtesting.strategy.advise_entry = _trend_alternate_hold  # Override
    backtesting.strategy.advise_exit = _trend_alternate_hold  # Override

    processed = backtesting.strategy.advise_all_indicators(data)
    min_date, max_date = get_timerange(processed)
    backtest_conf = {
        'processed': processed,
        'start_date': min_date,
        'end_date': max_date,
        'max_open_trades': 3,
        'position_stacking': False,
    }

    results = backtesting.backtest(**backtest_conf)

    # Make sure we have parallel trades
    assert len(evaluate_result_multi(results['results'], '5m', 2)) > 0
    # make sure we don't have trades with more than configured max_open_trades
    assert len(evaluate_result_multi(results['results'], '5m', 3)) == 0

    # Cached data correctly removed amounts
    offset = 1 if tres == 0 else 0
    removed_candles = len(data[pair]) - offset - backtesting.strategy.startup_candle_count
    assert len(backtesting.dataprovider.get_analyzed_dataframe(pair, '5m')[0]) == removed_candles
    assert len(backtesting.dataprovider.get_analyzed_dataframe(
        'NXT/BTC', '5m')[0]) == len(data['NXT/BTC']) - 1 - backtesting.strategy.startup_candle_count

    backtest_conf = {
        'processed': processed,
        'start_date': min_date,
        'end_date': max_date,
        'max_open_trades': 1,
        'position_stacking': False,
    }
    results = backtesting.backtest(**backtest_conf)
    assert len(evaluate_result_multi(results['results'], '5m', 1)) == 0


def test_backtest_start_timerange(default_conf, mocker, caplog, testdatadir):

    patch_exchange(mocker)
    mocker.patch('freqtrade.optimize.backtesting.Backtesting.backtest')
    mocker.patch('freqtrade.optimize.backtesting.generate_backtest_stats')
    mocker.patch('freqtrade.optimize.backtesting.show_backtest_results')
    mocker.patch('freqtrade.plugins.pairlistmanager.PairListManager.whitelist',
                 PropertyMock(return_value=['UNITTEST/BTC']))
    patched_configuration_load_config_file(mocker, default_conf)

    args = [
        'backtesting',
        '--config', 'config.json',
        '--strategy', CURRENT_TEST_STRATEGY,
        '--datadir', str(testdatadir),
        '--timeframe', '1m',
        '--timerange', '1510694220-1510700340',
        '--enable-position-stacking',
        '--disable-max-market-positions'
    ]
    args = get_args(args)
    start_backtesting(args)
    # check the logs, that will contain the backtest result
    exists = [
        'Parameter -i/--timeframe detected ... Using timeframe: 1m ...',
        'Ignoring max_open_trades (--disable-max-market-positions was used) ...',
        'Parameter --timerange detected: 1510694220-1510700340 ...',
        f'Using data directory: {testdatadir} ...',
        'Loading data from 2017-11-14 20:57:00 '
        'up to 2017-11-14 22:58:00 (0 days).',
        'Backtesting with data from 2017-11-14 21:17:00 '
        'up to 2017-11-14 22:58:00 (0 days).',
        'Parameter --enable-position-stacking detected ...'
    ]

    for line in exists:
        assert log_has(line, caplog)


@pytest.mark.filterwarnings("ignore:deprecated")
def test_backtest_start_multi_strat(default_conf, mocker, caplog, testdatadir):

    default_conf.update({
        "use_sell_signal": True,
        "sell_profit_only": False,
        "sell_profit_offset": 0.0,
        "ignore_roi_if_buy_signal": False,
    })
    patch_exchange(mocker)
    backtestmock = MagicMock(return_value={
        'results': pd.DataFrame(columns=BT_DATA_COLUMNS),
        'config': default_conf,
        'locks': [],
        'rejected_signals': 20,
        'final_balance': 1000,
    })
    mocker.patch('freqtrade.plugins.pairlistmanager.PairListManager.whitelist',
                 PropertyMock(return_value=['UNITTEST/BTC']))
    mocker.patch('freqtrade.optimize.backtesting.Backtesting.backtest', backtestmock)
    text_table_mock = MagicMock()
    sell_reason_mock = MagicMock()
    strattable_mock = MagicMock()
    strat_summary = MagicMock()

    mocker.patch.multiple('freqtrade.optimize.optimize_reports',
                          text_table_bt_results=text_table_mock,
                          text_table_strategy=strattable_mock,
                          generate_pair_metrics=MagicMock(),
                          generate_sell_reason_stats=sell_reason_mock,
                          generate_strategy_comparison=strat_summary,
                          generate_daily_stats=MagicMock(),
                          )
    patched_configuration_load_config_file(mocker, default_conf)

    args = [
        'backtesting',
        '--config', 'config.json',
        '--datadir', str(testdatadir),
        '--strategy-path', str(Path(__file__).parents[1] / 'strategy/strats'),
        '--timeframe', '1m',
        '--timerange', '1510694220-1510700340',
        '--enable-position-stacking',
        '--disable-max-market-positions',
        '--strategy-list',
        CURRENT_TEST_STRATEGY,
        'TestStrategyLegacyV1',
    ]
    args = get_args(args)
    start_backtesting(args)
    # 2 backtests, 4 tables
    assert backtestmock.call_count == 2
    assert text_table_mock.call_count == 4
    assert strattable_mock.call_count == 1
    assert sell_reason_mock.call_count == 2
    assert strat_summary.call_count == 1

    # check the logs, that will contain the backtest result
    exists = [
        'Parameter -i/--timeframe detected ... Using timeframe: 1m ...',
        'Ignoring max_open_trades (--disable-max-market-positions was used) ...',
        'Parameter --timerange detected: 1510694220-1510700340 ...',
        f'Using data directory: {testdatadir} ...',
        'Loading data from 2017-11-14 20:57:00 '
        'up to 2017-11-14 22:58:00 (0 days).',
        'Backtesting with data from 2017-11-14 21:17:00 '
        'up to 2017-11-14 22:58:00 (0 days).',
        'Parameter --enable-position-stacking detected ...',
        f'Running backtesting for Strategy {CURRENT_TEST_STRATEGY}',
        'Running backtesting for Strategy TestStrategyLegacyV1',
    ]

    for line in exists:
        assert log_has(line, caplog)


@pytest.mark.filterwarnings("ignore:deprecated")
def test_backtest_start_multi_strat_nomock(default_conf, mocker, caplog, testdatadir, capsys):
    default_conf.update({
        "use_sell_signal": True,
        "sell_profit_only": False,
        "sell_profit_offset": 0.0,
        "ignore_roi_if_buy_signal": False,
    })
    patch_exchange(mocker)
    result1 = pd.DataFrame({'pair': ['XRP/BTC', 'LTC/BTC'],
                            'profit_ratio': [0.0, 0.0],
                            'profit_abs': [0.0, 0.0],
                            'open_date': pd.to_datetime(['2018-01-29 18:40:00',
                                                         '2018-01-30 03:30:00', ], utc=True
                                                        ),
                            'close_date': pd.to_datetime(['2018-01-29 20:45:00',
                                                          '2018-01-30 05:35:00', ], utc=True),
                            'trade_duration': [235, 40],
                            'is_open': [False, False],
                            'stake_amount': [0.01, 0.01],
                            'open_rate': [0.104445, 0.10302485],
                            'close_rate': [0.104969, 0.103541],
                            'sell_reason': [SellType.ROI, SellType.ROI]
                            })
    result2 = pd.DataFrame({'pair': ['XRP/BTC', 'LTC/BTC', 'ETH/BTC'],
                            'profit_ratio': [0.03, 0.01, 0.1],
                            'profit_abs': [0.01, 0.02, 0.2],
                            'open_date': pd.to_datetime(['2018-01-29 18:40:00',
                                                         '2018-01-30 03:30:00',
                                                         '2018-01-30 05:30:00'], utc=True
                                                        ),
                            'close_date': pd.to_datetime(['2018-01-29 20:45:00',
                                                          '2018-01-30 05:35:00',
                                                          '2018-01-30 08:30:00'], utc=True),
                            'trade_duration': [47, 40, 20],
                            'is_open': [False, False, False],
                            'stake_amount': [0.01, 0.01, 0.01],
                            'open_rate': [0.104445, 0.10302485, 0.122541],
                            'close_rate': [0.104969, 0.103541, 0.123541],
                            'sell_reason': [SellType.ROI, SellType.ROI, SellType.STOP_LOSS]
                            })
    backtestmock = MagicMock(side_effect=[
        {
            'results': result1,
            'config': default_conf,
            'locks': [],
            'rejected_signals': 20,
            'final_balance': 1000,
        },
        {
            'results': result2,
            'config': default_conf,
            'locks': [],
            'rejected_signals': 20,
            'final_balance': 1000,
        }
    ])
    mocker.patch('freqtrade.plugins.pairlistmanager.PairListManager.whitelist',
                 PropertyMock(return_value=['UNITTEST/BTC']))
    mocker.patch('freqtrade.optimize.backtesting.Backtesting.backtest', backtestmock)

    patched_configuration_load_config_file(mocker, default_conf)

    args = [
        'backtesting',
        '--config', 'config.json',
        '--datadir', str(testdatadir),
        '--strategy-path', str(Path(__file__).parents[1] / 'strategy/strats'),
        '--timeframe', '1m',
        '--timerange', '1510694220-1510700340',
        '--enable-position-stacking',
        '--disable-max-market-positions',
        '--breakdown', 'day',
        '--strategy-list',
        CURRENT_TEST_STRATEGY,
        'TestStrategyLegacyV1',
    ]
    args = get_args(args)
    start_backtesting(args)

    # check the logs, that will contain the backtest result
    exists = [
        'Parameter -i/--timeframe detected ... Using timeframe: 1m ...',
        'Ignoring max_open_trades (--disable-max-market-positions was used) ...',
        'Parameter --timerange detected: 1510694220-1510700340 ...',
        f'Using data directory: {testdatadir} ...',
        'Loading data from 2017-11-14 20:57:00 '
        'up to 2017-11-14 22:58:00 (0 days).',
        'Backtesting with data from 2017-11-14 21:17:00 '
        'up to 2017-11-14 22:58:00 (0 days).',
        'Parameter --enable-position-stacking detected ...',
        f'Running backtesting for Strategy {CURRENT_TEST_STRATEGY}',
        'Running backtesting for Strategy TestStrategyLegacyV1',
    ]

    for line in exists:
        assert log_has(line, caplog)

    captured = capsys.readouterr()
    assert 'BACKTESTING REPORT' in captured.out
    assert 'SELL REASON STATS' in captured.out
    assert 'DAY BREAKDOWN' in captured.out
    assert 'LEFT OPEN TRADES REPORT' in captured.out
    assert '2017-11-14 21:17:00 -> 2017-11-14 22:58:00 | Max open trades : 1' in captured.out
    assert 'STRATEGY SUMMARY' in captured.out


@pytest.mark.filterwarnings("ignore:deprecated")
def test_backtest_start_multi_strat_nomock_detail(default_conf, mocker,
                                                  caplog, testdatadir, capsys):
    # Tests detail-data loading
    default_conf.update({
        "use_sell_signal": True,
        "sell_profit_only": False,
        "sell_profit_offset": 0.0,
        "ignore_roi_if_buy_signal": False,
    })
    patch_exchange(mocker)
    result1 = pd.DataFrame({'pair': ['XRP/BTC', 'LTC/BTC'],
                            'profit_ratio': [0.0, 0.0],
                            'profit_abs': [0.0, 0.0],
                            'open_date': pd.to_datetime(['2018-01-29 18:40:00',
                                                         '2018-01-30 03:30:00', ], utc=True
                                                        ),
                            'close_date': pd.to_datetime(['2018-01-29 20:45:00',
                                                          '2018-01-30 05:35:00', ], utc=True),
                            'trade_duration': [235, 40],
                            'is_open': [False, False],
                            'stake_amount': [0.01, 0.01],
                            'open_rate': [0.104445, 0.10302485],
                            'close_rate': [0.104969, 0.103541],
                            'sell_reason': [SellType.ROI, SellType.ROI]
                            })
    result2 = pd.DataFrame({'pair': ['XRP/BTC', 'LTC/BTC', 'ETH/BTC'],
                            'profit_ratio': [0.03, 0.01, 0.1],
                            'profit_abs': [0.01, 0.02, 0.2],
                            'open_date': pd.to_datetime(['2018-01-29 18:40:00',
                                                         '2018-01-30 03:30:00',
                                                         '2018-01-30 05:30:00'], utc=True
                                                        ),
                            'close_date': pd.to_datetime(['2018-01-29 20:45:00',
                                                          '2018-01-30 05:35:00',
                                                          '2018-01-30 08:30:00'], utc=True),
                            'trade_duration': [47, 40, 20],
                            'is_open': [False, False, False],
                            'stake_amount': [0.01, 0.01, 0.01],
                            'open_rate': [0.104445, 0.10302485, 0.122541],
                            'close_rate': [0.104969, 0.103541, 0.123541],
                            'sell_reason': [SellType.ROI, SellType.ROI, SellType.STOP_LOSS]
                            })
    backtestmock = MagicMock(side_effect=[
        {
            'results': result1,
            'config': default_conf,
            'locks': [],
            'rejected_signals': 20,
            'final_balance': 1000,
        },
        {
            'results': result2,
            'config': default_conf,
            'locks': [],
            'rejected_signals': 20,
            'final_balance': 1000,
        }
    ])
    mocker.patch('freqtrade.plugins.pairlistmanager.PairListManager.whitelist',
                 PropertyMock(return_value=['XRP/ETH']))
    mocker.patch('freqtrade.optimize.backtesting.Backtesting.backtest', backtestmock)

    patched_configuration_load_config_file(mocker, default_conf)

    args = [
        'backtesting',
        '--config', 'config.json',
        '--datadir', str(testdatadir),
        '--strategy-path', str(Path(__file__).parents[1] / 'strategy/strats'),
        '--timeframe', '5m',
        '--timeframe-detail', '1m',
        '--strategy-list',
        CURRENT_TEST_STRATEGY
    ]
    args = get_args(args)
    start_backtesting(args)

    # check the logs, that will contain the backtest result
    exists = [
        'Parameter -i/--timeframe detected ... Using timeframe: 5m ...',
        'Parameter --timeframe-detail detected, using 1m for intra-candle backtesting ...',
        f'Using data directory: {testdatadir} ...',
        'Loading data from 2019-10-11 00:00:00 '
        'up to 2019-10-13 11:10:00 (2 days).',
        'Backtesting with data from 2019-10-11 01:40:00 '
        'up to 2019-10-13 11:10:00 (2 days).',
        f'Running backtesting for Strategy {CURRENT_TEST_STRATEGY}',
    ]

    for line in exists:
        assert log_has(line, caplog)

    captured = capsys.readouterr()
    assert 'BACKTESTING REPORT' in captured.out
    assert 'SELL REASON STATS' in captured.out
    assert 'LEFT OPEN TRADES REPORT' in captured.out<|MERGE_RESOLUTION|>--- conflicted
+++ resolved
@@ -571,7 +571,6 @@
         pd.Timestamp(year=2020, month=1, day=1, hour=4, minute=55, tzinfo=timezone.utc),
         200,  # Open
         201.5,  # High
-<<<<<<< HEAD
         195,  # Low
         201,  # Close
         1,  # enter_long
@@ -580,10 +579,7 @@
         0,  # exit_hsort
         '',  # Long Signal Name
         '',  # Short Signal Name
-=======
-        '',  # Buy Signal Name
         '',  # Exit Signal Name
->>>>>>> d99eaccb
     ]
 
     trade = backtesting._enter_trade(pair, row=row, direction='long')
@@ -593,7 +589,6 @@
         pd.Timestamp(year=2020, month=1, day=1, hour=5, minute=0, tzinfo=timezone.utc),
         200,  # Open
         210.5,  # High
-<<<<<<< HEAD
         195,  # Low
         201,  # Close
         0,  # enter_long
@@ -602,49 +597,29 @@
         0,  # exit_short
         '',  # long Signal Name
         '',  # Short Signal Name
-=======
-        '',  # Buy Signal Name
         '',  # Exit Signal Name
->>>>>>> d99eaccb
+
     ]
     row_detail = pd.DataFrame(
         [
             [
                 pd.Timestamp(year=2020, month=1, day=1, hour=5, minute=0, tzinfo=timezone.utc),
-<<<<<<< HEAD
-                200, 200.1, 197, 199, 1, 0, 0, 0, '', '',
+                200, 200.1, 197, 199, 1, 0, 0, 0, '', '', '',
             ], [
                 pd.Timestamp(year=2020, month=1, day=1, hour=5, minute=1, tzinfo=timezone.utc),
-                199, 199.7, 199, 199.5, 0, 0, 0, 0, '', ''
+                199, 199.7, 199, 199.5, 0, 0, 0, 0, '', '', '',
             ], [
                 pd.Timestamp(year=2020, month=1, day=1, hour=5, minute=2, tzinfo=timezone.utc),
-                199.5, 200.8, 199, 200.9, 0, 0, 0, 0, '', ''
+                199.5, 200.8, 199, 200.9, 0, 0, 0, 0, '', '', '',
             ], [
                 pd.Timestamp(year=2020, month=1, day=1, hour=5, minute=3, tzinfo=timezone.utc),
-                200.5, 210.5, 193, 210.5, 0, 0, 0, 0, '', ''  # ROI sell (?)
+                200.5, 210.5, 193, 210.5, 0, 0, 0, 0, '', '', '',  # ROI sell (?)
             ], [
                 pd.Timestamp(year=2020, month=1, day=1, hour=5, minute=4, tzinfo=timezone.utc),
-                200, 200.1, 193, 199, 0, 0, 0, 0, '', ''
+                200, 200.1, 193, 199, 0, 0, 0, 0, '', '', '',
             ],
         ], columns=['date', 'open', 'high', 'low', 'close', 'enter_long', 'exit_long',
-                    'enter_short', 'exit_short', 'long_tag', 'short_tag']
-=======
-                1, 200, 199, 0, 197, 200.1, '', '',
-            ], [
-                pd.Timestamp(year=2020, month=1, day=1, hour=5, minute=1, tzinfo=timezone.utc),
-                0, 199, 199.5, 0, 199, 199.7, '', '',
-            ], [
-                pd.Timestamp(year=2020, month=1, day=1, hour=5, minute=2, tzinfo=timezone.utc),
-                0, 199.5, 200.5, 0, 199, 200.8, '', '',
-            ], [
-                pd.Timestamp(year=2020, month=1, day=1, hour=5, minute=3, tzinfo=timezone.utc),
-                0, 200.5, 210.5, 0, 193, 210.5, '', '',  # ROI sell (?)
-            ], [
-                pd.Timestamp(year=2020, month=1, day=1, hour=5, minute=4, tzinfo=timezone.utc),
-                0, 200, 199, 0, 193, 200.1, '', '',
-            ],
-        ], columns=["date", "buy", "open", "close", "sell", "low", "high", "buy_tag", "exit_tag"]
->>>>>>> d99eaccb
+                    'enter_short', 'exit_short', 'long_tag', 'short_tag', 'exit_tag']
     )
 
     # No data available.
@@ -658,12 +633,8 @@
     assert isinstance(trade, LocalTrade)
     # Assign empty ... no result.
     backtesting.detail_data[pair] = pd.DataFrame(
-<<<<<<< HEAD
         [], columns=['date', 'open', 'high', 'low', 'close', 'enter_long', 'exit_long',
-                     'enter_short', 'exit_short', 'long_tag', 'short_tag'])
-=======
-        [], columns=["date", "buy", "open", "close", "sell", "low", "high", "buy_tag", "exit_tag"])
->>>>>>> d99eaccb
+                     'enter_short', 'exit_short', 'long_tag', 'short_tag', 'exit_tag'])
 
     res = backtesting._get_sell_trade_entry(trade, row)
     assert res is None
