--- conflicted
+++ resolved
@@ -390,68 +390,6 @@
     assert 'rsi' in dataframe
 
 
-<<<<<<< HEAD
-def test_buy_strategy_generator(hyperopt, testdatadir) -> None:
-    data = load_data(testdatadir, '1m', ['UNITTEST/BTC'], fill_up_missing=True)
-    dataframes = hyperopt.backtesting.strategy.advise_all_indicators(data)
-    dataframe = hyperopt.custom_hyperopt.populate_indicators(dataframes['UNITTEST/BTC'],
-                                                             {'pair': 'UNITTEST/BTC'})
-
-    populate_buy_trend = hyperopt.custom_hyperopt.buy_strategy_generator(
-        {
-            'adx-value': 20,
-            'fastd-value': 20,
-            'mfi-value': 20,
-            'rsi-value': 20,
-            'short-adx-value': 80,
-            'short-fastd-value': 80,
-            'short-mfi-value': 80,
-            'short-rsi-value': 80,
-            'adx-enabled': True,
-            'fastd-enabled': True,
-            'mfi-enabled': True,
-            'rsi-enabled': True,
-            'trigger': 'bb_lower'
-        }
-    )
-    result = populate_buy_trend(dataframe, {'pair': 'UNITTEST/BTC'})
-    # Check if some indicators are generated. We will not test all of them
-    assert 'buy' in result
-    assert 1 in result['buy']
-
-
-def test_sell_strategy_generator(hyperopt, testdatadir) -> None:
-    data = load_data(testdatadir, '1m', ['UNITTEST/BTC'], fill_up_missing=True)
-    dataframes = hyperopt.backtesting.strategy.advise_all_indicators(data)
-    dataframe = hyperopt.custom_hyperopt.populate_indicators(dataframes['UNITTEST/BTC'],
-                                                             {'pair': 'UNITTEST/BTC'})
-
-    populate_sell_trend = hyperopt.custom_hyperopt.sell_strategy_generator(
-        {
-            'sell-adx-value': 20,
-            'sell-fastd-value': 75,
-            'sell-mfi-value': 80,
-            'sell-rsi-value': 20,
-            'exit-short-adx-value': 80,
-            'exit-short-fastd-value': 25,
-            'exit-short-mfi-value': 20,
-            'exit-short-rsi-value': 80,
-            'sell-adx-enabled': True,
-            'sell-fastd-enabled': True,
-            'sell-mfi-enabled': True,
-            'sell-rsi-enabled': True,
-            'sell-trigger': 'sell-bb_upper'
-        }
-    )
-    result = populate_sell_trend(dataframe, {'pair': 'UNITTEST/BTC'})
-    # Check if some indicators are generated. We will not test all of them
-    print(result)
-    assert 'sell' in result
-    assert 1 in result['sell']
-
-
-=======
->>>>>>> d680fdf3
 def test_generate_optimizer(mocker, hyperopt_conf) -> None:
     hyperopt_conf.update({'spaces': 'all',
                           'hyperopt_min_trades': 1,
