# pragma pylint: disable=missing-docstring, C0103
# pragma pylint: disable=protected-access, too-many-lines, invalid-name, too-many-arguments

import logging
import time
from copy import deepcopy
from math import isclose
from typing import List
from unittest.mock import ANY, MagicMock, PropertyMock, patch

import arrow
import pytest
from pandas import DataFrame

from freqtrade.constants import CANCEL_REASON, MATH_CLOSE_PREC, UNLIMITED_STAKE_AMOUNT
from freqtrade.enums import (CandleType, ExitCheckTuple, ExitType, RPCMessageType, RunMode,
                             SignalDirection, State)
from freqtrade.exceptions import (DependencyException, ExchangeError, InsufficientFundsError,
                                  InvalidOrderException, OperationalException, PricingError,
                                  TemporaryError)
from freqtrade.freqtradebot import FreqtradeBot
from freqtrade.persistence import Order, PairLocks, Trade
from freqtrade.persistence.models import PairLock
from freqtrade.plugins.protections.iprotection import ProtectionReturn
from freqtrade.worker import Worker
from tests.conftest import (create_mock_trades, get_patched_freqtradebot, get_patched_worker,
                            log_has, log_has_re, patch_edge, patch_exchange, patch_get_signal,
                            patch_wallet, patch_whitelist)
from tests.conftest_trades import (MOCK_TRADE_COUNT, entry_side, exit_side, mock_order_1,
                                   mock_order_2, mock_order_2_sell, mock_order_3, mock_order_3_sell,
                                   mock_order_4, mock_order_5_stoploss, mock_order_6_sell)


def patch_RPCManager(mocker) -> MagicMock:
    """
    This function mock RPC manager to avoid repeating this code in almost every tests
    :param mocker: mocker to patch RPCManager class
    :return: RPCManager.send_msg MagicMock to track if this method is called
    """
    mocker.patch('freqtrade.rpc.telegram.Telegram', MagicMock())
    rpc_mock = mocker.patch('freqtrade.freqtradebot.RPCManager.send_msg', MagicMock())
    return rpc_mock


# Unit tests


def test_freqtradebot_state(mocker, default_conf_usdt, markets) -> None:
    mocker.patch('freqtrade.exchange.Exchange.markets', PropertyMock(return_value=markets))
    freqtrade = get_patched_freqtradebot(mocker, default_conf_usdt)
    assert freqtrade.state is State.RUNNING

    default_conf_usdt.pop('initial_state')
    freqtrade = FreqtradeBot(default_conf_usdt)
    assert freqtrade.state is State.STOPPED


def test_process_stopped(mocker, default_conf_usdt) -> None:

    freqtrade = get_patched_freqtradebot(mocker, default_conf_usdt)
    coo_mock = mocker.patch('freqtrade.freqtradebot.FreqtradeBot.cancel_all_open_orders')
    freqtrade.process_stopped()
    assert coo_mock.call_count == 0

    default_conf_usdt['cancel_open_orders_on_exit'] = True
    freqtrade = get_patched_freqtradebot(mocker, default_conf_usdt)
    freqtrade.process_stopped()
    assert coo_mock.call_count == 1


def test_bot_cleanup(mocker, default_conf_usdt, caplog) -> None:
    mock_cleanup = mocker.patch('freqtrade.freqtradebot.cleanup_db')
    coo_mock = mocker.patch('freqtrade.freqtradebot.FreqtradeBot.cancel_all_open_orders')
    freqtrade = get_patched_freqtradebot(mocker, default_conf_usdt)
    freqtrade.cleanup()
    assert log_has('Cleaning up modules ...', caplog)
    assert mock_cleanup.call_count == 1
    assert coo_mock.call_count == 0

    freqtrade.config['cancel_open_orders_on_exit'] = True
    freqtrade.cleanup()
    assert coo_mock.call_count == 1


@pytest.mark.parametrize('runmode', [
    RunMode.DRY_RUN,
    RunMode.LIVE
])
def test_order_dict(default_conf_usdt, mocker, runmode, caplog) -> None:
    patch_RPCManager(mocker)
    patch_exchange(mocker)
    conf = default_conf_usdt.copy()
    conf['runmode'] = runmode
    conf['order_types'] = {
        'entry': 'market',
        'exit': 'limit',
        'stoploss': 'limit',
        'stoploss_on_exchange': True,
    }
    conf['entry_pricing']['price_side'] = 'ask'

    freqtrade = FreqtradeBot(conf)
    if runmode == RunMode.LIVE:
        assert not log_has_re(".*stoploss_on_exchange .* dry-run", caplog)
    assert freqtrade.strategy.order_types['stoploss_on_exchange']

    caplog.clear()
    # is left untouched
    conf = default_conf_usdt.copy()
    conf['runmode'] = runmode
    conf['order_types'] = {
        'entry': 'market',
        'exit': 'limit',
        'stoploss': 'limit',
        'stoploss_on_exchange': False,
    }
    freqtrade = FreqtradeBot(conf)
    assert not freqtrade.strategy.order_types['stoploss_on_exchange']
    assert not log_has_re(".*stoploss_on_exchange .* dry-run", caplog)


def test_get_trade_stake_amount(default_conf_usdt, mocker) -> None:
    patch_RPCManager(mocker)
    patch_exchange(mocker)

    freqtrade = FreqtradeBot(default_conf_usdt)

    result = freqtrade.wallets.get_trade_stake_amount('ETH/USDT')
    assert result == default_conf_usdt['stake_amount']


@pytest.mark.parametrize("amend_last,wallet,max_open,lsamr,expected", [
                        (False, 120, 2, 0.5, [60, None]),
                        (True, 120, 2, 0.5, [60, 58.8]),
                        (False, 180, 3, 0.5, [60, 60, None]),
                        (True, 180, 3, 0.5, [60, 60, 58.2]),
                        (False, 122, 3, 0.5, [60, 60, None]),
                        (True, 122, 3, 0.5, [60, 60, 0.0]),
                        (True, 167, 3, 0.5, [60, 60, 45.33]),
                        (True, 122, 3, 1, [60, 60, 0.0]),
])
def test_check_available_stake_amount(
    default_conf_usdt, ticker_usdt, mocker, fee, limit_buy_order_usdt_open,
    amend_last, wallet, max_open, lsamr, expected
) -> None:
    patch_RPCManager(mocker)
    patch_exchange(mocker)
    mocker.patch.multiple(
        'freqtrade.exchange.Exchange',
        fetch_ticker=ticker_usdt,
        create_order=MagicMock(return_value=limit_buy_order_usdt_open),
        get_fee=fee
    )
    default_conf_usdt['dry_run_wallet'] = wallet

    default_conf_usdt['amend_last_stake_amount'] = amend_last
    default_conf_usdt['last_stake_amount_min_ratio'] = lsamr

    freqtrade = FreqtradeBot(default_conf_usdt)

    for i in range(0, max_open):

        if expected[i] is not None:
            limit_buy_order_usdt_open['id'] = str(i)
            result = freqtrade.wallets.get_trade_stake_amount('ETH/USDT')
            assert pytest.approx(result) == expected[i]
            freqtrade.execute_entry('ETH/USDT', result)
        else:
            with pytest.raises(DependencyException):
                freqtrade.wallets.get_trade_stake_amount('ETH/USDT')


def test_edge_called_in_process(mocker, edge_conf) -> None:
    patch_RPCManager(mocker)
    patch_edge(mocker)

    patch_exchange(mocker)
    freqtrade = FreqtradeBot(edge_conf)
    patch_get_signal(freqtrade)
    freqtrade.process()
    assert freqtrade.active_pair_whitelist == ['NEO/BTC', 'LTC/BTC']


def test_edge_overrides_stake_amount(mocker, edge_conf) -> None:
    patch_RPCManager(mocker)
    patch_exchange(mocker)
    patch_edge(mocker)
    edge_conf['dry_run_wallet'] = 999.9
    freqtrade = FreqtradeBot(edge_conf)

    assert freqtrade.wallets.get_trade_stake_amount(
        'NEO/BTC', freqtrade.edge) == (999.9 * 0.5 * 0.01) / 0.20
    assert freqtrade.wallets.get_trade_stake_amount(
        'LTC/BTC', freqtrade.edge) == (999.9 * 0.5 * 0.01) / 0.21


@pytest.mark.parametrize('buy_price_mult,ignore_strat_sl', [
    (0.79, False),   # Override stoploss
    (0.85, True),    # Override strategy stoploss
])
def test_edge_overrides_stoploss(limit_order, fee, caplog, mocker,
                                 buy_price_mult, ignore_strat_sl, edge_conf) -> None:
    patch_RPCManager(mocker)
    patch_exchange(mocker)
    patch_edge(mocker)
    edge_conf['max_open_trades'] = float('inf')

    # Strategy stoploss is -0.1 but Edge imposes a stoploss at -0.2
    # Thus, if price falls 21%, stoploss should be triggered
    #
    # mocking the ticker: price is falling ...
    enter_price = limit_order['buy']['price']
    ticker_val = {
            'bid': enter_price,
            'ask': enter_price,
            'last': enter_price,
        }
    mocker.patch.multiple(
        'freqtrade.exchange.Exchange',
        fetch_ticker=MagicMock(return_value=ticker_val),
        get_fee=fee,
    )
    #############################################

    # Create a trade with "limit_buy_order_usdt" price
    freqtrade = FreqtradeBot(edge_conf)
    freqtrade.active_pair_whitelist = ['NEO/BTC']
    patch_get_signal(freqtrade)
    freqtrade.strategy.min_roi_reached = MagicMock(return_value=False)
    freqtrade.enter_positions()
    trade = Trade.query.first()
    caplog.clear()
    #############################################
    ticker_val.update({
            'bid': enter_price * buy_price_mult,
            'ask': enter_price * buy_price_mult,
            'last': enter_price * buy_price_mult,
    })

    # stoploss shoud be hit
    assert freqtrade.handle_trade(trade) is not ignore_strat_sl
    if not ignore_strat_sl:
        assert log_has_re('Exit for NEO/BTC detected. Reason: stop_loss.*', caplog)
        assert trade.exit_reason == ExitType.STOP_LOSS.value
        # Test compatibility ...
        assert trade.sell_reason == ExitType.STOP_LOSS.value


def test_total_open_trades_stakes(mocker, default_conf_usdt, ticker_usdt, fee) -> None:
    patch_RPCManager(mocker)
    patch_exchange(mocker)
    default_conf_usdt['max_open_trades'] = 2
    mocker.patch.multiple(
        'freqtrade.exchange.Exchange',
        fetch_ticker=ticker_usdt,
        get_fee=fee,
        _is_dry_limit_order_filled=MagicMock(return_value=False),
    )
    freqtrade = FreqtradeBot(default_conf_usdt)
    patch_get_signal(freqtrade)
    freqtrade.enter_positions()
    trade = Trade.query.first()

    assert trade is not None
    assert trade.stake_amount == 60.0
    assert trade.is_open
    assert trade.open_date is not None

    freqtrade.enter_positions()
    trade = Trade.query.order_by(Trade.id.desc()).first()

    assert trade is not None
    assert trade.stake_amount == 60.0
    assert trade.is_open
    assert trade.open_date is not None

    assert Trade.total_open_trades_stakes() == 120.0


@pytest.mark.parametrize("is_short,open_rate", [
    (False, 2.0),
    (True, 2.2)
])
def test_create_trade(default_conf_usdt, ticker_usdt, limit_order,
                      fee, mocker, is_short, open_rate) -> None:
    patch_RPCManager(mocker)
    patch_exchange(mocker)
    mocker.patch.multiple(
        'freqtrade.exchange.Exchange',
        fetch_ticker=ticker_usdt,
        get_fee=fee,
        _is_dry_limit_order_filled=MagicMock(return_value=False),
    )

    # Save state of current whitelist
    whitelist = deepcopy(default_conf_usdt['exchange']['pair_whitelist'])
    freqtrade = FreqtradeBot(default_conf_usdt)
    patch_get_signal(freqtrade, enter_short=is_short, enter_long=not is_short)
    freqtrade.create_trade('ETH/USDT')

    trade = Trade.query.first()
    trade.is_short = is_short
    assert trade is not None
    assert pytest.approx(trade.stake_amount) == 60.0
    assert trade.is_open
    assert trade.open_date is not None
    assert trade.exchange == 'binance'

    # Simulate fulfilled LIMIT_BUY order for trade
    oobj = Order.parse_from_ccxt_object(
        limit_order[entry_side(is_short)], 'ADA/USDT', entry_side(is_short))
    trade.update_trade(oobj)

    assert trade.open_rate == open_rate
    assert trade.amount == 30.0

    assert whitelist == default_conf_usdt['exchange']['pair_whitelist']


def test_create_trade_no_stake_amount(default_conf_usdt, ticker_usdt, fee, mocker) -> None:
    patch_RPCManager(mocker)
    patch_exchange(mocker)
    patch_wallet(mocker, free=default_conf_usdt['stake_amount'] * 0.5)
    mocker.patch.multiple(
        'freqtrade.exchange.Exchange',
        fetch_ticker=ticker_usdt,
        get_fee=fee,
    )
    freqtrade = FreqtradeBot(default_conf_usdt)
    patch_get_signal(freqtrade)

    with pytest.raises(DependencyException, match=r'.*stake amount.*'):
        freqtrade.create_trade('ETH/USDT')


@pytest.mark.parametrize("is_short", [False, True])
@pytest.mark.parametrize('stake_amount,create,amount_enough,max_open_trades', [
    (5.0, True, True, 99),
    (0.049, True, False, 99),  # Amount will be adjusted to min - which is 0.051
    (0, False, True, 99),
    (UNLIMITED_STAKE_AMOUNT, False, True, 0),
])
def test_create_trade_minimal_amount(
    default_conf_usdt, ticker_usdt, limit_order_open, fee, mocker,
    stake_amount, create, amount_enough, max_open_trades, caplog, is_short
) -> None:
    patch_RPCManager(mocker)
    patch_exchange(mocker)
    enter_mock = MagicMock(return_value=limit_order_open[entry_side(is_short)])
    mocker.patch.multiple(
        'freqtrade.exchange.Exchange',
        fetch_ticker=ticker_usdt,
        create_order=enter_mock,
        get_fee=fee,
    )
    default_conf_usdt['max_open_trades'] = max_open_trades
    freqtrade = FreqtradeBot(default_conf_usdt)
    freqtrade.config['stake_amount'] = stake_amount
    patch_get_signal(freqtrade, enter_short=is_short, enter_long=not is_short)

    if create:
        assert freqtrade.create_trade('ETH/USDT')
        if amount_enough:
            rate, amount = enter_mock.call_args[1]['rate'], enter_mock.call_args[1]['amount']
            assert rate * amount <= default_conf_usdt['stake_amount']
        else:
            assert log_has_re(
                r"Stake amount for pair .* is too small.*",
                caplog
            )
    else:
        assert not freqtrade.create_trade('ETH/USDT')
        if not max_open_trades:
            assert freqtrade.wallets.get_trade_stake_amount('ETH/USDT', freqtrade.edge) == 0


@pytest.mark.parametrize('whitelist,positions', [
    (["ETH/USDT"], 1),  # No pairs left
    ([], 0),  # No pairs in whitelist
])
def test_enter_positions_no_pairs_left(default_conf_usdt, ticker_usdt, limit_buy_order_usdt_open,
                                       fee, whitelist, positions, mocker, caplog) -> None:
    patch_RPCManager(mocker)
    patch_exchange(mocker)
    mocker.patch.multiple(
        'freqtrade.exchange.Exchange',
        fetch_ticker=ticker_usdt,
        create_order=MagicMock(return_value=limit_buy_order_usdt_open),
        get_fee=fee,
    )
    default_conf_usdt['exchange']['pair_whitelist'] = whitelist
    freqtrade = FreqtradeBot(default_conf_usdt)
    patch_get_signal(freqtrade)

    n = freqtrade.enter_positions()
    assert n == positions
    if positions:
        assert not log_has_re(r"No currency pair in active pair whitelist.*", caplog)
        n = freqtrade.enter_positions()
        assert n == 0
        assert log_has_re(r"No currency pair in active pair whitelist.*", caplog)
    else:
        assert n == 0
        assert log_has("Active pair whitelist is empty.", caplog)


@pytest.mark.usefixtures("init_persistence")
def test_enter_positions_global_pairlock(default_conf_usdt, ticker_usdt, limit_buy_order_usdt, fee,
                                         mocker, caplog) -> None:
    patch_RPCManager(mocker)
    patch_exchange(mocker)
    mocker.patch.multiple(
        'freqtrade.exchange.Exchange',
        fetch_ticker=ticker_usdt,
        create_order=MagicMock(return_value={'id': limit_buy_order_usdt['id']}),
        get_fee=fee,
    )
    freqtrade = FreqtradeBot(default_conf_usdt)
    patch_get_signal(freqtrade)
    n = freqtrade.enter_positions()
    message = r"Global pairlock active until.* Not creating new trades."
    n = freqtrade.enter_positions()
    # 0 trades, but it's not because of pairlock.
    assert n == 0
    assert not log_has_re(message, caplog)
    caplog.clear()

    PairLocks.lock_pair('*', arrow.utcnow().shift(minutes=20).datetime, 'Just because', side='*')
    n = freqtrade.enter_positions()
    assert n == 0
    assert log_has_re(message, caplog)


@pytest.mark.parametrize('is_short', [False, True])
def test_handle_protections(mocker, default_conf_usdt, fee, is_short):
    default_conf_usdt['protections'] = [
        {"method": "CooldownPeriod", "stop_duration": 60},
        {
            "method": "StoplossGuard",
            "lookback_period_candles": 24,
            "trade_limit": 4,
            "stop_duration_candles": 4,
            "only_per_pair": False
        }
    ]

    freqtrade = get_patched_freqtradebot(mocker, default_conf_usdt)
    freqtrade.protections._protection_handlers[1].global_stop = MagicMock(
        return_value=ProtectionReturn(True, arrow.utcnow().shift(hours=1).datetime, "asdf"))
    create_mock_trades(fee, is_short)
    freqtrade.handle_protections('ETC/BTC', '*')
    send_msg_mock = freqtrade.rpc.send_msg
    assert send_msg_mock.call_count == 2
    assert send_msg_mock.call_args_list[0][0][0]['type'] == RPCMessageType.PROTECTION_TRIGGER
    assert send_msg_mock.call_args_list[1][0][0]['type'] == RPCMessageType.PROTECTION_TRIGGER_GLOBAL


def test_create_trade_no_signal(default_conf_usdt, fee, mocker) -> None:
    default_conf_usdt['dry_run'] = True

    patch_RPCManager(mocker)
    patch_exchange(mocker)
    mocker.patch.multiple(
        'freqtrade.exchange.Exchange',
        get_fee=fee,
    )
    default_conf_usdt['stake_amount'] = 10
    freqtrade = FreqtradeBot(default_conf_usdt)
    patch_get_signal(freqtrade, enter_long=False, exit_long=False)

    Trade.query = MagicMock()
    Trade.query.filter = MagicMock()
    assert not freqtrade.create_trade('ETH/USDT')


@pytest.mark.parametrize("max_open", range(0, 5))
@pytest.mark.parametrize("tradable_balance_ratio,modifier", [(1.0, 1), (0.99, 0.8), (0.5, 0.5)])
def test_create_trades_multiple_trades(
    default_conf_usdt, ticker_usdt, fee, mocker, limit_buy_order_usdt_open,
    max_open, tradable_balance_ratio, modifier
) -> None:
    patch_RPCManager(mocker)
    patch_exchange(mocker)
    default_conf_usdt['max_open_trades'] = max_open
    default_conf_usdt['tradable_balance_ratio'] = tradable_balance_ratio
    default_conf_usdt['dry_run_wallet'] = 60.0 * max_open

    mocker.patch.multiple(
        'freqtrade.exchange.Exchange',
        fetch_ticker=ticker_usdt,
        create_order=MagicMock(return_value=limit_buy_order_usdt_open),
        get_fee=fee,
    )
    freqtrade = FreqtradeBot(default_conf_usdt)
    patch_get_signal(freqtrade)

    n = freqtrade.enter_positions()
    trades = Trade.get_open_trades()
    # Expected trades should be max_open * a modified value
    # depending on the configured tradable_balance
    assert n == max(int(max_open * modifier), 0)
    assert len(trades) == max(int(max_open * modifier), 0)


def test_create_trades_preopen(default_conf_usdt, ticker_usdt, fee, mocker,
                               limit_buy_order_usdt_open) -> None:
    patch_RPCManager(mocker)
    patch_exchange(mocker)
    default_conf_usdt['max_open_trades'] = 4
    mocker.patch.multiple(
        'freqtrade.exchange.Exchange',
        fetch_ticker=ticker_usdt,
        create_order=MagicMock(return_value=limit_buy_order_usdt_open),
        get_fee=fee,
    )
    freqtrade = FreqtradeBot(default_conf_usdt)
    patch_get_signal(freqtrade)

    # Create 2 existing trades
    freqtrade.execute_entry('ETH/USDT', default_conf_usdt['stake_amount'])
    freqtrade.execute_entry('NEO/BTC', default_conf_usdt['stake_amount'])

    assert len(Trade.get_open_trades()) == 2
    # Change order_id for new orders
    limit_buy_order_usdt_open['id'] = '123444'

    # Create 2 new trades using create_trades
    assert freqtrade.create_trade('ETH/USDT')
    assert freqtrade.create_trade('NEO/BTC')

    trades = Trade.get_open_trades()
    assert len(trades) == 4


@pytest.mark.parametrize('is_short', [False, True])
def test_process_trade_creation(default_conf_usdt, ticker_usdt, limit_order, limit_order_open,
                                is_short, fee, mocker, caplog
                                ) -> None:
    ticker_side = 'ask' if is_short else 'bid'
    patch_RPCManager(mocker)
    patch_exchange(mocker)
    mocker.patch.multiple(
        'freqtrade.exchange.Exchange',
        fetch_ticker=ticker_usdt,
        create_order=MagicMock(return_value=limit_order_open[entry_side(is_short)]),
        fetch_order=MagicMock(return_value=limit_order[entry_side(is_short)]),
        get_fee=fee,
    )
    freqtrade = FreqtradeBot(default_conf_usdt)
    patch_get_signal(freqtrade, enter_short=is_short, enter_long=not is_short)

    trades = Trade.query.filter(Trade.is_open.is_(True)).all()
    assert not trades

    freqtrade.process()

    trades = Trade.query.filter(Trade.is_open.is_(True)).all()
    assert len(trades) == 1
    trade = trades[0]
    assert trade is not None
    assert pytest.approx(trade.stake_amount) == default_conf_usdt['stake_amount']
    assert trade.is_open
    assert trade.open_date is not None
    assert trade.exchange == 'binance'
    assert trade.open_rate == ticker_usdt.return_value[ticker_side]
    assert isclose(trade.amount, 60 / ticker_usdt.return_value[ticker_side])

    assert log_has(
        f'{"Short" if is_short else "Long"} signal found: about create a new trade for ETH/USDT '
        'with stake_amount: 60.0 ...',
        caplog
    )


def test_process_exchange_failures(default_conf_usdt, ticker_usdt, mocker) -> None:
    patch_RPCManager(mocker)
    patch_exchange(mocker)
    mocker.patch.multiple(
        'freqtrade.exchange.Exchange',
        fetch_ticker=ticker_usdt,
        create_order=MagicMock(side_effect=TemporaryError)
    )
    sleep_mock = mocker.patch('time.sleep', side_effect=lambda _: None)

    worker = Worker(args=None, config=default_conf_usdt)
    patch_get_signal(worker.freqtrade)

    worker._process_running()
    assert sleep_mock.has_calls()


def test_process_operational_exception(default_conf_usdt, ticker_usdt, mocker) -> None:
    msg_mock = patch_RPCManager(mocker)
    patch_exchange(mocker)
    mocker.patch.multiple(
        'freqtrade.exchange.Exchange',
        fetch_ticker=ticker_usdt,
        create_order=MagicMock(side_effect=OperationalException)
    )
    worker = Worker(args=None, config=default_conf_usdt)
    patch_get_signal(worker.freqtrade)

    assert worker.freqtrade.state == State.RUNNING

    worker._process_running()
    assert worker.freqtrade.state == State.STOPPED
    assert 'OperationalException' in msg_mock.call_args_list[-1][0][0]['status']


def test_process_trade_handling(default_conf_usdt, ticker_usdt, limit_buy_order_usdt_open, fee,
                                mocker) -> None:
    patch_RPCManager(mocker)
    patch_exchange(mocker)
    mocker.patch.multiple(
        'freqtrade.exchange.Exchange',
        fetch_ticker=ticker_usdt,
        create_order=MagicMock(return_value=limit_buy_order_usdt_open),
        fetch_order=MagicMock(return_value=limit_buy_order_usdt_open),
        get_fee=fee,
    )
    freqtrade = FreqtradeBot(default_conf_usdt)
    patch_get_signal(freqtrade)

    trades = Trade.query.filter(Trade.is_open.is_(True)).all()
    assert not trades
    freqtrade.process()

    trades = Trade.query.filter(Trade.is_open.is_(True)).all()
    assert len(trades) == 1

    # Nothing happened ...
    freqtrade.process()
    assert len(trades) == 1


def test_process_trade_no_whitelist_pair(default_conf_usdt, ticker_usdt, limit_buy_order_usdt,
                                         fee, mocker) -> None:
    """ Test process with trade not in pair list """
    patch_RPCManager(mocker)
    patch_exchange(mocker)
    mocker.patch.multiple(
        'freqtrade.exchange.Exchange',
        fetch_ticker=ticker_usdt,
        create_order=MagicMock(return_value={'id': limit_buy_order_usdt['id']}),
        fetch_order=MagicMock(return_value=limit_buy_order_usdt),
        get_fee=fee,
    )
    freqtrade = FreqtradeBot(default_conf_usdt)
    patch_get_signal(freqtrade)
    pair = 'BLK/BTC'
    # Ensure the pair is not in the whitelist!
    assert pair not in default_conf_usdt['exchange']['pair_whitelist']

    # create open trade not in whitelist
    Trade.query.session.add(Trade(
        pair=pair,
        stake_amount=0.001,
        fee_open=fee.return_value,
        fee_close=fee.return_value,
        is_open=True,
        amount=20,
        open_rate=0.01,
        exchange='binance',
    ))
    Trade.query.session.add(Trade(
        pair='ETH/USDT',
        stake_amount=0.001,
        fee_open=fee.return_value,
        fee_close=fee.return_value,
        is_open=True,
        amount=12,
        open_rate=0.001,
        exchange='binance',
    ))

    assert pair not in freqtrade.active_pair_whitelist
    freqtrade.process()
    assert pair in freqtrade.active_pair_whitelist
    # Make sure each pair is only in the list once
    assert len(freqtrade.active_pair_whitelist) == len(set(freqtrade.active_pair_whitelist))


def test_process_informative_pairs_added(default_conf_usdt, ticker_usdt, mocker) -> None:
    patch_RPCManager(mocker)
    patch_exchange(mocker)

    refresh_mock = MagicMock()
    mocker.patch.multiple(
        'freqtrade.exchange.Exchange',
        fetch_ticker=ticker_usdt,
        create_order=MagicMock(side_effect=TemporaryError),
        refresh_latest_ohlcv=refresh_mock,
    )
    inf_pairs = MagicMock(return_value=[
        ("BTC/ETH", '1m', CandleType.SPOT),
        ("ETH/USDT", "1h", CandleType.SPOT)
    ])
    mocker.patch.multiple(
        'freqtrade.strategy.interface.IStrategy',
        get_exit_signal=MagicMock(return_value=(False, False)),
        get_entry_signal=MagicMock(return_value=(None, None))
    )
    mocker.patch('time.sleep', return_value=None)

    freqtrade = FreqtradeBot(default_conf_usdt)
    freqtrade.strategy.informative_pairs = inf_pairs
    # patch_get_signal(freqtrade)

    freqtrade.process()
    assert inf_pairs.call_count == 1
    assert refresh_mock.call_count == 1
    assert ("BTC/ETH", "1m", CandleType.SPOT) in refresh_mock.call_args[0][0]
    assert ("ETH/USDT", "1h", CandleType.SPOT) in refresh_mock.call_args[0][0]
    assert ("ETH/USDT", default_conf_usdt["timeframe"],
            CandleType.SPOT) in refresh_mock.call_args[0][0]


@pytest.mark.parametrize("is_short,trading_mode,exchange_name,margin_mode,liq_buffer,liq_price", [
    (False, 'spot', 'binance', None, 0.0, None),
    (True, 'spot', 'binance', None, 0.0, None),
    (False, 'spot', 'gateio', None, 0.0, None),
    (True, 'spot', 'gateio', None, 0.0, None),
    (False, 'spot', 'okx', None, 0.0, None),
    (True, 'spot', 'okx', None, 0.0, None),
    (True, 'futures', 'binance', 'isolated', 0.0, 11.88151815181518),
    (False, 'futures', 'binance', 'isolated', 0.0, 8.080471380471382),
    (True, 'futures', 'gateio', 'isolated', 0.0, 11.87413417771621),
    (False, 'futures', 'gateio', 'isolated', 0.0, 8.085708510208207),
    (True, 'futures', 'binance', 'isolated', 0.05, 11.7874422442244),
    (False, 'futures', 'binance', 'isolated', 0.05, 8.17644781144781),
    (True, 'futures', 'gateio', 'isolated', 0.05, 11.7804274688304),
    (False, 'futures', 'gateio', 'isolated', 0.05, 8.181423084697796),
    (True, 'futures', 'okx', 'isolated', 0.0, 11.87413417771621),
    (False, 'futures', 'okx', 'isolated', 0.0, 8.085708510208207),
])
def test_execute_entry(mocker, default_conf_usdt, fee, limit_order,
                       limit_order_open, is_short, trading_mode,
                       exchange_name, margin_mode, liq_buffer, liq_price) -> None:
    """
    exchange_name = binance, is_short = true
        leverage = 5
        position = 0.2 * 5
        ((wb + cum_b) - (side_1 * position * ep1)) / ((position * mmr_b) - (side_1 * position))
        ((2 + 0.01) - ((-1) * 1 * 10)) / ((1 * 0.01) - ((-1) * 1)) = 11.89108910891089

    exchange_name = binance, is_short = false
        ((wb + cum_b) - (side_1 * position * ep1)) / ((position * mmr_b) - (side_1 * position))
        ((2 + 0.01) - (1 * 1 * 10)) / ((1 * 0.01) - (1 * 1)) = 8.070707070707071

    exchange_name = gateio/okx, is_short = true
        (open_rate + (wallet_balance / position)) / (1 + (mm_ratio + taker_fee_rate))
        (10 + (2 / 1)) / (1 + (0.01 + 0.0006)) = 11.87413417771621

    exchange_name = gateio/okx, is_short = false
        (open_rate - (wallet_balance / position)) / (1 - (mm_ratio + taker_fee_rate))
        (10 - (2 / 1)) / (1 - (0.01 + 0.0006)) = 8.085708510208207
    """
    # TODO: Split this test into multiple tests to improve readability
    open_order = limit_order_open[entry_side(is_short)]
    order = limit_order[entry_side(is_short)]
    default_conf_usdt['trading_mode'] = trading_mode
    default_conf_usdt['liquidation_buffer'] = liq_buffer
    leverage = 1.0 if trading_mode == 'spot' else 5.0
    default_conf_usdt['exchange']['name'] = exchange_name
    if margin_mode:
        default_conf_usdt['margin_mode'] = margin_mode
    mocker.patch('freqtrade.exchange.Gateio.validate_ordertypes')
    patch_RPCManager(mocker)
    patch_exchange(mocker, id=exchange_name)
    freqtrade = FreqtradeBot(default_conf_usdt)
    freqtrade.strategy.confirm_trade_entry = MagicMock(return_value=False)
    freqtrade.strategy.leverage = MagicMock(return_value=leverage)
    stake_amount = 2
    bid = 0.11
    enter_rate_mock = MagicMock(return_value=bid)
    enter_mm = MagicMock(return_value=open_order)
    mocker.patch.multiple(
        'freqtrade.exchange.Exchange',
        get_rate=enter_rate_mock,
        fetch_ticker=MagicMock(return_value={
            'bid': 1.9,
            'ask': 2.2,
            'last': 1.9
        }),
        create_order=enter_mm,
        get_min_pair_stake_amount=MagicMock(return_value=1),
        get_max_pair_stake_amount=MagicMock(return_value=500000),
        get_fee=fee,
        get_funding_fees=MagicMock(return_value=0),
        name=exchange_name,
        get_maintenance_ratio_and_amt=MagicMock(return_value=(0.01, 0.01)),
        get_max_leverage=MagicMock(return_value=10),
    )
    mocker.patch.multiple(
        'freqtrade.exchange.Okx',
        get_max_pair_stake_amount=MagicMock(return_value=500000),
    )
    pair = 'ETH/USDT'

    assert not freqtrade.execute_entry(pair, stake_amount, is_short=is_short)
    assert enter_rate_mock.call_count == 1
    assert enter_mm.call_count == 0
    assert freqtrade.strategy.confirm_trade_entry.call_count == 1
    enter_rate_mock.reset_mock()

    open_order['id'] = '22'
    freqtrade.strategy.confirm_trade_entry = MagicMock(return_value=True)
    assert freqtrade.execute_entry(pair, stake_amount)
    assert enter_rate_mock.call_count == 1
    assert enter_mm.call_count == 1
    call_args = enter_mm.call_args_list[0][1]
    assert call_args['pair'] == pair
    assert call_args['rate'] == bid
    assert pytest.approx(call_args['amount']) == round(stake_amount / bid * leverage, 8)
    enter_rate_mock.reset_mock()

    # Should create an open trade with an open order id
    # As the order is not fulfilled yet
    trade = Trade.query.first()
    trade.is_short = is_short
    assert trade
    assert trade.is_open is True
    assert trade.open_order_id == '22'

    # Test calling with price
    open_order['id'] = '33'
    fix_price = 0.06
    assert freqtrade.execute_entry(pair, stake_amount, fix_price, is_short=is_short)
    # Make sure get_rate wasn't called again
    assert enter_rate_mock.call_count == 0

    assert enter_mm.call_count == 2
    call_args = enter_mm.call_args_list[1][1]
    assert call_args['pair'] == pair
    assert call_args['rate'] == fix_price
    assert pytest.approx(call_args['amount']) == round(stake_amount / fix_price * leverage, 8)

    # In case of closed order
    order['status'] = 'closed'
    order['average'] = 10
    order['cost'] = 300
    order['id'] = '444'

    mocker.patch('freqtrade.exchange.Exchange.create_order',
                 MagicMock(return_value=order))
    assert freqtrade.execute_entry(pair, stake_amount, is_short=is_short)
    trade = Trade.query.all()[2]
    trade.is_short = is_short
    assert trade
    assert trade.open_order_id is None
    assert trade.open_rate == 10
    assert trade.stake_amount == round(order['average'] * order['filled'] / leverage, 8)
    assert pytest.approx(trade.liquidation_price) == liq_price

    # In case of rejected or expired order and partially filled
    order['status'] = 'expired'
    order['amount'] = 30.0
    order['filled'] = 20.0
    order['remaining'] = 10.00
    order['average'] = 0.5
    order['cost'] = 10.0
    order['id'] = '555'
    mocker.patch('freqtrade.exchange.Exchange.create_order',
                 MagicMock(return_value=order))
    assert freqtrade.execute_entry(pair, stake_amount)
    trade = Trade.query.all()[3]
    trade.is_short = is_short
    assert trade
    assert trade.open_order_id is None
    assert trade.open_rate == 0.5
    assert trade.stake_amount == round(order['average'] * order['filled'] / leverage, 8)

    # Test with custom stake
    order['status'] = 'open'
    order['id'] = '556'

    freqtrade.strategy.custom_stake_amount = lambda **kwargs: 150.0
    assert freqtrade.execute_entry(pair, stake_amount, is_short=is_short)
    trade = Trade.query.all()[4]
    trade.is_short = is_short
    assert trade
    assert pytest.approx(trade.stake_amount) == 150

    # Exception case
    order['id'] = '557'
    freqtrade.strategy.custom_stake_amount = lambda **kwargs: 20 / 0
    assert freqtrade.execute_entry(pair, stake_amount, is_short=is_short)
    trade = Trade.query.all()[5]
    trade.is_short = is_short
    assert trade
    assert pytest.approx(trade.stake_amount) == 2.0

    # In case of the order is rejected and not filled at all
    order['status'] = 'rejected'
    order['amount'] = 30.0 * leverage
    order['filled'] = 0.0
    order['remaining'] = 30.0
    order['average'] = 0.5
    order['cost'] = 0.0
    order['id'] = '66'
    mocker.patch('freqtrade.exchange.Exchange.create_order',
                 MagicMock(return_value=order))
    assert not freqtrade.execute_entry(pair, stake_amount)
    assert freqtrade.strategy.leverage.call_count == 0 if trading_mode == 'spot' else 2

    # Fail to get price...
    mocker.patch('freqtrade.exchange.Exchange.get_rate', MagicMock(return_value=0.0))

    with pytest.raises(PricingError, match="Could not determine entry price."):
        freqtrade.execute_entry(pair, stake_amount, is_short=is_short)

    # In case of custom entry price
    mocker.patch('freqtrade.exchange.Exchange.get_rate', return_value=0.50)
    order['status'] = 'open'
    order['id'] = '5566'
    freqtrade.strategy.custom_entry_price = lambda **kwargs: 0.508
    assert freqtrade.execute_entry(pair, stake_amount, is_short=is_short)
    trade = Trade.query.all()[6]
    trade.is_short = is_short
    assert trade
    assert trade.open_rate_requested == 0.508

    # In case of custom entry price set to None

    order['status'] = 'open'
    order['id'] = '5567'
    freqtrade.strategy.custom_entry_price = lambda **kwargs: None

    mocker.patch.multiple(
        'freqtrade.exchange.Exchange',
        get_rate=MagicMock(return_value=10),
    )

    assert freqtrade.execute_entry(pair, stake_amount, is_short=is_short)
    trade = Trade.query.all()[7]
    trade.is_short = is_short
    assert trade
    assert trade.open_rate_requested == 10

    # In case of custom entry price not float type
    order['status'] = 'open'
    order['id'] = '5568'
    freqtrade.strategy.custom_entry_price = lambda **kwargs: "string price"
    assert freqtrade.execute_entry(pair, stake_amount, is_short=is_short)
    trade = Trade.query.all()[8]
    # Trade(id=9, pair=ETH/USDT, amount=0.20000000, is_short=False,
    #   leverage=1.0, open_rate=10.00000000, open_since=...)
    # Trade(id=9, pair=ETH/USDT, amount=0.60000000, is_short=True,
    #   leverage=3.0, open_rate=10.00000000, open_since=...)
    trade.is_short = is_short
    assert trade
    assert trade.open_rate_requested == 10

    # In case of too high stake amount

    order['status'] = 'open'
    order['id'] = '55672'

    mocker.patch.multiple(
        'freqtrade.exchange.Exchange',
        get_max_pair_stake_amount=MagicMock(return_value=500),
    )
    freqtrade.exchange.get_max_pair_stake_amount = MagicMock(return_value=500)

    assert freqtrade.execute_entry(pair, 2000, is_short=is_short)
    trade = Trade.query.all()[9]
    trade.is_short = is_short
    assert pytest.approx(trade.stake_amount) == 500


@pytest.mark.parametrize("is_short", [False, True])
def test_execute_entry_confirm_error(mocker, default_conf_usdt, fee, limit_order, is_short) -> None:
    freqtrade = get_patched_freqtradebot(mocker, default_conf_usdt)
    mocker.patch.multiple(
        'freqtrade.exchange.Exchange',
        fetch_ticker=MagicMock(return_value={
            'bid': 1.9,
            'ask': 2.2,
            'last': 1.9
        }),
        create_order=MagicMock(return_value=limit_order[entry_side(is_short)]),
        get_rate=MagicMock(return_value=0.11),
        get_min_pair_stake_amount=MagicMock(return_value=1),
        get_fee=fee,
    )
    stake_amount = 2
    pair = 'ETH/USDT'

    freqtrade.strategy.confirm_trade_entry = MagicMock(side_effect=ValueError)
    assert freqtrade.execute_entry(pair, stake_amount)

    limit_order[entry_side(is_short)]['id'] = '222'
    freqtrade.strategy.confirm_trade_entry = MagicMock(side_effect=Exception)
    assert freqtrade.execute_entry(pair, stake_amount)

    limit_order[entry_side(is_short)]['id'] = '2223'
    freqtrade.strategy.confirm_trade_entry = MagicMock(return_value=True)
    assert freqtrade.execute_entry(pair, stake_amount)

    freqtrade.strategy.confirm_trade_entry = MagicMock(return_value=False)
    assert not freqtrade.execute_entry(pair, stake_amount)


@pytest.mark.parametrize("is_short", [False, True])
def test_execute_entry_min_leverage(mocker, default_conf_usdt, fee, limit_order, is_short) -> None:
    default_conf_usdt['trading_mode'] = 'futures'
    default_conf_usdt['margin_mode'] = 'isolated'
    freqtrade = get_patched_freqtradebot(mocker, default_conf_usdt)
    mocker.patch.multiple(
        'freqtrade.exchange.Exchange',
        fetch_ticker=MagicMock(return_value={
            'bid': 1.9,
            'ask': 2.2,
            'last': 1.9
        }),
        create_order=MagicMock(return_value=limit_order[entry_side(is_short)]),
        get_rate=MagicMock(return_value=0.11),
        # Minimum stake-amount is ~5$
        get_maintenance_ratio_and_amt=MagicMock(return_value=(0.0, 0.0)),
        _fetch_and_calculate_funding_fees=MagicMock(return_value=0),
        get_fee=fee,
        get_max_leverage=MagicMock(return_value=5.0),
    )
    stake_amount = 2
    pair = 'SOL/BUSD:BUSD'
    freqtrade.strategy.leverage = MagicMock(return_value=5.0)

    assert freqtrade.execute_entry(pair, stake_amount, is_short=is_short)
    trade = Trade.query.first()
    assert trade.leverage == 5.0
    # assert trade.stake_amount == 2


@pytest.mark.parametrize("is_short", [False, True])
def test_add_stoploss_on_exchange(mocker, default_conf_usdt, limit_order, is_short) -> None:
    patch_RPCManager(mocker)
    patch_exchange(mocker)
    order = limit_order[entry_side(is_short)]
    mocker.patch('freqtrade.freqtradebot.FreqtradeBot.handle_trade', MagicMock(return_value=True))
    mocker.patch('freqtrade.exchange.Exchange.fetch_order', return_value=order)
    mocker.patch('freqtrade.exchange.Exchange.get_trades_for_order', return_value=[])
    mocker.patch('freqtrade.freqtradebot.FreqtradeBot.get_real_amount',
                 return_value=order['amount'])

    stoploss = MagicMock(return_value={'id': 13434334})
    mocker.patch('freqtrade.exchange.Binance.stoploss', stoploss)

    freqtrade = FreqtradeBot(default_conf_usdt)
    freqtrade.strategy.order_types['stoploss_on_exchange'] = True

    trade = MagicMock()
    trade.is_short = is_short
    trade.open_order_id = None
    trade.stoploss_order_id = None
    trade.is_open = True
    trades = [trade]

    freqtrade.exit_positions(trades)
    assert trade.stoploss_order_id == '13434334'
    assert stoploss.call_count == 1
    assert trade.is_open is True


@pytest.mark.parametrize("is_short", [False, True])
def test_handle_stoploss_on_exchange(mocker, default_conf_usdt, fee, caplog, is_short,
                                     limit_order) -> None:
    stoploss = MagicMock(return_value={'id': 13434334})
    enter_order = limit_order[entry_side(is_short)]
    exit_order = limit_order[exit_side(is_short)]
    patch_RPCManager(mocker)
    patch_exchange(mocker)
    mocker.patch.multiple(
        'freqtrade.exchange.Exchange',
        fetch_ticker=MagicMock(return_value={
            'bid': 1.9,
            'ask': 2.2,
            'last': 1.9
        }),
        create_order=MagicMock(side_effect=[
            enter_order,
            exit_order,
        ]),
        get_fee=fee,
        stoploss=stoploss
    )
    freqtrade = FreqtradeBot(default_conf_usdt)
    patch_get_signal(freqtrade, enter_short=is_short, enter_long=not is_short)

    # First case: when stoploss is not yet set but the order is open
    # should get the stoploss order id immediately
    # and should return false as no trade actually happened
    trade = MagicMock()
    trade.is_short = is_short
    trade.is_open = True
    trade.open_order_id = None
    trade.stoploss_order_id = None

    assert freqtrade.handle_stoploss_on_exchange(trade) is False
    assert stoploss.call_count == 1
    assert trade.stoploss_order_id == "13434334"

    # Second case: when stoploss is set but it is not yet hit
    # should do nothing and return false
    trade.is_open = True
    trade.open_order_id = None
    trade.stoploss_order_id = "100"

    hanging_stoploss_order = MagicMock(return_value={'status': 'open'})
    mocker.patch('freqtrade.exchange.Exchange.fetch_stoploss_order', hanging_stoploss_order)

    assert freqtrade.handle_stoploss_on_exchange(trade) is False
    assert trade.stoploss_order_id == "100"

    # Third case: when stoploss was set but it was canceled for some reason
    # should set a stoploss immediately and return False
    caplog.clear()
    trade.is_open = True
    trade.open_order_id = None
    trade.stoploss_order_id = "100"

    canceled_stoploss_order = MagicMock(return_value={'status': 'canceled'})
    mocker.patch('freqtrade.exchange.Exchange.fetch_stoploss_order', canceled_stoploss_order)
    stoploss.reset_mock()

    assert freqtrade.handle_stoploss_on_exchange(trade) is False
    assert stoploss.call_count == 1
    assert trade.stoploss_order_id == "13434334"

    # Fourth case: when stoploss is set and it is hit
    # should unset stoploss_order_id and return true
    # as a trade actually happened
    caplog.clear()
    freqtrade.enter_positions()
    trade = Trade.query.first()
    trade.is_short = is_short
    trade.is_open = True
    trade.open_order_id = None
    trade.stoploss_order_id = "100"
    trade.orders.append(Order(
        ft_order_side='stoploss',
        order_id='100',
        ft_pair=trade.pair,
        ft_is_open=True,
    ))
    assert trade

    stoploss_order_hit = MagicMock(return_value={
        'id': "100",
        'status': 'closed',
        'type': 'stop_loss_limit',
        'price': 3,
        'average': 2,
        'amount': enter_order['amount'],
    })
    mocker.patch('freqtrade.exchange.Exchange.fetch_stoploss_order', stoploss_order_hit)
    assert freqtrade.handle_stoploss_on_exchange(trade) is True
    assert log_has_re(r'STOP_LOSS_LIMIT is hit for Trade\(id=1, .*\)\.', caplog)
    assert trade.stoploss_order_id is None
    assert trade.is_open is False
    caplog.clear()

    mocker.patch(
        'freqtrade.exchange.Exchange.stoploss',
        side_effect=ExchangeError()
    )
    trade.is_open = True
    freqtrade.handle_stoploss_on_exchange(trade)
    assert log_has('Unable to place a stoploss order on exchange.', caplog)
    assert trade.stoploss_order_id is None

    # Fifth case: fetch_order returns InvalidOrder
    # It should try to add stoploss order
    trade.stoploss_order_id = 100
    stoploss.reset_mock()
    mocker.patch('freqtrade.exchange.Exchange.fetch_stoploss_order',
                 side_effect=InvalidOrderException())
    mocker.patch('freqtrade.exchange.Exchange.stoploss', stoploss)
    freqtrade.handle_stoploss_on_exchange(trade)
    assert stoploss.call_count == 1

    # Sixth case: Closed Trade
    # Should not create new order
    trade.stoploss_order_id = None
    trade.is_open = False
    stoploss.reset_mock()
    mocker.patch('freqtrade.exchange.Exchange.fetch_order')
    mocker.patch('freqtrade.exchange.Exchange.stoploss', stoploss)
    assert freqtrade.handle_stoploss_on_exchange(trade) is False
    assert stoploss.call_count == 0

    # Seventh case: emergency exit triggered
    # Trailing stop should not act anymore
    stoploss_order_cancelled = MagicMock(side_effect=[{
        'id': "100",
        'status': 'canceled',
        'type': 'stop_loss_limit',
        'price': 3,
        'average': 2,
        'amount': enter_order['amount'],
        'info': {'stopPrice': 22},
    }])
    trade.stoploss_order_id = 100
    trade.is_open = True
    trade.stoploss_last_update = arrow.utcnow().shift(hours=-1).datetime
    trade.stop_loss = 24
    freqtrade.config['trailing_stop'] = True
    stoploss = MagicMock(side_effect=InvalidOrderException())

    mocker.patch('freqtrade.exchange.Exchange.cancel_stoploss_order_with_result',
                 side_effect=InvalidOrderException())
    mocker.patch('freqtrade.exchange.Exchange.fetch_stoploss_order', stoploss_order_cancelled)
    mocker.patch('freqtrade.exchange.Exchange.stoploss', stoploss)
    assert freqtrade.handle_stoploss_on_exchange(trade) is False
    assert trade.stoploss_order_id is None
    assert trade.is_open is False
    assert trade.exit_reason == str(ExitType.EMERGENCY_EXIT)


@pytest.mark.parametrize("is_short", [False, True])
def test_handle_sle_cancel_cant_recreate(mocker, default_conf_usdt, fee, caplog, is_short,
                                         limit_order) -> None:
    # Sixth case: stoploss order was cancelled but couldn't create new one
    enter_order = limit_order[entry_side(is_short)]
    exit_order = limit_order[exit_side(is_short)]
    patch_RPCManager(mocker)
    patch_exchange(mocker)
    mocker.patch.multiple(
        'freqtrade.exchange.Exchange',
        fetch_ticker=MagicMock(return_value={
            'bid': 1.9,
            'ask': 2.2,
            'last': 1.9
        }),
        create_order=MagicMock(side_effect=[
            {'id': enter_order['id']},
            {'id': exit_order['id']},
        ]),
        get_fee=fee,
    )
    mocker.patch.multiple(
        'freqtrade.exchange.Binance',
        fetch_stoploss_order=MagicMock(return_value={'status': 'canceled', 'id': 100}),
        stoploss=MagicMock(side_effect=ExchangeError()),
    )
    freqtrade = FreqtradeBot(default_conf_usdt)
    patch_get_signal(freqtrade, enter_short=is_short, enter_long=not is_short)

    freqtrade.enter_positions()
    trade = Trade.query.first()
    trade.is_short = is_short
    trade.is_open = True
    trade.open_order_id = None
    trade.stoploss_order_id = 100
    assert trade

    assert freqtrade.handle_stoploss_on_exchange(trade) is False
    assert log_has_re(r'Stoploss order was cancelled, but unable to recreate one.*', caplog)
    assert trade.stoploss_order_id is None
    assert trade.is_open is True


@pytest.mark.parametrize("is_short", [False, True])
def test_create_stoploss_order_invalid_order(
    mocker, default_conf_usdt, caplog, fee, is_short, limit_order, limit_order_open
):
    open_order = limit_order_open[entry_side(is_short)]
    order = limit_order[exit_side(is_short)]
    rpc_mock = patch_RPCManager(mocker)
    patch_exchange(mocker)
    create_order_mock = MagicMock(side_effect=[
        open_order,
        {'id': order['id']}
    ])
    mocker.patch.multiple(
        'freqtrade.exchange.Exchange',
        fetch_ticker=MagicMock(return_value={
            'bid': 1.9,
            'ask': 2.2,
            'last': 1.9
        }),
        create_order=create_order_mock,
        get_fee=fee,
    )
    mocker.patch.multiple(
        'freqtrade.exchange.Binance',
        fetch_order=MagicMock(return_value={'status': 'canceled'}),
        stoploss=MagicMock(side_effect=InvalidOrderException()),
    )
    freqtrade = FreqtradeBot(default_conf_usdt)
    patch_get_signal(freqtrade, enter_short=is_short, enter_long=not is_short)
    freqtrade.strategy.order_types['stoploss_on_exchange'] = True

    freqtrade.enter_positions()
    trade = Trade.query.first()
    trade.is_short = is_short
    caplog.clear()
    freqtrade.create_stoploss_order(trade, 200)
    assert trade.stoploss_order_id is None
    assert trade.exit_reason == ExitType.EMERGENCY_EXIT.value
    assert log_has("Unable to place a stoploss order on exchange. ", caplog)
    assert log_has("Exiting the trade forcefully", caplog)

    # Should call a market sell
    assert create_order_mock.call_count == 2
    assert create_order_mock.call_args[1]['ordertype'] == 'market'
    assert create_order_mock.call_args[1]['pair'] == trade.pair
    assert create_order_mock.call_args[1]['amount'] == trade.amount

    # Rpc is sending first buy, then sell
    assert rpc_mock.call_count == 2
    assert rpc_mock.call_args_list[1][0][0]['sell_reason'] == ExitType.EMERGENCY_EXIT.value
    assert rpc_mock.call_args_list[1][0][0]['order_type'] == 'market'


@pytest.mark.parametrize("is_short", [False, True])
def test_create_stoploss_order_insufficient_funds(
    mocker, default_conf_usdt, caplog, fee, limit_order, is_short
):
    exit_order = limit_order[exit_side(is_short)]['id']
    freqtrade = get_patched_freqtradebot(mocker, default_conf_usdt)

    mock_insuf = mocker.patch('freqtrade.freqtradebot.FreqtradeBot.handle_insufficient_funds')
    mocker.patch.multiple(
        'freqtrade.exchange.Exchange',
        fetch_ticker=MagicMock(return_value={
            'bid': 1.9,
            'ask': 2.2,
            'last': 1.9
        }),
        create_order=MagicMock(side_effect=[
            limit_order[entry_side(is_short)],
            exit_order,
        ]),
        get_fee=fee,
        fetch_order=MagicMock(return_value={'status': 'canceled'}),
    )
    mocker.patch.multiple(
        'freqtrade.exchange.Binance',
        stoploss=MagicMock(side_effect=InsufficientFundsError()),
    )
    patch_get_signal(freqtrade, enter_short=is_short, enter_long=not is_short)
    freqtrade.strategy.order_types['stoploss_on_exchange'] = True

    freqtrade.enter_positions()
    trade = Trade.query.first()
    trade.is_short = is_short
    caplog.clear()
    freqtrade.create_stoploss_order(trade, 200)
    # stoploss_orderid was empty before
    assert trade.stoploss_order_id is None
    assert mock_insuf.call_count == 1
    mock_insuf.reset_mock()

    trade.stoploss_order_id = 'stoploss_orderid'
    freqtrade.create_stoploss_order(trade, 200)
    # No change to stoploss-orderid
    assert trade.stoploss_order_id == 'stoploss_orderid'
    assert mock_insuf.call_count == 1


@pytest.mark.parametrize("is_short,bid,ask,stop_price,amt,hang_price", [
    (False, [4.38, 4.16], [4.4, 4.17], ['2.0805', 4.4 * 0.95], 27.39726027, 3),
    (True, [1.09, 1.21], [1.1, 1.22], ['2.321', 1.09 * 1.05], 27.27272727, 1.5),
])
@pytest.mark.usefixtures("init_persistence")
def test_handle_stoploss_on_exchange_trailing(
    mocker, default_conf_usdt, fee, is_short, bid, ask, limit_order, stop_price, amt, hang_price
) -> None:
    # When trailing stoploss is set
    enter_order = limit_order[entry_side(is_short)]
    exit_order = limit_order[exit_side(is_short)]
    stoploss = MagicMock(return_value={'id': 13434334})
    patch_RPCManager(mocker)
    mocker.patch.multiple(
        'freqtrade.exchange.Exchange',
        fetch_ticker=MagicMock(return_value={
            'bid': 2.19,
            'ask': 2.2,
            'last': 2.19,
        }),
        create_order=MagicMock(side_effect=[
            {'id': enter_order['id']},
            {'id': exit_order['id']},
        ]),
        get_fee=fee,
    )
    mocker.patch.multiple(
        'freqtrade.exchange.Binance',
        stoploss=stoploss,
        stoploss_adjust=MagicMock(return_value=True),
    )

    # enabling TSL
    default_conf_usdt['trailing_stop'] = True

    # disabling ROI
    default_conf_usdt['minimal_roi']['0'] = 999999999

    freqtrade = get_patched_freqtradebot(mocker, default_conf_usdt)

    # enabling stoploss on exchange
    freqtrade.strategy.order_types['stoploss_on_exchange'] = True

    # setting stoploss
    freqtrade.strategy.stoploss = 0.05 if is_short else -0.05

    # setting stoploss_on_exchange_interval to 60 seconds
    freqtrade.strategy.order_types['stoploss_on_exchange_interval'] = 60

    patch_get_signal(freqtrade, enter_short=is_short, enter_long=not is_short)

    freqtrade.enter_positions()
    trade = Trade.query.first()
    trade.is_short = is_short
    trade.is_open = True
    trade.open_order_id = None
    trade.stoploss_order_id = 100

    stoploss_order_hanging = MagicMock(return_value={
        'id': 100,
        'status': 'open',
        'type': 'stop_loss_limit',
        'price': hang_price,
        'average': 2,
        'info': {
            'stopPrice': stop_price[0]
        }
    })

    mocker.patch('freqtrade.exchange.Binance.fetch_stoploss_order', stoploss_order_hanging)

    # stoploss initially at 5%
    assert freqtrade.handle_trade(trade) is False
    assert freqtrade.handle_stoploss_on_exchange(trade) is False

    # price jumped 2x
    mocker.patch(
        'freqtrade.exchange.Exchange.fetch_ticker',
        MagicMock(return_value={
            'bid': bid[0],
            'ask': ask[0],
            'last': bid[0],
        })
    )

    cancel_order_mock = MagicMock()
    stoploss_order_mock = MagicMock(return_value={'id': 13434334})
    mocker.patch('freqtrade.exchange.Binance.cancel_stoploss_order', cancel_order_mock)
    mocker.patch('freqtrade.exchange.Binance.stoploss', stoploss_order_mock)

    # stoploss should not be updated as the interval is 60 seconds
    assert freqtrade.handle_trade(trade) is False
    assert freqtrade.handle_stoploss_on_exchange(trade) is False
    cancel_order_mock.assert_not_called()
    stoploss_order_mock.assert_not_called()

    assert freqtrade.handle_trade(trade) is False
    assert trade.stop_loss == stop_price[1]

    # setting stoploss_on_exchange_interval to 0 seconds
    freqtrade.strategy.order_types['stoploss_on_exchange_interval'] = 0

    assert freqtrade.handle_stoploss_on_exchange(trade) is False

    cancel_order_mock.assert_called_once_with(100, 'ETH/USDT')
    stoploss_order_mock.assert_called_once_with(
        amount=pytest.approx(amt),
        pair='ETH/USDT',
        order_types=freqtrade.strategy.order_types,
        stop_price=stop_price[1],
        side=exit_side(is_short),
        leverage=1.0
    )

    # price fell below stoploss, so dry-run sells trade.
    mocker.patch(
        'freqtrade.exchange.Exchange.fetch_ticker',
        MagicMock(return_value={
            'bid': bid[1],
            'ask': ask[1],
            'last': bid[1],
        })
    )
    assert freqtrade.handle_trade(trade) is True


@pytest.mark.parametrize("is_short", [False, True])
def test_handle_stoploss_on_exchange_trailing_error(
    mocker, default_conf_usdt, fee, caplog, limit_order, is_short
) -> None:
    enter_order = limit_order[entry_side(is_short)]
    exit_order = limit_order[exit_side(is_short)]
    # When trailing stoploss is set
    stoploss = MagicMock(return_value={'id': 13434334})
    patch_exchange(mocker)

    mocker.patch.multiple(
        'freqtrade.exchange.Exchange',
        fetch_ticker=MagicMock(return_value={
            'bid': 1.9,
            'ask': 2.2,
            'last': 1.9
        }),
        create_order=MagicMock(side_effect=[
            {'id': enter_order['id']},
            {'id': exit_order['id']},
        ]),
        get_fee=fee,
    )
    mocker.patch.multiple(
        'freqtrade.exchange.Binance',
        stoploss=stoploss,
        stoploss_adjust=MagicMock(return_value=True),
    )

    # enabling TSL
    default_conf_usdt['trailing_stop'] = True

    freqtrade = get_patched_freqtradebot(mocker, default_conf_usdt)
    # enabling stoploss on exchange
    freqtrade.strategy.order_types['stoploss_on_exchange'] = True

    # setting stoploss
    freqtrade.strategy.stoploss = 0.05 if is_short else -0.05

    # setting stoploss_on_exchange_interval to 60 seconds
    freqtrade.strategy.order_types['stoploss_on_exchange_interval'] = 60
    patch_get_signal(freqtrade, enter_short=is_short, enter_long=not is_short)
    freqtrade.enter_positions()
    trade = Trade.query.first()
    trade.is_short = is_short
    trade.is_open = True
    trade.open_order_id = None
    trade.stoploss_order_id = "abcd"
    trade.stop_loss = 0.2
    trade.stoploss_last_update = arrow.utcnow().shift(minutes=-601).datetime.replace(tzinfo=None)
    trade.is_short = is_short

    stoploss_order_hanging = {
        'id': "abcd",
        'status': 'open',
        'type': 'stop_loss_limit',
        'price': 3,
        'average': 2,
        'info': {
            'stopPrice': '0.1'
        }
    }
    mocker.patch('freqtrade.exchange.Binance.cancel_stoploss_order',
                 side_effect=InvalidOrderException())
    mocker.patch('freqtrade.exchange.Binance.fetch_stoploss_order',
                 return_value=stoploss_order_hanging)
    freqtrade.handle_trailing_stoploss_on_exchange(trade, stoploss_order_hanging)
    assert log_has_re(r"Could not cancel stoploss order abcd for pair ETH/USDT.*", caplog)

    # Still try to create order
    assert stoploss.call_count == 1

    # Fail creating stoploss order
    caplog.clear()
    cancel_mock = mocker.patch("freqtrade.exchange.Binance.cancel_stoploss_order", MagicMock())
    mocker.patch("freqtrade.exchange.Binance.stoploss", side_effect=ExchangeError())
    freqtrade.handle_trailing_stoploss_on_exchange(trade, stoploss_order_hanging)
    assert cancel_mock.call_count == 1
    assert log_has_re(r"Could not create trailing stoploss order for pair ETH/USDT\..*", caplog)


def test_stoploss_on_exchange_price_rounding(
        mocker, default_conf_usdt, fee, open_trade_usdt) -> None:
    patch_RPCManager(mocker)
    mocker.patch.multiple(
        'freqtrade.exchange.Exchange',
        get_fee=fee,
    )
    price_mock = MagicMock(side_effect=lambda p, s: int(s))
    stoploss_mock = MagicMock(return_value={'id': '13434334'})
    adjust_mock = MagicMock(return_value=False)
    mocker.patch.multiple(
        'freqtrade.exchange.Binance',
        stoploss=stoploss_mock,
        stoploss_adjust=adjust_mock,
        price_to_precision=price_mock,
    )
    freqtrade = get_patched_freqtradebot(mocker, default_conf_usdt)
    open_trade_usdt.stoploss_order_id = '13434334'
    open_trade_usdt.stop_loss = 222.55

    freqtrade.handle_trailing_stoploss_on_exchange(open_trade_usdt, {})
    assert price_mock.call_count == 1
    assert adjust_mock.call_count == 1
    assert adjust_mock.call_args_list[0][0][0] == 222


@pytest.mark.parametrize("is_short", [False, True])
@pytest.mark.usefixtures("init_persistence")
def test_handle_stoploss_on_exchange_custom_stop(
    mocker, default_conf_usdt, fee, is_short, limit_order
) -> None:
    enter_order = limit_order[entry_side(is_short)]
    exit_order = limit_order[exit_side(is_short)]
    # When trailing stoploss is set
    stoploss = MagicMock(return_value={'id': 13434334})
    patch_RPCManager(mocker)
    mocker.patch.multiple(
        'freqtrade.exchange.Exchange',
        fetch_ticker=MagicMock(return_value={
            'bid': 1.9,
            'ask': 2.2,
            'last': 1.9
        }),
        create_order=MagicMock(side_effect=[
            {'id': enter_order['id']},
            {'id': exit_order['id']},
        ]),
        get_fee=fee,
    )
    mocker.patch.multiple(
        'freqtrade.exchange.Binance',
        stoploss=stoploss,
        stoploss_adjust=MagicMock(return_value=True),
    )

    # enabling TSL
    default_conf_usdt['use_custom_stoploss'] = True

    # disabling ROI
    default_conf_usdt['minimal_roi']['0'] = 999999999

    freqtrade = get_patched_freqtradebot(mocker, default_conf_usdt)

    # enabling stoploss on exchange
    freqtrade.strategy.order_types['stoploss_on_exchange'] = True

    # setting stoploss
    freqtrade.strategy.custom_stoploss = lambda *args, **kwargs: -0.04

    # setting stoploss_on_exchange_interval to 60 seconds
    freqtrade.strategy.order_types['stoploss_on_exchange_interval'] = 60

    patch_get_signal(freqtrade, enter_short=is_short, enter_long=not is_short)

    freqtrade.enter_positions()
    trade = Trade.query.first()
    trade.is_short = is_short
    trade.is_open = True
    trade.open_order_id = None
    trade.stoploss_order_id = 100

    stoploss_order_hanging = MagicMock(return_value={
        'id': 100,
        'status': 'open',
        'type': 'stop_loss_limit',
        'price': 3,
        'average': 2,
        'info': {
            'stopPrice': '2.0805'
        }
    })

    mocker.patch('freqtrade.exchange.Binance.fetch_stoploss_order', stoploss_order_hanging)

    assert freqtrade.handle_trade(trade) is False
    assert freqtrade.handle_stoploss_on_exchange(trade) is False

    # price jumped 2x
    mocker.patch(
        'freqtrade.exchange.Exchange.fetch_ticker',
        MagicMock(return_value={
            'bid': 4.38 if not is_short else 1.9 / 2,
            'ask': 4.4 if not is_short else 2.2 / 2,
            'last': 4.38 if not is_short else 1.9 / 2,
        })
    )

    cancel_order_mock = MagicMock()
    stoploss_order_mock = MagicMock(return_value={'id': 13434334})
    mocker.patch('freqtrade.exchange.Binance.cancel_stoploss_order', cancel_order_mock)
    mocker.patch('freqtrade.exchange.Binance.stoploss', stoploss_order_mock)

    # stoploss should not be updated as the interval is 60 seconds
    assert freqtrade.handle_trade(trade) is False
    assert freqtrade.handle_stoploss_on_exchange(trade) is False
    cancel_order_mock.assert_not_called()
    stoploss_order_mock.assert_not_called()

    assert freqtrade.handle_trade(trade) is False
    assert trade.stop_loss == 4.4 * 0.96 if not is_short else 1.1
    assert trade.stop_loss_pct == -0.04 if not is_short else 0.04

    # setting stoploss_on_exchange_interval to 0 seconds
    freqtrade.strategy.order_types['stoploss_on_exchange_interval'] = 0

    assert freqtrade.handle_stoploss_on_exchange(trade) is False

    cancel_order_mock.assert_called_once_with(100, 'ETH/USDT')
    # Long uses modified ask - offset, short modified bid + offset
    stoploss_order_mock.assert_called_once_with(
        amount=pytest.approx(trade.amount),
        pair='ETH/USDT',
        order_types=freqtrade.strategy.order_types,
        stop_price=4.4 * 0.96 if not is_short else 0.95 * 1.04,
        side=exit_side(is_short),
        leverage=1.0
    )

    # price fell below stoploss, so dry-run sells trade.
    mocker.patch(
        'freqtrade.exchange.Exchange.fetch_ticker',
        MagicMock(return_value={
            'bid': 4.17,
            'ask': 4.19,
            'last': 4.17
        })
    )
    assert freqtrade.handle_trade(trade) is True


def test_tsl_on_exchange_compatible_with_edge(mocker, edge_conf, fee, caplog,
                                              limit_order) -> None:

    enter_order = limit_order['buy']
    exit_order = limit_order['sell']

    # When trailing stoploss is set
    stoploss = MagicMock(return_value={'id': 13434334})
    patch_RPCManager(mocker)
    patch_exchange(mocker)
    patch_edge(mocker)
    edge_conf['max_open_trades'] = float('inf')
    edge_conf['dry_run_wallet'] = 999.9
    edge_conf['exchange']['name'] = 'binance'
    mocker.patch.multiple(
        'freqtrade.exchange.Exchange',
        fetch_ticker=MagicMock(return_value={
            'bid': 2.19,
            'ask': 2.2,
            'last': 2.19
        }),
        create_order=MagicMock(side_effect=[
            {'id': enter_order['id']},
            {'id': exit_order['id']},
        ]),
        get_fee=fee,
        stoploss=stoploss,
    )

    # enabling TSL
    edge_conf['trailing_stop'] = True
    edge_conf['trailing_stop_positive'] = 0.01
    edge_conf['trailing_stop_positive_offset'] = 0.011

    # disabling ROI
    edge_conf['minimal_roi']['0'] = 999999999

    freqtrade = FreqtradeBot(edge_conf)

    # enabling stoploss on exchange
    freqtrade.strategy.order_types['stoploss_on_exchange'] = True

    # setting stoploss
    freqtrade.strategy.stoploss = -0.02

    # setting stoploss_on_exchange_interval to 0 seconds
    freqtrade.strategy.order_types['stoploss_on_exchange_interval'] = 0

    patch_get_signal(freqtrade)

    freqtrade.active_pair_whitelist = freqtrade.edge.adjust(freqtrade.active_pair_whitelist)

    freqtrade.enter_positions()
    trade = Trade.query.first()
    trade.is_open = True
    trade.open_order_id = None
    trade.stoploss_order_id = 100

    stoploss_order_hanging = MagicMock(return_value={
        'id': 100,
        'status': 'open',
        'type': 'stop_loss_limit',
        'price': 3,
        'average': 2,
        'stopPrice': '2.178'
    })

    mocker.patch('freqtrade.exchange.Exchange.fetch_stoploss_order', stoploss_order_hanging)

    # stoploss initially at 20% as edge dictated it.
    assert freqtrade.handle_trade(trade) is False
    assert freqtrade.handle_stoploss_on_exchange(trade) is False
    assert isclose(trade.stop_loss, 1.76)

    cancel_order_mock = MagicMock()
    stoploss_order_mock = MagicMock()
    mocker.patch('freqtrade.exchange.Exchange.cancel_stoploss_order', cancel_order_mock)
    mocker.patch('freqtrade.exchange.Binance.stoploss', stoploss_order_mock)

    # price goes down 5%
    mocker.patch('freqtrade.exchange.Exchange.fetch_ticker', MagicMock(return_value={
        'bid': 2.19 * 0.95,
        'ask': 2.2 * 0.95,
        'last': 2.19 * 0.95
    }))
    assert freqtrade.handle_trade(trade) is False
    assert freqtrade.handle_stoploss_on_exchange(trade) is False

    # stoploss should remain the same
    assert isclose(trade.stop_loss, 1.76)

    # stoploss on exchange should not be canceled
    cancel_order_mock.assert_not_called()

    # price jumped 2x
    mocker.patch('freqtrade.exchange.Exchange.fetch_ticker', MagicMock(return_value={
        'bid': 4.38,
        'ask': 4.4,
        'last': 4.38
    }))

    assert freqtrade.handle_trade(trade) is False
    assert freqtrade.handle_stoploss_on_exchange(trade) is False

    # stoploss should be set to 1% as trailing is on
    assert trade.stop_loss == 4.4 * 0.99
    cancel_order_mock.assert_called_once_with(100, 'NEO/BTC')
    stoploss_order_mock.assert_called_once_with(
        amount=pytest.approx(11.41438356),
        pair='NEO/BTC',
        order_types=freqtrade.strategy.order_types,
        stop_price=4.4 * 0.99,
        side='sell',
        leverage=1.0
    )


@pytest.mark.parametrize('return_value,side_effect,log_message', [
    (False, None, 'Found no enter signals for whitelisted currencies. Trying again...'),
    (None, DependencyException, 'Unable to create trade for ETH/USDT: ')
])
def test_enter_positions(mocker, default_conf_usdt, return_value, side_effect,
                         log_message, caplog) -> None:
    caplog.set_level(logging.DEBUG)
    freqtrade = get_patched_freqtradebot(mocker, default_conf_usdt)

    mock_ct = mocker.patch(
        'freqtrade.freqtradebot.FreqtradeBot.create_trade',
        MagicMock(
            return_value=return_value,
            side_effect=side_effect
        )
    )
    n = freqtrade.enter_positions()
    assert n == 0
    assert log_has(log_message, caplog)
    # create_trade should be called once for every pair in the whitelist.
    assert mock_ct.call_count == len(default_conf_usdt['exchange']['pair_whitelist'])


@pytest.mark.parametrize("is_short", [False, True])
def test_exit_positions(mocker, default_conf_usdt, limit_order, is_short, caplog) -> None:
    freqtrade = get_patched_freqtradebot(mocker, default_conf_usdt)

    mocker.patch('freqtrade.freqtradebot.FreqtradeBot.handle_trade', MagicMock(return_value=True))
    mocker.patch('freqtrade.exchange.Exchange.fetch_order',
                 return_value=limit_order[entry_side(is_short)])
    mocker.patch('freqtrade.exchange.Exchange.get_trades_for_order', return_value=[])
    mocker.patch('freqtrade.freqtradebot.FreqtradeBot.get_real_amount',
                 return_value=limit_order[entry_side(is_short)]['amount'])

    trade = MagicMock()
    trade.is_short = is_short
    trade.open_order_id = '123'
    trade.open_fee = 0.001
    trades = [trade]
    n = freqtrade.exit_positions(trades)
    assert n == 0
    # Test amount not modified by fee-logic
    assert not log_has(
        'Applying fee to amount for Trade {} from 30.0 to 90.81'.format(trade), caplog
    )

    mocker.patch('freqtrade.freqtradebot.FreqtradeBot.get_real_amount', return_value=90.81)
    # test amount modified by fee-logic
    n = freqtrade.exit_positions(trades)
    assert n == 0


@pytest.mark.parametrize("is_short", [False, True])
def test_exit_positions_exception(mocker, default_conf_usdt, limit_order, caplog, is_short) -> None:
    freqtrade = get_patched_freqtradebot(mocker, default_conf_usdt)
    order = limit_order[entry_side(is_short)]
    mocker.patch('freqtrade.exchange.Exchange.fetch_order', return_value=order)

    trade = MagicMock()
    trade.is_short = is_short
    trade.open_order_id = None
    trade.pair = 'ETH/USDT'
    trades = [trade]

    # Test raise of DependencyException exception
    mocker.patch(
        'freqtrade.freqtradebot.FreqtradeBot.handle_trade',
        side_effect=DependencyException()
    )
    caplog.clear()
    n = freqtrade.exit_positions(trades)
    assert n == 0
    assert log_has('Unable to exit trade ETH/USDT: ', caplog)


@pytest.mark.parametrize("is_short", [False, True])
def test_update_trade_state(mocker, default_conf_usdt, limit_order, is_short, caplog) -> None:
    freqtrade = get_patched_freqtradebot(mocker, default_conf_usdt)
    order = limit_order[entry_side(is_short)]

    mocker.patch('freqtrade.freqtradebot.FreqtradeBot.handle_trade', MagicMock(return_value=True))
    mocker.patch('freqtrade.exchange.Exchange.fetch_order', return_value=order)
    mocker.patch('freqtrade.exchange.Exchange.get_trades_for_order', return_value=[])
    mocker.patch('freqtrade.freqtradebot.FreqtradeBot.get_real_amount',
                 return_value=order['amount'])
    order_id = order['id']

    trade = Trade(
        open_order_id=order_id,
        fee_open=0.001,
        fee_close=0.001,
        open_rate=0.01,
        open_date=arrow.utcnow().datetime,
        amount=11,
        exchange="binance",
        is_short=is_short,
        leverage=1,
    )
    trade.orders.append(Order(
        ft_order_side=entry_side(is_short),
        price=0.01,
        order_id=order_id,

    ))
    assert not freqtrade.update_trade_state(trade, None)
    assert log_has_re(r'Orderid for trade .* is empty.', caplog)
    caplog.clear()
    # Add datetime explicitly since sqlalchemy defaults apply only once written to database
    freqtrade.update_trade_state(trade, order_id)
    # Test amount not modified by fee-logic
    assert not log_has_re(r'Applying fee to .*', caplog)
    caplog.clear()
    assert trade.open_order_id is None
    assert trade.amount == order['amount']

    trade.open_order_id = order_id
    mocker.patch('freqtrade.freqtradebot.FreqtradeBot.get_real_amount', return_value=90.81)
    assert trade.amount != 90.81
    # test amount modified by fee-logic
    freqtrade.update_trade_state(trade, order_id)
    assert trade.amount == 90.81
    assert trade.open_order_id is None

    trade.is_open = True
    trade.open_order_id = None
    # Assert we call handle_trade() if trade is feasible for execution
    freqtrade.update_trade_state(trade, order_id)

    assert log_has_re('Found open order for.*', caplog)
    limit_buy_order_usdt_new = deepcopy(limit_order)
    limit_buy_order_usdt_new['filled'] = 0.0
    limit_buy_order_usdt_new['status'] = 'canceled'

    mocker.patch('freqtrade.freqtradebot.FreqtradeBot.get_real_amount', side_effect=ValueError)
    mocker.patch('freqtrade.exchange.Exchange.fetch_order', return_value=limit_buy_order_usdt_new)
    res = freqtrade.update_trade_state(trade, order_id)
    # Cancelled empty
    assert res is True


@pytest.mark.parametrize("is_short", [False, True])
@pytest.mark.parametrize('initial_amount,has_rounding_fee', [
    (30.0 + 1e-14, True),
    (8.0, False)
])
def test_update_trade_state_withorderdict(
    default_conf_usdt, trades_for_order, limit_order, fee, mocker, initial_amount,
    has_rounding_fee, is_short, caplog
):
    order = limit_order[entry_side(is_short)]
    trades_for_order[0]['amount'] = initial_amount
    order_id = "oid_123456"
    order['id'] = order_id
    mocker.patch('freqtrade.exchange.Exchange.get_trades_for_order', return_value=trades_for_order)
    # fetch_order should not be called!!
    mocker.patch('freqtrade.exchange.Exchange.fetch_order', MagicMock(side_effect=ValueError))
    patch_exchange(mocker)
    amount = sum(x['amount'] for x in trades_for_order)
    freqtrade = get_patched_freqtradebot(mocker, default_conf_usdt)
    caplog.clear()
    trade = Trade(
        pair='LTC/USDT',
        amount=amount,
        exchange='binance',
        open_rate=2.0,
        open_date=arrow.utcnow().datetime,
        fee_open=fee.return_value,
        fee_close=fee.return_value,
        open_order_id=order_id,
        is_open=True,
        leverage=1,
        is_short=is_short,
    )
    trade.orders.append(
        Order(
            ft_order_side=entry_side(is_short),
            ft_pair=trade.pair,
            ft_is_open=True,
            order_id=order_id,
        )
    )
    log_text = r'Applying fee on amount for .*'
    freqtrade.update_trade_state(trade, order_id, order)
    assert trade.amount != amount
    if has_rounding_fee:
        assert pytest.approx(trade.amount) == 29.992
        assert log_has_re(log_text, caplog)
    else:
        assert pytest.approx(trade.amount) == order['amount']
        assert not log_has_re(log_text, caplog)


@pytest.mark.parametrize("is_short", [False, True])
def test_update_trade_state_exception(mocker, default_conf_usdt, is_short, limit_order,
                                      caplog) -> None:
    order = limit_order[entry_side(is_short)]
    freqtrade = get_patched_freqtradebot(mocker, default_conf_usdt)
    mocker.patch('freqtrade.exchange.Exchange.fetch_order', return_value=order)

    trade = MagicMock()
    trade.open_order_id = '123'

    # Test raise of OperationalException exception
    mocker.patch(
        'freqtrade.freqtradebot.FreqtradeBot.get_real_amount',
        side_effect=DependencyException()
    )
    freqtrade.update_trade_state(trade, trade.open_order_id)
    assert log_has('Could not update trade amount: ', caplog)


def test_update_trade_state_orderexception(mocker, default_conf_usdt, caplog) -> None:
    freqtrade = get_patched_freqtradebot(mocker, default_conf_usdt)
    mocker.patch('freqtrade.exchange.Exchange.fetch_order',
                 MagicMock(side_effect=InvalidOrderException))

    trade = MagicMock()
    trade.open_order_id = '123'

    # Test raise of OperationalException exception
    grm_mock = mocker.patch("freqtrade.freqtradebot.FreqtradeBot.get_real_amount", MagicMock())
    freqtrade.update_trade_state(trade, trade.open_order_id)
    assert grm_mock.call_count == 0
    assert log_has(f'Unable to fetch order {trade.open_order_id}: ', caplog)


@pytest.mark.parametrize("is_short", [False, True])
def test_update_trade_state_sell(
    default_conf_usdt, trades_for_order, limit_order_open, limit_order, is_short, mocker
):
    buy_order = limit_order[entry_side(is_short)]
    open_order = limit_order_open[exit_side(is_short)]
    l_order = limit_order[exit_side(is_short)]
    mocker.patch('freqtrade.exchange.Exchange.get_trades_for_order', return_value=trades_for_order)
    # fetch_order should not be called!!
    mocker.patch('freqtrade.exchange.Exchange.fetch_order', MagicMock(side_effect=ValueError))
    wallet_mock = MagicMock()
    mocker.patch('freqtrade.wallets.Wallets.update', wallet_mock)

    patch_exchange(mocker)
    freqtrade = get_patched_freqtradebot(mocker, default_conf_usdt)
    amount = l_order["amount"]
    wallet_mock.reset_mock()
    trade = Trade(
        pair='LTC/ETH',
        amount=amount,
        exchange='binance',
        open_rate=0.245441,
        fee_open=0.0025,
        fee_close=0.0025,
        open_date=arrow.utcnow().datetime,
        open_order_id=open_order['id'],
        is_open=True,
        interest_rate=0.0005,
        leverage=1,
        is_short=is_short,
    )
    order = Order.parse_from_ccxt_object(buy_order, 'LTC/ETH', entry_side(is_short))
    trade.orders.append(order)

    order = Order.parse_from_ccxt_object(open_order, 'LTC/ETH', exit_side(is_short))
    trade.orders.append(order)
    assert order.status == 'open'
    freqtrade.update_trade_state(trade, trade.open_order_id, l_order)
    assert trade.amount == l_order['amount']
    # Wallet needs to be updated after closing a limit-sell order to reenable buying
    assert wallet_mock.call_count == 1
    assert not trade.is_open
    # Order is updated by update_trade_state
    assert order.status == 'closed'


@pytest.mark.parametrize('is_short,close_profit', [
    (False, 0.09451372),
    (True, 0.08635224),
])
def test_handle_trade(
    default_conf_usdt, limit_order_open, limit_order, fee, mocker, is_short, close_profit
) -> None:
    open_order = limit_order_open[exit_side(is_short)]
    enter_order = limit_order[entry_side(is_short)]
    exit_order = limit_order[exit_side(is_short)]
    patch_RPCManager(mocker)
    patch_exchange(mocker)
    mocker.patch.multiple(
        'freqtrade.exchange.Exchange',
        fetch_ticker=MagicMock(return_value={
            'bid': 2.19,
            'ask': 2.2,
            'last': 2.19
        }),
        create_order=MagicMock(side_effect=[
            enter_order,
            open_order,
        ]),
        get_fee=fee,
    )
    freqtrade = FreqtradeBot(default_conf_usdt)
    patch_get_signal(freqtrade, enter_short=is_short, enter_long=not is_short)

    freqtrade.enter_positions()

    trade = Trade.query.first()
    trade.is_short = is_short
    assert trade

    time.sleep(0.01)  # Race condition fix
    assert trade.is_open is True
    freqtrade.wallets.update()

    patch_get_signal(freqtrade, enter_long=False, exit_short=is_short,
                     exit_long=not is_short, exit_tag='sell_signal1')
    assert freqtrade.handle_trade(trade) is True
    assert trade.open_order_id == exit_order['id']

    # Simulate fulfilled LIMIT_SELL order for trade
    trade.orders[-1].ft_is_open = False
    trade.orders[-1].status = 'closed'
    trade.orders[-1].filled = trade.orders[-1].remaining
    trade.orders[-1].remaining = 0.0

    trade.update_trade(trade.orders[-1])

    assert trade.close_rate == (2.0 if is_short else 2.2)
    assert pytest.approx(trade.close_profit) == close_profit
    assert trade.calc_profit(trade.close_rate) == 5.685
    assert trade.close_date is not None
    assert trade.exit_reason == 'sell_signal1'


@pytest.mark.parametrize("is_short", [False, True])
def test_handle_overlapping_signals(
    default_conf_usdt, ticker_usdt, limit_order_open, fee, mocker, is_short
) -> None:
    open_order = limit_order_open[exit_side(is_short)]
    patch_RPCManager(mocker)
    patch_exchange(mocker)
    mocker.patch.multiple(
        'freqtrade.exchange.Exchange',
        fetch_ticker=ticker_usdt,
        create_order=MagicMock(side_effect=[
            open_order,
            {'id': 1234553382},
        ]),
        get_fee=fee,
    )

    freqtrade = FreqtradeBot(default_conf_usdt)
    if is_short:
        patch_get_signal(freqtrade, enter_long=False, enter_short=True, exit_short=True)
    else:
        patch_get_signal(freqtrade, enter_long=True, exit_long=True)
    freqtrade.strategy.min_roi_reached = MagicMock(return_value=False)

    freqtrade.enter_positions()

    # Buy and Sell triggering, so doing nothing ...
    trades = Trade.query.all()

    nb_trades = len(trades)
    assert nb_trades == 0

    # Buy is triggering, so buying ...
    patch_get_signal(freqtrade, enter_short=is_short, enter_long=not is_short)
    freqtrade.enter_positions()
    trades = Trade.query.all()
    for trade in trades:
        trade.is_short = is_short
    nb_trades = len(trades)
    assert nb_trades == 1
    assert trades[0].is_open is True

    # Buy and Sell are not triggering, so doing nothing ...
    patch_get_signal(freqtrade, enter_long=False)
    assert freqtrade.handle_trade(trades[0]) is False
    trades = Trade.query.all()
    for trade in trades:
        trade.is_short = is_short
    nb_trades = len(trades)
    assert nb_trades == 1
    assert trades[0].is_open is True

    # Buy and Sell are triggering, so doing nothing ...
    if is_short:
        patch_get_signal(freqtrade, enter_long=False, enter_short=True, exit_short=True)
    else:
        patch_get_signal(freqtrade, enter_long=True, exit_long=True)
    assert freqtrade.handle_trade(trades[0]) is False
    trades = Trade.query.all()
    for trade in trades:
        trade.is_short = is_short
    nb_trades = len(trades)
    assert nb_trades == 1
    assert trades[0].is_open is True

    # Sell is triggering, guess what : we are Selling!
    if is_short:
        patch_get_signal(freqtrade, enter_long=False, exit_short=True)
    else:
        patch_get_signal(freqtrade, enter_long=False, exit_long=True)
    trades = Trade.query.all()
    for trade in trades:
        trade.is_short = is_short
    assert freqtrade.handle_trade(trades[0]) is True


@pytest.mark.parametrize("is_short", [False, True])
def test_handle_trade_roi(default_conf_usdt, ticker_usdt, limit_order_open, fee, mocker, caplog,
                          is_short) -> None:

    open_order = limit_order_open[entry_side(is_short)]

    caplog.set_level(logging.DEBUG)

    patch_RPCManager(mocker)
    mocker.patch.multiple(
        'freqtrade.exchange.Exchange',
        fetch_ticker=ticker_usdt,
        create_order=MagicMock(side_effect=[
            open_order,
            {'id': 1234553382},
        ]),
        get_fee=fee,
    )

    freqtrade = get_patched_freqtradebot(mocker, default_conf_usdt)
    patch_get_signal(freqtrade, enter_short=is_short, enter_long=not is_short)
    freqtrade.strategy.min_roi_reached = MagicMock(return_value=True)

    freqtrade.enter_positions()

    trade = Trade.query.first()
    trade.is_short = is_short
    trade.is_open = True

    # FIX: sniffing logs, suggest handle_trade should not execute_trade_exit
    #      instead that responsibility should be moved out of handle_trade(),
    #      we might just want to check if we are in a sell condition without
    #      executing
    # if ROI is reached we must sell
    caplog.clear()
    patch_get_signal(freqtrade)
    assert freqtrade.handle_trade(trade)
    assert log_has("ETH/USDT - Required profit reached. exit_type=ExitType.ROI",
                   caplog)


@pytest.mark.parametrize("is_short", [False, True])
def test_handle_trade_use_exit_signal(
    default_conf_usdt, ticker_usdt, limit_order_open, fee, mocker, caplog, is_short
) -> None:

    enter_open_order = limit_order_open[exit_side(is_short)]
    exit_open_order = limit_order_open[entry_side(is_short)]

    # use_exit_signal is True buy default
    caplog.set_level(logging.DEBUG)
    patch_RPCManager(mocker)
    mocker.patch.multiple(
        'freqtrade.exchange.Exchange',
        fetch_ticker=ticker_usdt,
        create_order=MagicMock(side_effect=[
            enter_open_order,
            exit_open_order,
        ]),
        get_fee=fee,
    )

    freqtrade = get_patched_freqtradebot(mocker, default_conf_usdt)
    patch_get_signal(freqtrade, enter_short=is_short, enter_long=not is_short)
    freqtrade.strategy.min_roi_reached = MagicMock(return_value=False)
    freqtrade.enter_positions()

    trade = Trade.query.first()
    trade.is_short = is_short
    trade.is_open = True

    patch_get_signal(freqtrade, enter_long=False, exit_long=False)
    assert not freqtrade.handle_trade(trade)

    if is_short:
        patch_get_signal(freqtrade, enter_long=False, exit_short=True)
    else:
        patch_get_signal(freqtrade, enter_long=False, exit_long=True)
    assert freqtrade.handle_trade(trade)
    assert log_has("ETH/USDT - Sell signal received. exit_type=ExitType.EXIT_SIGNAL",
                   caplog)


@pytest.mark.parametrize("is_short", [False, True])
def test_close_trade(
    default_conf_usdt, ticker_usdt, limit_order_open, limit_order, fee, mocker, is_short
) -> None:
    open_order = limit_order_open[exit_side(is_short)]
    enter_order = limit_order[exit_side(is_short)]
    exit_order = limit_order[entry_side(is_short)]
    patch_RPCManager(mocker)
    patch_exchange(mocker)
    mocker.patch.multiple(
        'freqtrade.exchange.Exchange',
        fetch_ticker=ticker_usdt,
        create_order=MagicMock(return_value=open_order),
        get_fee=fee,
    )
    freqtrade = FreqtradeBot(default_conf_usdt)
    patch_get_signal(freqtrade, enter_short=is_short, enter_long=not is_short)

    # Create trade and sell it
    freqtrade.enter_positions()

    trade = Trade.query.first()
    trade.is_short = is_short
    assert trade

    oobj = Order.parse_from_ccxt_object(enter_order, enter_order['symbol'], trade.enter_side)
    trade.update_trade(oobj)
    oobj = Order.parse_from_ccxt_object(exit_order, exit_order['symbol'], trade.exit_side)
    trade.update_trade(oobj)
    assert trade.is_open is False

    with pytest.raises(DependencyException, match=r'.*closed trade.*'):
        freqtrade.handle_trade(trade)


def test_bot_loop_start_called_once(mocker, default_conf_usdt, caplog):
    ftbot = get_patched_freqtradebot(mocker, default_conf_usdt)
    mocker.patch('freqtrade.freqtradebot.FreqtradeBot.create_trade')
    patch_get_signal(ftbot)
    ftbot.strategy.bot_loop_start = MagicMock(side_effect=ValueError)
    ftbot.strategy.analyze = MagicMock()

    ftbot.process()
    assert log_has_re(r'Strategy caused the following exception.*', caplog)
    assert ftbot.strategy.bot_loop_start.call_count == 1
    assert ftbot.strategy.analyze.call_count == 1


@pytest.mark.parametrize("is_short", [False, True])
def test_manage_open_orders_entry_usercustom(
    default_conf_usdt, ticker_usdt, limit_buy_order_old, open_trade,
    limit_sell_order_old, fee, mocker, is_short
) -> None:

    old_order = limit_sell_order_old if is_short else limit_buy_order_old
    old_order['id'] = open_trade.open_order_id

    default_conf_usdt["unfilledtimeout"] = {"entry": 1400, "exit": 30}

    rpc_mock = patch_RPCManager(mocker)
    cancel_order_mock = MagicMock(return_value=old_order)
    cancel_enter_order = deepcopy(old_order)
    cancel_enter_order['status'] = 'canceled'
    cancel_order_wr_mock = MagicMock(return_value=cancel_enter_order)

    patch_exchange(mocker)
    mocker.patch.multiple(
        'freqtrade.exchange.Exchange',
        fetch_ticker=ticker_usdt,
        fetch_order=MagicMock(return_value=old_order),
        cancel_order=cancel_order_mock,
        cancel_order_with_result=cancel_order_wr_mock,
        get_fee=fee
    )
    freqtrade = FreqtradeBot(default_conf_usdt)
    open_trade.is_short = is_short
    open_trade.orders[0].side = 'sell' if is_short else 'buy'
    open_trade.orders[0].ft_order_side = 'sell' if is_short else 'buy'
    Trade.query.session.add(open_trade)

    # Ensure default is to return empty (so not mocked yet)
    freqtrade.manage_open_orders()
    assert cancel_order_mock.call_count == 0

    # Return false - trade remains open
    freqtrade.strategy.check_entry_timeout = MagicMock(return_value=False)
    freqtrade.manage_open_orders()
    assert cancel_order_mock.call_count == 0
    trades = Trade.query.filter(Trade.open_order_id.is_(open_trade.open_order_id)).all()
    nb_trades = len(trades)
    assert nb_trades == 1
    assert freqtrade.strategy.check_entry_timeout.call_count == 1
    freqtrade.strategy.check_entry_timeout = MagicMock(side_effect=KeyError)

    freqtrade.manage_open_orders()
    assert cancel_order_mock.call_count == 0
    trades = Trade.query.filter(Trade.open_order_id.is_(open_trade.open_order_id)).all()
    nb_trades = len(trades)
    assert nb_trades == 1
    assert freqtrade.strategy.check_entry_timeout.call_count == 1
    freqtrade.strategy.check_entry_timeout = MagicMock(return_value=True)

    # Trade should be closed since the function returns true
    freqtrade.manage_open_orders()
    assert cancel_order_wr_mock.call_count == 1
    assert rpc_mock.call_count == 1
    trades = Trade.query.filter(Trade.open_order_id.is_(open_trade.open_order_id)).all()
    nb_trades = len(trades)
    assert nb_trades == 0
    assert freqtrade.strategy.check_entry_timeout.call_count == 1


@pytest.mark.parametrize("is_short", [False, True])
def test_manage_open_orders_entry(
    default_conf_usdt, ticker_usdt, limit_buy_order_old, open_trade,
    limit_sell_order_old, fee, mocker, is_short
) -> None:
    old_order = limit_sell_order_old if is_short else limit_buy_order_old
    rpc_mock = patch_RPCManager(mocker)
    open_trade.open_order_id = old_order['id']
    order = Order.parse_from_ccxt_object(old_order, 'mocked', 'buy')
    open_trade.orders[0] = order
    limit_buy_cancel = deepcopy(old_order)
    limit_buy_cancel['status'] = 'canceled'
    cancel_order_mock = MagicMock(return_value=limit_buy_cancel)
    patch_exchange(mocker)
    mocker.patch.multiple(
        'freqtrade.exchange.Exchange',
        fetch_ticker=ticker_usdt,
        fetch_order=MagicMock(return_value=old_order),
        cancel_order_with_result=cancel_order_mock,
        get_fee=fee
    )
    freqtrade = FreqtradeBot(default_conf_usdt)

    open_trade.is_short = is_short
    Trade.query.session.add(open_trade)

    freqtrade.strategy.check_entry_timeout = MagicMock(return_value=False)
    freqtrade.strategy.adjust_entry_price = MagicMock(return_value=1234)
    # check it does cancel buy orders over the time limit
    freqtrade.manage_open_orders()
    assert cancel_order_mock.call_count == 1
    assert rpc_mock.call_count == 1
    trades = Trade.query.filter(Trade.open_order_id.is_(open_trade.open_order_id)).all()
    nb_trades = len(trades)
    assert nb_trades == 0
    # Custom user buy-timeout is never called
    assert freqtrade.strategy.check_entry_timeout.call_count == 0
    # Entry adjustment is never called
    assert freqtrade.strategy.adjust_entry_price.call_count == 0


@pytest.mark.parametrize("is_short", [False, True])
def test_adjust_entry_cancel(
    default_conf_usdt, ticker_usdt, limit_buy_order_old, open_trade,
    limit_sell_order_old, fee, mocker, caplog, is_short
) -> None:
    freqtrade = get_patched_freqtradebot(mocker, default_conf_usdt)
    old_order = limit_sell_order_old if is_short else limit_buy_order_old
    old_order['id'] = open_trade.open_order_id
    limit_buy_cancel = deepcopy(old_order)
    limit_buy_cancel['status'] = 'canceled'
    cancel_order_mock = MagicMock(return_value=limit_buy_cancel)
    mocker.patch.multiple(
        'freqtrade.exchange.Exchange',
        fetch_ticker=ticker_usdt,
        fetch_order=MagicMock(return_value=old_order),
        cancel_order_with_result=cancel_order_mock,
        get_fee=fee
    )

    open_trade.is_short = is_short
    Trade.query.session.add(open_trade)

    # Timeout to not interfere
    freqtrade.strategy.ft_check_timed_out = MagicMock(return_value=False)

    # check that order is cancelled
    freqtrade.strategy.adjust_entry_price = MagicMock(return_value=None)
    freqtrade.manage_open_orders()
    trades = Trade.query.filter(Trade.open_order_id.is_(open_trade.open_order_id)).all()
    assert len(trades) == 0
    assert len(Order.query.all()) == 0
    assert log_has_re(
        f"{'Sell' if is_short else 'Buy'} order user requested order cancel*", caplog)
    assert log_has_re(
        f"{'Sell' if is_short else 'Buy'} order fully cancelled.*", caplog)

    # Entry adjustment is called
    assert freqtrade.strategy.adjust_entry_price.call_count == 1


@pytest.mark.parametrize("is_short", [False, True])
def test_adjust_entry_maintain_replace(
    default_conf_usdt, ticker_usdt, limit_buy_order_old, open_trade,
    limit_sell_order_old, fee, mocker, caplog, is_short
) -> None:
    freqtrade = get_patched_freqtradebot(mocker, default_conf_usdt)
    old_order = limit_sell_order_old if is_short else limit_buy_order_old
    old_order['id'] = open_trade.open_order_id
    limit_buy_cancel = deepcopy(old_order)
    limit_buy_cancel['status'] = 'canceled'
    cancel_order_mock = MagicMock(return_value=limit_buy_cancel)
    mocker.patch.multiple(
        'freqtrade.exchange.Exchange',
        fetch_ticker=ticker_usdt,
        fetch_order=MagicMock(return_value=old_order),
        cancel_order_with_result=cancel_order_mock,
        get_fee=fee
    )

    open_trade.is_short = is_short
    Trade.query.session.add(open_trade)

    # Timeout to not interfere
    freqtrade.strategy.ft_check_timed_out = MagicMock(return_value=False)

    # Check that order is maintained
    freqtrade.strategy.adjust_entry_price = MagicMock(return_value=old_order['price'])
    freqtrade.manage_open_orders()
    trades = Trade.query.filter(Trade.open_order_id.is_(open_trade.open_order_id)).all()
    assert len(trades) == 1
    assert len(Order.get_open_orders()) == 1
    # Entry adjustment is called
    assert freqtrade.strategy.adjust_entry_price.call_count == 1

    # Check that order is replaced
    freqtrade.get_valid_enter_price_and_stake = MagicMock(return_value={100, 10, 1})
    freqtrade.strategy.adjust_entry_price = MagicMock(return_value=1234)
    freqtrade.manage_open_orders()
    trades = Trade.query.filter(Trade.open_order_id.is_(open_trade.open_order_id)).all()
    assert len(trades) == 1
    nb_all_orders = len(Order.query.all())
    assert nb_all_orders == 2
    # New order seems to be in closed status?
    # nb_open_orders = len(Order.get_open_orders())
    # assert nb_open_orders == 1
    assert log_has_re(
        f"{'Sell' if is_short else 'Buy'} order cancelled to be replaced*", caplog)
    # Entry adjustment is called
    assert freqtrade.strategy.adjust_entry_price.call_count == 1


@pytest.mark.parametrize("is_short", [False, True])
def test_check_handle_cancelled_buy(
    default_conf_usdt, ticker_usdt, limit_buy_order_old, open_trade,
    limit_sell_order_old, fee, mocker, caplog, is_short
) -> None:
    """ Handle Buy order cancelled on exchange"""
    old_order = limit_sell_order_old if is_short else limit_buy_order_old
    rpc_mock = patch_RPCManager(mocker)
    cancel_order_mock = MagicMock()
    patch_exchange(mocker)
    old_order.update({"status": "canceled", 'filled': 0.0})
    mocker.patch.multiple(
        'freqtrade.exchange.Exchange',
        fetch_ticker=ticker_usdt,
        fetch_order=MagicMock(return_value=old_order),
        cancel_order=cancel_order_mock,
        get_fee=fee
    )
    freqtrade = FreqtradeBot(default_conf_usdt)
    open_trade.orders = []
    open_trade.is_short = is_short
    Trade.query.session.add(open_trade)

    # check it does cancel buy orders over the time limit
    freqtrade.manage_open_orders()
    assert cancel_order_mock.call_count == 0
    assert rpc_mock.call_count == 1
    trades = Trade.query.filter(Trade.open_order_id.is_(open_trade.open_order_id)).all()
    assert len(trades) == 0
    assert log_has_re(
        f"{'Sell' if is_short else 'Buy'} order cancelled on exchange for Trade.*", caplog)


@pytest.mark.parametrize("is_short", [False, True])
def test_manage_open_orders_buy_exception(
    default_conf_usdt, ticker_usdt, open_trade, is_short, fee, mocker
) -> None:
    rpc_mock = patch_RPCManager(mocker)
    cancel_order_mock = MagicMock()
    patch_exchange(mocker)
    mocker.patch.multiple(
        'freqtrade.exchange.Exchange',
        validate_pairs=MagicMock(),
        fetch_ticker=ticker_usdt,
        fetch_order=MagicMock(side_effect=ExchangeError),
        cancel_order=cancel_order_mock,
        get_fee=fee
    )
    freqtrade = FreqtradeBot(default_conf_usdt)

    open_trade.is_short = is_short
    Trade.query.session.add(open_trade)

    # check it does cancel buy orders over the time limit
    freqtrade.manage_open_orders()
    assert cancel_order_mock.call_count == 0
    assert rpc_mock.call_count == 0
    trades = Trade.query.filter(Trade.open_order_id.is_(open_trade.open_order_id)).all()
    nb_trades = len(trades)
    assert nb_trades == 1


@pytest.mark.parametrize("is_short", [False, True])
def test_manage_open_orders_exit_usercustom(
    default_conf_usdt, ticker_usdt, limit_sell_order_old, mocker,
    is_short, open_trade_usdt, caplog
) -> None:
    default_conf_usdt["unfilledtimeout"] = {"entry": 1440, "exit": 1440, "exit_timeout_count": 1}
    open_trade_usdt.open_order_id = limit_sell_order_old['id']
    order = Order.parse_from_ccxt_object(limit_sell_order_old, 'mocked', 'sell')
    open_trade_usdt.orders[0] = order
    if is_short:
        limit_sell_order_old['side'] = 'buy'
        open_trade_usdt.is_short = is_short

    rpc_mock = patch_RPCManager(mocker)
    cancel_order_mock = MagicMock()
    patch_exchange(mocker)
    et_mock = mocker.patch('freqtrade.freqtradebot.FreqtradeBot.execute_trade_exit')
    mocker.patch.multiple(
        'freqtrade.exchange.Exchange',
        fetch_ticker=ticker_usdt,
        fetch_order=MagicMock(return_value=limit_sell_order_old),
        cancel_order=cancel_order_mock
    )
    freqtrade = FreqtradeBot(default_conf_usdt)

    open_trade_usdt.open_date = arrow.utcnow().shift(hours=-5).datetime
    open_trade_usdt.close_date = arrow.utcnow().shift(minutes=-601).datetime
    open_trade_usdt.close_profit_abs = 0.001
    open_trade_usdt.is_open = False

    Trade.query.session.add(open_trade_usdt)
    # Ensure default is false
    freqtrade.manage_open_orders()
    assert cancel_order_mock.call_count == 0

    freqtrade.strategy.check_exit_timeout = MagicMock(return_value=False)
    freqtrade.strategy.check_entry_timeout = MagicMock(return_value=False)
    # Return false - No impact
    freqtrade.manage_open_orders()
    assert cancel_order_mock.call_count == 0
    assert rpc_mock.call_count == 0
    assert open_trade_usdt.is_open is False
    assert freqtrade.strategy.check_exit_timeout.call_count == 1
    assert freqtrade.strategy.check_entry_timeout.call_count == 0

    freqtrade.strategy.check_exit_timeout = MagicMock(side_effect=KeyError)
    freqtrade.strategy.check_entry_timeout = MagicMock(side_effect=KeyError)
    # Return Error - No impact
    freqtrade.manage_open_orders()
    assert cancel_order_mock.call_count == 0
    assert rpc_mock.call_count == 0
    assert open_trade_usdt.is_open is False
    assert freqtrade.strategy.check_exit_timeout.call_count == 1
    assert freqtrade.strategy.check_entry_timeout.call_count == 0

    # Return True - sells!
    freqtrade.strategy.check_exit_timeout = MagicMock(return_value=True)
    freqtrade.strategy.check_entry_timeout = MagicMock(return_value=True)
    freqtrade.manage_open_orders()
    assert cancel_order_mock.call_count == 1
    assert rpc_mock.call_count == 1
    assert open_trade_usdt.is_open is True
    assert freqtrade.strategy.check_exit_timeout.call_count == 1
    assert freqtrade.strategy.check_entry_timeout.call_count == 0

    # 2nd canceled trade - Fail execute sell
    caplog.clear()
    open_trade_usdt.open_order_id = limit_sell_order_old['id']
    mocker.patch('freqtrade.persistence.Trade.get_exit_order_count', return_value=1)
    mocker.patch('freqtrade.freqtradebot.FreqtradeBot.execute_trade_exit',
                 side_effect=DependencyException)
    freqtrade.manage_open_orders()
    assert log_has_re('Unable to emergency sell .*', caplog)

    et_mock = mocker.patch('freqtrade.freqtradebot.FreqtradeBot.execute_trade_exit')
    caplog.clear()
    # 2nd canceled trade ...
    open_trade_usdt.open_order_id = limit_sell_order_old['id']

    # If cancelling fails - no emergency sell!
    with patch('freqtrade.freqtradebot.FreqtradeBot.handle_cancel_exit', return_value=False):
        freqtrade.manage_open_orders()
        assert et_mock.call_count == 0

    freqtrade.manage_open_orders()
    assert log_has_re('Emergency exiting trade.*', caplog)
    assert et_mock.call_count == 1


@pytest.mark.parametrize("is_short", [False, True])
def test_manage_open_orders_exit(
    default_conf_usdt, ticker_usdt, limit_sell_order_old, mocker, is_short, open_trade_usdt
) -> None:
    rpc_mock = patch_RPCManager(mocker)
    cancel_order_mock = MagicMock()
    limit_sell_order_old['id'] = open_trade_usdt.open_order_id
    limit_sell_order_old['side'] = 'buy' if is_short else 'sell'
    patch_exchange(mocker)
    mocker.patch.multiple(
        'freqtrade.exchange.Exchange',
        fetch_ticker=ticker_usdt,
        fetch_order=MagicMock(return_value=limit_sell_order_old),
        cancel_order=cancel_order_mock
    )
    freqtrade = FreqtradeBot(default_conf_usdt)

    open_trade_usdt.open_date = arrow.utcnow().shift(hours=-5).datetime
    open_trade_usdt.close_date = arrow.utcnow().shift(minutes=-601).datetime
    open_trade_usdt.close_profit_abs = 0.001
    open_trade_usdt.is_open = False
    open_trade_usdt.is_short = is_short

    Trade.query.session.add(open_trade_usdt)

    freqtrade.strategy.check_exit_timeout = MagicMock(return_value=False)
    freqtrade.strategy.check_entry_timeout = MagicMock(return_value=False)
    # check it does cancel sell orders over the time limit
    freqtrade.manage_open_orders()
    assert cancel_order_mock.call_count == 1
    assert rpc_mock.call_count == 1
    assert open_trade_usdt.is_open is True
    # Custom user sell-timeout is never called
    assert freqtrade.strategy.check_exit_timeout.call_count == 0
    assert freqtrade.strategy.check_entry_timeout.call_count == 0


@pytest.mark.parametrize("is_short", [False, True])
def test_check_handle_cancelled_exit(
    default_conf_usdt, ticker_usdt, limit_sell_order_old, open_trade_usdt,
    is_short, mocker, caplog
) -> None:
    """ Handle sell order cancelled on exchange"""
    rpc_mock = patch_RPCManager(mocker)
    cancel_order_mock = MagicMock()
    limit_sell_order_old.update({"status": "canceled", 'filled': 0.0})
    limit_sell_order_old['side'] = 'buy' if is_short else 'sell'
    limit_sell_order_old['id'] = open_trade_usdt.open_order_id

    patch_exchange(mocker)
    mocker.patch.multiple(
        'freqtrade.exchange.Exchange',
        fetch_ticker=ticker_usdt,
        fetch_order=MagicMock(return_value=limit_sell_order_old),
        cancel_order_with_result=cancel_order_mock
    )
    freqtrade = FreqtradeBot(default_conf_usdt)

    open_trade_usdt.open_date = arrow.utcnow().shift(hours=-5).datetime
    open_trade_usdt.close_date = arrow.utcnow().shift(minutes=-601).datetime
    open_trade_usdt.is_open = False
    open_trade_usdt.is_short = is_short

    Trade.query.session.add(open_trade_usdt)

    # check it does cancel sell orders over the time limit
    freqtrade.manage_open_orders()
    assert cancel_order_mock.call_count == 0
    assert rpc_mock.call_count == 1
    assert open_trade_usdt.is_open is True
    exit_name = 'Buy' if is_short else 'Sell'
    assert log_has_re(f"{exit_name} order cancelled on exchange for Trade.*", caplog)


@pytest.mark.parametrize("is_short", [False, True])
@pytest.mark.parametrize("leverage", [1, 3, 5, 10])
def test_manage_open_orders_partial(
    default_conf_usdt, ticker_usdt, limit_buy_order_old_partial, is_short, leverage,
    open_trade, mocker
) -> None:
    rpc_mock = patch_RPCManager(mocker)
    open_trade.is_short = is_short
    open_trade.leverage = leverage
    open_trade.orders[0].ft_order_side = 'sell' if is_short else 'buy'
    limit_buy_order_old_partial['id'] = open_trade.open_order_id
    limit_buy_order_old_partial['side'] = 'sell' if is_short else 'buy'
    limit_buy_canceled = deepcopy(limit_buy_order_old_partial)
    limit_buy_canceled['status'] = 'canceled'

    cancel_order_mock = MagicMock(return_value=limit_buy_canceled)
    patch_exchange(mocker)
    mocker.patch.multiple(
        'freqtrade.exchange.Exchange',
        fetch_ticker=ticker_usdt,
        fetch_order=MagicMock(return_value=limit_buy_order_old_partial),
        cancel_order_with_result=cancel_order_mock
    )
    freqtrade = FreqtradeBot(default_conf_usdt)
    prior_stake = open_trade.stake_amount
    Trade.query.session.add(open_trade)

    # check it does cancel buy orders over the time limit
    # note this is for a partially-complete buy order
    freqtrade.manage_open_orders()
    assert cancel_order_mock.call_count == 1
    assert rpc_mock.call_count == 2
    trades = Trade.query.filter(Trade.open_order_id.is_(open_trade.open_order_id)).all()
    assert len(trades) == 1
    assert trades[0].amount == 23.0
    assert trades[0].stake_amount == open_trade.open_rate * trades[0].amount / leverage
    assert trades[0].stake_amount != prior_stake


@pytest.mark.parametrize("is_short", [False, True])
def test_manage_open_orders_partial_fee(
    default_conf_usdt, ticker_usdt, open_trade, caplog, fee, is_short,
    limit_buy_order_old_partial, trades_for_order,
    limit_buy_order_old_partial_canceled, mocker
) -> None:
    open_trade.is_short = is_short
    open_trade.orders[0].ft_order_side = 'sell' if is_short else 'buy'
    rpc_mock = patch_RPCManager(mocker)
    limit_buy_order_old_partial['id'] = open_trade.open_order_id
    limit_buy_order_old_partial_canceled['id'] = open_trade.open_order_id
    limit_buy_order_old_partial['side'] = 'sell' if is_short else 'buy'
    limit_buy_order_old_partial_canceled['side'] = 'sell' if is_short else 'buy'

    cancel_order_mock = MagicMock(return_value=limit_buy_order_old_partial_canceled)
    mocker.patch('freqtrade.wallets.Wallets.get_free', MagicMock(return_value=0))
    patch_exchange(mocker)
    mocker.patch.multiple(
        'freqtrade.exchange.Exchange',
        fetch_ticker=ticker_usdt,
        fetch_order=MagicMock(return_value=limit_buy_order_old_partial),
        cancel_order_with_result=cancel_order_mock,
        get_trades_for_order=MagicMock(return_value=trades_for_order),
    )
    freqtrade = FreqtradeBot(default_conf_usdt)

    assert open_trade.amount == limit_buy_order_old_partial['amount']

    open_trade.fee_open = fee()
    open_trade.fee_close = fee()
    Trade.query.session.add(open_trade)
    # cancelling a half-filled order should update the amount to the bought amount
    # and apply fees if necessary.
    freqtrade.manage_open_orders()

    assert log_has_re(r"Applying fee on amount for Trade.*", caplog)

    assert cancel_order_mock.call_count == 1
    assert rpc_mock.call_count == 2
    trades = Trade.query.filter(Trade.open_order_id.is_(open_trade.open_order_id)).all()
    assert len(trades) == 1
    # Verify that trade has been updated
    assert trades[0].amount == (limit_buy_order_old_partial['amount'] -
                                limit_buy_order_old_partial['remaining']) - 0.023
    assert trades[0].open_order_id is None
    assert trades[0].fee_updated(open_trade.entry_side)
    assert pytest.approx(trades[0].fee_open) == 0.001


@pytest.mark.parametrize("is_short", [False, True])
def test_manage_open_orders_partial_except(
    default_conf_usdt, ticker_usdt, open_trade, caplog, fee, is_short,
    limit_buy_order_old_partial, trades_for_order,
    limit_buy_order_old_partial_canceled, mocker
) -> None:
    open_trade.is_short = is_short
    open_trade.orders[0].ft_order_side = 'sell' if is_short else 'buy'
    rpc_mock = patch_RPCManager(mocker)
    limit_buy_order_old_partial_canceled['id'] = open_trade.open_order_id
    limit_buy_order_old_partial['id'] = open_trade.open_order_id
    if is_short:
        limit_buy_order_old_partial['side'] = 'sell'
    cancel_order_mock = MagicMock(return_value=limit_buy_order_old_partial_canceled)
    patch_exchange(mocker)
    mocker.patch.multiple(
        'freqtrade.exchange.Exchange',
        fetch_ticker=ticker_usdt,
        fetch_order=MagicMock(return_value=limit_buy_order_old_partial),
        cancel_order_with_result=cancel_order_mock,
        get_trades_for_order=MagicMock(return_value=trades_for_order),
    )
    mocker.patch('freqtrade.freqtradebot.FreqtradeBot.get_real_amount',
                 MagicMock(side_effect=DependencyException))
    freqtrade = FreqtradeBot(default_conf_usdt)

    assert open_trade.amount == limit_buy_order_old_partial['amount']

    open_trade.fee_open = fee()
    open_trade.fee_close = fee()
    Trade.query.session.add(open_trade)
    # cancelling a half-filled order should update the amount to the bought amount
    # and apply fees if necessary.
    freqtrade.manage_open_orders()

    assert log_has_re(r"Could not update trade amount: .*", caplog)

    assert cancel_order_mock.call_count == 1
    assert rpc_mock.call_count == 2
    trades = Trade.query.filter(Trade.open_order_id.is_(open_trade.open_order_id)).all()
    assert len(trades) == 1
    # Verify that trade has been updated

    assert trades[0].amount == (limit_buy_order_old_partial['amount'] -
                                limit_buy_order_old_partial['remaining'])
    assert trades[0].open_order_id is None
    assert trades[0].fee_open == fee()


def test_manage_open_orders_exception(default_conf_usdt, ticker_usdt, open_trade_usdt, mocker,
                                      caplog) -> None:
    patch_RPCManager(mocker)
    patch_exchange(mocker)
    cancel_order_mock = MagicMock()

    mocker.patch.multiple(
        'freqtrade.freqtradebot.FreqtradeBot',
        handle_cancel_enter=MagicMock(),
        handle_cancel_exit=MagicMock(),
    )
    mocker.patch.multiple(
        'freqtrade.exchange.Exchange',
        fetch_ticker=ticker_usdt,
        fetch_order=MagicMock(side_effect=ExchangeError('Oh snap')),
        cancel_order=cancel_order_mock
    )
    freqtrade = FreqtradeBot(default_conf_usdt)

    Trade.query.session.add(open_trade_usdt)

    caplog.clear()
    freqtrade.manage_open_orders()
    assert log_has_re(r"Cannot query order for Trade\(id=1, pair=ADA/USDT, amount=30.00000000, "
                      r"is_short=False, leverage=1.0, "
                      r"open_rate=2.00000000, open_since="
                      f"{open_trade_usdt.open_date.strftime('%Y-%m-%d %H:%M:%S')}"
                      r"\) due to Traceback \(most recent call last\):\n*",
                      caplog)


@pytest.mark.parametrize("is_short", [False, True])
def test_handle_cancel_enter(mocker, caplog, default_conf_usdt, limit_order, is_short) -> None:
    patch_RPCManager(mocker)
    patch_exchange(mocker)
    l_order = limit_order[entry_side(is_short)]
    cancel_buy_order = deepcopy(limit_order[entry_side(is_short)])
    cancel_buy_order['status'] = 'canceled'
    del cancel_buy_order['filled']

    cancel_order_mock = MagicMock(return_value=cancel_buy_order)
    mocker.patch('freqtrade.exchange.Exchange.cancel_order_with_result', cancel_order_mock)

    freqtrade = FreqtradeBot(default_conf_usdt)
    freqtrade._notify_enter_cancel = MagicMock()

    # TODO: Convert to real trade
    trade = MagicMock()
    trade.pair = 'LTC/USDT'
    trade.open_rate = 200
    trade.is_short = False
    trade.entry_side = "buy"
    l_order['filled'] = 0.0
    l_order['status'] = 'open'
    trade.nr_of_successful_entries = 0
    reason = CANCEL_REASON['TIMEOUT']
    assert freqtrade.handle_cancel_enter(trade, l_order, reason)
    assert cancel_order_mock.call_count == 1

    cancel_order_mock.reset_mock()
    caplog.clear()
    l_order['filled'] = 0.01
    assert not freqtrade.handle_cancel_enter(trade, l_order, reason)
    assert cancel_order_mock.call_count == 0
    assert log_has_re("Order .* for .* not cancelled, as the filled amount.* unexitable.*", caplog)

    caplog.clear()
    cancel_order_mock.reset_mock()
    l_order['filled'] = 2
    assert not freqtrade.handle_cancel_enter(trade, l_order, reason)
    assert cancel_order_mock.call_count == 1

    # Order remained open for some reason (cancel failed)
    cancel_buy_order['status'] = 'open'
    cancel_order_mock = MagicMock(return_value=cancel_buy_order)
    mocker.patch('freqtrade.exchange.Exchange.cancel_order_with_result', cancel_order_mock)
    assert not freqtrade.handle_cancel_enter(trade, l_order, reason)
    assert log_has_re(r"Order .* for .* not cancelled.", caplog)
    # min_pair_stake empty should not crash
    mocker.patch('freqtrade.exchange.Exchange.get_min_pair_stake_amount', return_value=None)
    assert not freqtrade.handle_cancel_enter(trade, limit_order[entry_side(is_short)], reason)


@pytest.mark.parametrize("is_short", [False, True])
@pytest.mark.parametrize("limit_buy_order_canceled_empty", ['binance', 'ftx', 'kraken', 'bittrex'],
                         indirect=['limit_buy_order_canceled_empty'])
def test_handle_cancel_enter_exchanges(mocker, caplog, default_conf_usdt, is_short,
                                       limit_buy_order_canceled_empty) -> None:
    patch_RPCManager(mocker)
    patch_exchange(mocker)
    cancel_order_mock = mocker.patch(
        'freqtrade.exchange.Exchange.cancel_order_with_result',
        return_value=limit_buy_order_canceled_empty)
    nofiy_mock = mocker.patch('freqtrade.freqtradebot.FreqtradeBot._notify_enter_cancel')
    freqtrade = FreqtradeBot(default_conf_usdt)

    reason = CANCEL_REASON['TIMEOUT']
    # TODO: Convert to real trade
    trade = MagicMock()
    trade.nr_of_successful_entries = 0
    trade.pair = 'LTC/ETH'
    trade.entry_side = "sell" if is_short else "buy"
    assert freqtrade.handle_cancel_enter(trade, limit_buy_order_canceled_empty, reason)
    assert cancel_order_mock.call_count == 0
    assert log_has_re(
        f'{trade.entry_side.capitalize()} order fully cancelled. '
        r'Removing .* from database\.',
        caplog
    )
    assert nofiy_mock.call_count == 1


@pytest.mark.parametrize("is_short", [False, True])
@pytest.mark.parametrize('cancelorder', [
    {},
    {'remaining': None},
    'String Return value',
    123
])
def test_handle_cancel_enter_corder_empty(mocker, default_conf_usdt, limit_order, is_short,
                                          cancelorder) -> None:
    patch_RPCManager(mocker)
    patch_exchange(mocker)
    l_order = limit_order[entry_side(is_short)]
    cancel_order_mock = MagicMock(return_value=cancelorder)
    mocker.patch.multiple(
        'freqtrade.exchange.Exchange',
        cancel_order=cancel_order_mock
    )

    freqtrade = FreqtradeBot(default_conf_usdt)
    freqtrade._notify_enter_cancel = MagicMock()
    # TODO: Convert to real trade
    trade = MagicMock()
    trade.pair = 'LTC/USDT'
    trade.entry_side = "buy"
    trade.open_rate = 200
    trade.entry_side = "buy"
    trade.open_order_id = "open_order_noop"
    trade.nr_of_successful_entries = 0
    l_order['filled'] = 0.0
    l_order['status'] = 'open'
    reason = CANCEL_REASON['TIMEOUT']
    assert freqtrade.handle_cancel_enter(trade, l_order, reason)
    assert cancel_order_mock.call_count == 1

    cancel_order_mock.reset_mock()
    l_order['filled'] = 1.0
    assert not freqtrade.handle_cancel_enter(trade, l_order, reason)
    assert cancel_order_mock.call_count == 1


def test_handle_cancel_exit_limit(mocker, default_conf_usdt, fee) -> None:
    send_msg_mock = patch_RPCManager(mocker)
    patch_exchange(mocker)
    cancel_order_mock = MagicMock()
    mocker.patch.multiple(
        'freqtrade.exchange.Exchange',
        cancel_order=cancel_order_mock,
    )
    mocker.patch('freqtrade.exchange.Exchange.get_rate', return_value=0.245441)

    freqtrade = FreqtradeBot(default_conf_usdt)

    trade = Trade(
        pair='LTC/ETH',
        amount=2,
        exchange='binance',
        open_rate=0.245441,
        open_order_id="123456",
        open_date=arrow.utcnow().shift(days=-2).datetime,
        fee_open=fee.return_value,
        fee_close=fee.return_value,
        close_rate=0.555,
        close_date=arrow.utcnow().datetime,
        exit_reason="sell_reason_whatever",
    )
<<<<<<< HEAD
=======
    trade.orders = [
         Order(
            ft_order_side='buy',
            ft_pair=trade.pair,
            ft_is_open=True,
            order_id='123456',
            status="closed",
            symbol=trade.pair,
            order_type="market",
            side="buy",
            price=trade.open_rate,
            average=trade.open_rate,
            filled=trade.amount,
            remaining=0,
            cost=trade.open_rate * trade.amount,
            order_date=trade.open_date,
            order_filled_date=trade.open_date,
             ),
    ]
>>>>>>> 83cac7be
    order = {'id': "123456",
             'remaining': 1,
             'amount': 1,
             'status': "open"}
    reason = CANCEL_REASON['TIMEOUT']
    assert freqtrade.handle_cancel_exit(trade, order, reason)
    assert cancel_order_mock.call_count == 1
    assert send_msg_mock.call_count == 1
    assert trade.close_rate is None
    assert trade.exit_reason is None

    send_msg_mock.reset_mock()

    order['amount'] = 2
    assert not freqtrade.handle_cancel_exit(trade, order, reason)
    # Assert cancel_order was not called (callcount remains unchanged)
    assert cancel_order_mock.call_count == 1
    assert send_msg_mock.call_count == 1
    assert (send_msg_mock.call_args_list[0][0][0]['reason']
            == CANCEL_REASON['PARTIALLY_FILLED_KEEP_OPEN'])

    assert not freqtrade.handle_cancel_exit(trade, order, reason)

    send_msg_mock.call_args_list[0][0][0]['reason'] = CANCEL_REASON['PARTIALLY_FILLED_KEEP_OPEN']

    # Message should not be iterated again
    assert trade.exit_order_status == CANCEL_REASON['PARTIALLY_FILLED_KEEP_OPEN']
    assert send_msg_mock.call_count == 1


def test_handle_cancel_exit_cancel_exception(mocker, default_conf_usdt) -> None:
    patch_RPCManager(mocker)
    patch_exchange(mocker)
    mocker.patch(
        'freqtrade.exchange.Exchange.cancel_order_with_result', side_effect=InvalidOrderException())

    freqtrade = FreqtradeBot(default_conf_usdt)

    trade = MagicMock()
    reason = CANCEL_REASON['TIMEOUT']
    order = {'remaining': 1,
             'amount': 1,
             'status': "open"}
    assert not freqtrade.handle_cancel_exit(trade, order, reason)


@pytest.mark.parametrize("is_short, open_rate, amt", [
    (False, 2.0, 30.0),
    (True, 2.02, 29.70297029),
])
def test_execute_trade_exit_up(default_conf_usdt, ticker_usdt, fee, ticker_usdt_sell_up, mocker,
                               ticker_usdt_sell_down, is_short, open_rate, amt) -> None:
    rpc_mock = patch_RPCManager(mocker)
    patch_exchange(mocker)
    mocker.patch.multiple(
        'freqtrade.exchange.Exchange',
        fetch_ticker=ticker_usdt,
        get_fee=fee,
        _is_dry_limit_order_filled=MagicMock(return_value=False),
    )
    patch_whitelist(mocker, default_conf_usdt)
    freqtrade = FreqtradeBot(default_conf_usdt)
    patch_get_signal(freqtrade, enter_short=is_short, enter_long=not is_short)
    freqtrade.strategy.confirm_trade_exit = MagicMock(return_value=False)

    # Create some test data
    freqtrade.enter_positions()
    rpc_mock.reset_mock()

    trade = Trade.query.first()
    assert trade.is_short == is_short
    assert trade
    assert freqtrade.strategy.confirm_trade_exit.call_count == 0

    # Increase the price and sell it
    mocker.patch.multiple(
        'freqtrade.exchange.Exchange',
        fetch_ticker=ticker_usdt_sell_down if is_short else ticker_usdt_sell_up
    )
    # Prevented sell ...
    freqtrade.execute_trade_exit(
        trade=trade,
        limit=(ticker_usdt_sell_down()['ask'] if is_short else ticker_usdt_sell_up()['bid']),
        exit_check=ExitCheckTuple(exit_type=ExitType.ROI)
    )
    assert rpc_mock.call_count == 0
    assert freqtrade.strategy.confirm_trade_exit.call_count == 1
    assert id(freqtrade.strategy.confirm_trade_exit.call_args_list[0][1]['trade']) != id(trade)
    assert freqtrade.strategy.confirm_trade_exit.call_args_list[0][1]['trade'].id == trade.id

    # Repatch with true
    freqtrade.strategy.confirm_trade_exit = MagicMock(return_value=True)
    freqtrade.execute_trade_exit(
        trade=trade,
        limit=(ticker_usdt_sell_down()['ask'] if is_short else ticker_usdt_sell_up()['bid']),
        exit_check=ExitCheckTuple(exit_type=ExitType.ROI)
    )
    assert freqtrade.strategy.confirm_trade_exit.call_count == 1

    assert rpc_mock.call_count == 1
    last_msg = rpc_mock.call_args_list[-1][0][0]
    assert {
        'trade_id': 1,
        'type': RPCMessageType.EXIT,
        'exchange': 'Binance',
        'pair': 'ETH/USDT',
        'gain': 'profit',
        'limit': 2.0 if is_short else 2.2,
        'amount': pytest.approx(amt),
        'order_type': 'limit',
        'buy_tag': None,
        'direction': 'Short' if trade.is_short else 'Long',
        'leverage': 1.0,
        'enter_tag': None,
        'open_rate': open_rate,
        'current_rate': 2.01 if is_short else 2.3,
        'profit_amount': 0.29554455 if is_short else 5.685,
        'profit_ratio': 0.00493809 if is_short else 0.09451372,
        'stake_currency': 'USDT',
        'fiat_currency': 'USD',
        'sell_reason': ExitType.ROI.value,
        'exit_reason': ExitType.ROI.value,
        'open_date': ANY,
        'close_date': ANY,
        'close_rate': ANY,
        'sub_trade': False,
        'stake_amount': pytest.approx(60),
    } == last_msg


@pytest.mark.parametrize("is_short", [False, True])
def test_execute_trade_exit_down(default_conf_usdt, ticker_usdt, fee, ticker_usdt_sell_down,
                                 ticker_usdt_sell_up, mocker, is_short) -> None:
    rpc_mock = patch_RPCManager(mocker)
    patch_exchange(mocker)
    mocker.patch.multiple(
        'freqtrade.exchange.Exchange',
        fetch_ticker=ticker_usdt,
        get_fee=fee,
        _is_dry_limit_order_filled=MagicMock(return_value=False),
    )
    patch_whitelist(mocker, default_conf_usdt)
    freqtrade = FreqtradeBot(default_conf_usdt)
    patch_get_signal(freqtrade, enter_short=is_short, enter_long=not is_short)

    # Create some test data
    freqtrade.enter_positions()

    trade = Trade.query.first()
    trade.is_short = is_short
    assert trade

    # Decrease the price and sell it
    mocker.patch.multiple(
        'freqtrade.exchange.Exchange',
        fetch_ticker=ticker_usdt_sell_up if is_short else ticker_usdt_sell_down
    )
    freqtrade.execute_trade_exit(
        trade=trade, limit=(ticker_usdt_sell_up if is_short else ticker_usdt_sell_down)()['bid'],
        exit_check=ExitCheckTuple(exit_type=ExitType.STOP_LOSS))

    assert rpc_mock.call_count == 2
    last_msg = rpc_mock.call_args_list[-1][0][0]
    assert {
        'type': RPCMessageType.EXIT,
        'trade_id': 1,
        'exchange': 'Binance',
        'pair': 'ETH/USDT',
        'direction': 'Short' if trade.is_short else 'Long',
        'leverage': 1.0,
        'gain': 'loss',
        'limit': 2.2 if is_short else 2.01,
        'amount': pytest.approx(29.70297029) if is_short else 30.0,
        'order_type': 'limit',
        'buy_tag': None,
        'enter_tag': None,
        'open_rate': 2.02 if is_short else 2.0,
        'current_rate': 2.2 if is_short else 2.0,
        'profit_amount': -5.65990099 if is_short else -0.00075,
        'profit_ratio': -0.0945681 if is_short else -1.247e-05,
        'stake_currency': 'USDT',
        'fiat_currency': 'USD',
        'sell_reason': ExitType.STOP_LOSS.value,
        'exit_reason': ExitType.STOP_LOSS.value,
        'open_date': ANY,
        'close_date': ANY,
        'close_rate': ANY,
        'sub_trade': False,
        'stake_amount': pytest.approx(60),
    } == last_msg


@pytest.mark.parametrize(
    "is_short,amount,open_rate,current_rate,limit,profit_amount,profit_ratio,profit_or_loss", [
        (False, 30, 2.0, 2.3, 2.25, 7.18125, 0.11938903, 'profit'),
        (True, 29.70297029, 2.02, 2.2, 2.25, -7.14876237, -0.11944465, 'loss'),
    ])
def test_execute_trade_exit_custom_exit_price(
        default_conf_usdt, ticker_usdt, fee, ticker_usdt_sell_up, is_short, amount, open_rate,
        current_rate, limit, profit_amount, profit_ratio, profit_or_loss, mocker) -> None:
    rpc_mock = patch_RPCManager(mocker)
    patch_exchange(mocker)
    mocker.patch.multiple(
        'freqtrade.exchange.Exchange',
        fetch_ticker=ticker_usdt,
        get_fee=fee,
        _is_dry_limit_order_filled=MagicMock(return_value=False),
    )
    config = deepcopy(default_conf_usdt)
    config['custom_price_max_distance_ratio'] = 0.1
    patch_whitelist(mocker, config)
    freqtrade = FreqtradeBot(config)
    patch_get_signal(freqtrade, enter_short=is_short, enter_long=not is_short)
    freqtrade.strategy.confirm_trade_exit = MagicMock(return_value=False)

    # Create some test data
    freqtrade.enter_positions()
    rpc_mock.reset_mock()

    trade = Trade.query.first()
    trade.is_short = is_short
    assert trade
    assert freqtrade.strategy.confirm_trade_exit.call_count == 0

    # Increase the price and sell it
    mocker.patch.multiple(
        'freqtrade.exchange.Exchange',
        fetch_ticker=ticker_usdt_sell_up
    )

    freqtrade.strategy.confirm_trade_exit = MagicMock(return_value=True)

    # Set a custom exit price
    freqtrade.strategy.custom_exit_price = lambda **kwargs: 2.25
    freqtrade.execute_trade_exit(
        trade=trade,
        limit=ticker_usdt_sell_up()['ask' if is_short else 'bid'],
        exit_check=ExitCheckTuple(exit_type=ExitType.EXIT_SIGNAL, exit_reason='foo')
    )

    # Sell price must be different to default bid price

    assert freqtrade.strategy.confirm_trade_exit.call_count == 1

    assert rpc_mock.call_count == 1
    last_msg = rpc_mock.call_args_list[-1][0][0]
    assert {
        'trade_id': 1,
        'type': RPCMessageType.EXIT,
        'exchange': 'Binance',
        'pair': 'ETH/USDT',
        'direction': 'Short' if trade.is_short else 'Long',
        'leverage': 1.0,
        'gain': profit_or_loss,
        'limit': limit,
        'amount': pytest.approx(amount),
        'order_type': 'limit',
        'buy_tag': None,
        'enter_tag': None,
        'open_rate': open_rate,
        'current_rate': current_rate,
        'profit_amount': pytest.approx(profit_amount),
        'profit_ratio': profit_ratio,
        'stake_currency': 'USDT',
        'fiat_currency': 'USD',
        'sell_reason': 'foo',
        'exit_reason': 'foo',
        'open_date': ANY,
        'close_date': ANY,
        'close_rate': ANY,
        'sub_trade': False,
        'stake_amount': pytest.approx(60),
    } == last_msg


@pytest.mark.parametrize("is_short", [False, True])
def test_execute_trade_exit_down_stoploss_on_exchange_dry_run(
        default_conf_usdt, ticker_usdt, fee, is_short, ticker_usdt_sell_down,
        ticker_usdt_sell_up, mocker) -> None:
    rpc_mock = patch_RPCManager(mocker)
    patch_exchange(mocker)
    mocker.patch.multiple(
        'freqtrade.exchange.Exchange',
        fetch_ticker=ticker_usdt,
        get_fee=fee,
        _is_dry_limit_order_filled=MagicMock(return_value=False),
    )
    patch_whitelist(mocker, default_conf_usdt)
    freqtrade = FreqtradeBot(default_conf_usdt)
    patch_get_signal(freqtrade, enter_short=is_short, enter_long=not is_short)

    # Create some test data
    freqtrade.enter_positions()

    trade = Trade.query.first()
    assert trade.is_short == is_short
    assert trade

    # Decrease the price and sell it
    mocker.patch.multiple(
        'freqtrade.exchange.Exchange',
        fetch_ticker=ticker_usdt_sell_up if is_short else ticker_usdt_sell_down
    )

    default_conf_usdt['dry_run'] = True
    freqtrade.strategy.order_types['stoploss_on_exchange'] = True
    # Setting trade stoploss to 0.01

    trade.stop_loss = 2.0 * 1.01 if is_short else 2.0 * 0.99
    freqtrade.execute_trade_exit(
        trade=trade, limit=(ticker_usdt_sell_up if is_short else ticker_usdt_sell_down())['bid'],
        exit_check=ExitCheckTuple(exit_type=ExitType.STOP_LOSS))

    assert rpc_mock.call_count == 2
    last_msg = rpc_mock.call_args_list[-1][0][0]

    assert {
        'type': RPCMessageType.EXIT,
        'trade_id': 1,
        'exchange': 'Binance',
        'pair': 'ETH/USDT',
        'direction': 'Short' if trade.is_short else 'Long',
        'leverage': 1.0,
        'gain': 'loss',
        'limit': 2.02 if is_short else 1.98,
        'amount': pytest.approx(29.70297029 if is_short else 30.0),
        'order_type': 'limit',
        'buy_tag': None,
        'enter_tag': None,
        'open_rate': 2.02 if is_short else 2.0,
        'current_rate': 2.2 if is_short else 2.0,
        'profit_amount': -0.3 if is_short else -0.8985,
        'profit_ratio': -0.00501253 if is_short else -0.01493766,
        'stake_currency': 'USDT',
        'fiat_currency': 'USD',
        'sell_reason': ExitType.STOP_LOSS.value,
        'exit_reason': ExitType.STOP_LOSS.value,
        'open_date': ANY,
        'close_date': ANY,
        'close_rate': ANY,
        'sub_trade': False,
        'stake_amount': pytest.approx(60),
    } == last_msg


def test_execute_trade_exit_sloe_cancel_exception(
        mocker, default_conf_usdt, ticker_usdt, fee, caplog) -> None:
    freqtrade = get_patched_freqtradebot(mocker, default_conf_usdt)
    mocker.patch('freqtrade.exchange.Exchange.cancel_stoploss_order',
                 side_effect=InvalidOrderException())
    mocker.patch('freqtrade.wallets.Wallets.get_free', MagicMock(return_value=300))
    create_order_mock = MagicMock(side_effect=[
        {'id': '12345554'},
        {'id': '12345555'},
    ])
    patch_exchange(mocker)
    mocker.patch.multiple(
        'freqtrade.exchange.Exchange',
        fetch_ticker=ticker_usdt,
        get_fee=fee,
        create_order=create_order_mock,
    )

    freqtrade.strategy.order_types['stoploss_on_exchange'] = True
    patch_get_signal(freqtrade)
    freqtrade.enter_positions()

    trade = Trade.query.first()
    PairLock.session = MagicMock()

    freqtrade.config['dry_run'] = False
    trade.stoploss_order_id = "abcd"

    freqtrade.execute_trade_exit(trade=trade, limit=1234,
                                 exit_check=ExitCheckTuple(exit_type=ExitType.STOP_LOSS))
    assert create_order_mock.call_count == 2
    assert log_has('Could not cancel stoploss order abcd', caplog)


@pytest.mark.parametrize("is_short", [False, True])
def test_execute_trade_exit_with_stoploss_on_exchange(
        default_conf_usdt, ticker_usdt, fee, ticker_usdt_sell_up, is_short, mocker) -> None:

    default_conf_usdt['exchange']['name'] = 'binance'
    rpc_mock = patch_RPCManager(mocker)
    patch_exchange(mocker)
    stoploss = MagicMock(return_value={
        'id': 123,
        'info': {
            'foo': 'bar'
        }
    })

    cancel_order = MagicMock(return_value=True)
    mocker.patch.multiple(
        'freqtrade.exchange.Exchange',
        fetch_ticker=ticker_usdt,
        get_fee=fee,
        amount_to_precision=lambda s, x, y: y,
        price_to_precision=lambda s, x, y: y,
        stoploss=stoploss,
        cancel_stoploss_order=cancel_order,
        _is_dry_limit_order_filled=MagicMock(side_effect=[True, False]),
    )

    freqtrade = FreqtradeBot(default_conf_usdt)
    freqtrade.strategy.order_types['stoploss_on_exchange'] = True
    patch_get_signal(freqtrade, enter_short=is_short, enter_long=not is_short)

    # Create some test data
    freqtrade.enter_positions()

    trade = Trade.query.first()
    trade.is_short = is_short
    assert trade
    trades = [trade]

    freqtrade.manage_open_orders()
    freqtrade.exit_positions(trades)

    # Increase the price and sell it
    mocker.patch.multiple(
        'freqtrade.exchange.Exchange',
        fetch_ticker=ticker_usdt_sell_up
    )

    freqtrade.execute_trade_exit(
        trade=trade,
        limit=ticker_usdt_sell_up()['ask' if is_short else 'bid'],
        exit_check=ExitCheckTuple(exit_type=ExitType.STOP_LOSS)
    )

    trade = Trade.query.first()
    trade.is_short = is_short
    assert trade
    assert cancel_order.call_count == 1
    assert rpc_mock.call_count == 3


@pytest.mark.parametrize("is_short", [False, True])
def test_may_execute_trade_exit_after_stoploss_on_exchange_hit(
        default_conf_usdt, ticker_usdt, fee, mocker, is_short) -> None:
    default_conf_usdt['exchange']['name'] = 'binance'
    rpc_mock = patch_RPCManager(mocker)
    patch_exchange(mocker)
    mocker.patch.multiple(
        'freqtrade.exchange.Exchange',
        fetch_ticker=ticker_usdt,
        get_fee=fee,
        amount_to_precision=lambda s, x, y: y,
        price_to_precision=lambda s, x, y: y,
        _is_dry_limit_order_filled=MagicMock(side_effect=[False, True]),
    )

    stoploss = MagicMock(return_value={
        'id': 123,
        'info': {
            'foo': 'bar'
        }
    })

    mocker.patch('freqtrade.exchange.Binance.stoploss', stoploss)

    freqtrade = FreqtradeBot(default_conf_usdt)
    freqtrade.strategy.order_types['stoploss_on_exchange'] = True
    patch_get_signal(freqtrade, enter_long=not is_short, enter_short=is_short)

    # Create some test data
    freqtrade.enter_positions()
    freqtrade.manage_open_orders()
    trade = Trade.query.first()
    trades = [trade]
    assert trade.stoploss_order_id is None

    freqtrade.exit_positions(trades)
    assert trade
    assert trade.stoploss_order_id == '123'
    assert trade.open_order_id is None

    # Assuming stoploss on exchange is hit
    # stoploss_order_id should become None
    # and trade should be sold at the price of stoploss
    stoploss_executed = MagicMock(return_value={
        "id": "123",
        "timestamp": 1542707426845,
        "datetime": "2018-11-20T09:50:26.845Z",
        "lastTradeTimestamp": None,
        "symbol": "BTC/USDT",
        "type": "stop_loss_limit",
        "side": "sell",
        "price": 1.08801,
        "amount": 90.99181074,
        "cost": 99.0000000032274,
        "average": 1.08801,
        "filled": 90.99181074,
        "remaining": 0.0,
        "status": "closed",
        "fee": None,
        "trades": None
    })
    mocker.patch('freqtrade.exchange.Exchange.fetch_stoploss_order', stoploss_executed)

    freqtrade.exit_positions(trades)
    assert trade.stoploss_order_id is None
    assert trade.is_open is False
    assert trade.exit_reason == ExitType.STOPLOSS_ON_EXCHANGE.value
    assert rpc_mock.call_count == 3
    assert rpc_mock.call_args_list[0][0][0]['type'] == RPCMessageType.ENTRY
    assert rpc_mock.call_args_list[1][0][0]['type'] == RPCMessageType.ENTRY_FILL
    assert rpc_mock.call_args_list[2][0][0]['type'] == RPCMessageType.EXIT_FILL


@pytest.mark.parametrize(
    "is_short,amount,current_rate,limit,profit_amount,profit_ratio,profit_or_loss", [
        (False, 30, 2.3, 2.2, 5.685, 0.09451372, 'profit'),
        (True, 29.70297029, 2.2, 2.3, -8.63762376, -0.1443212, 'loss'),
    ])
def test_execute_trade_exit_market_order(
    default_conf_usdt, ticker_usdt, fee, is_short, current_rate, amount,
    limit, profit_amount, profit_ratio, profit_or_loss, ticker_usdt_sell_up, mocker
) -> None:
    """
    amount
        long: 60 / 2.0 = 30
        short: 60 / 2.02 = 29.70297029
    open_value
        long: (30 * 2.0) + (30 * 2.0 * 0.0025) = 60.15
        short: (29.702970297029704 * 2.02) - (29.702970297029704 * 2.02 * 0.0025) = 59.85
    close_value
        long: (30 * 2.2) - (30 * 2.2 * 0.0025) = 65.835
        short: (29.702970297029704 * 2.3) + (29.702970297029704 * 2.3 * 0.0025) = 68.48762376237624
    profit
        long: 65.835 - 60.15 = 5.684999999999995
        short: 59.85 - 68.48762376237624 = -8.637623762376244
    profit_ratio
        long: (65.835/60.15) - 1 = 0.0945137157107232
        short: 1 - (68.48762376237624/59.85) = -0.1443211990371971
    """
    open_rate = ticker_usdt.return_value['ask' if is_short else 'bid']
    rpc_mock = patch_RPCManager(mocker)
    patch_exchange(mocker)
    mocker.patch.multiple(
        'freqtrade.exchange.Exchange',
        fetch_ticker=ticker_usdt,
        get_fee=fee,
        _is_dry_limit_order_filled=MagicMock(return_value=True),
    )
    patch_whitelist(mocker, default_conf_usdt)
    freqtrade = FreqtradeBot(default_conf_usdt)
    patch_get_signal(freqtrade, enter_short=is_short, enter_long=not is_short)

    # Create some test data
    freqtrade.enter_positions()

    trade = Trade.query.first()
    trade.is_short = is_short
    assert trade

    # Increase the price and sell it
    mocker.patch.multiple(
        'freqtrade.exchange.Exchange',
        fetch_ticker=ticker_usdt_sell_up,
        _is_dry_limit_order_filled=MagicMock(return_value=False),
    )
    freqtrade.config['order_types']['exit'] = 'market'

    freqtrade.execute_trade_exit(
        trade=trade,
        limit=ticker_usdt_sell_up()['ask' if is_short else 'bid'],
        exit_check=ExitCheckTuple(exit_type=ExitType.ROI)
    )

    assert not trade.is_open
    assert pytest.approx(trade.close_profit) == profit_ratio

    assert rpc_mock.call_count == 4
    last_msg = rpc_mock.call_args_list[-2][0][0]
    assert {
        'type': RPCMessageType.EXIT,
        'trade_id': 1,
        'exchange': 'Binance',
        'pair': 'ETH/USDT',
        'direction': 'Short' if trade.is_short else 'Long',
        'leverage': 1.0,
        'gain': profit_or_loss,
        'limit': limit,
        'amount': pytest.approx(amount),
        'order_type': 'market',
        'buy_tag': None,
        'enter_tag': None,
        'open_rate': open_rate,
        'current_rate': current_rate,
        'profit_amount': pytest.approx(profit_amount),
        'profit_ratio': profit_ratio,
        'stake_currency': 'USDT',
        'fiat_currency': 'USD',
        'sell_reason': ExitType.ROI.value,
        'exit_reason': ExitType.ROI.value,
        'open_date': ANY,
        'close_date': ANY,
        'close_rate': ANY,
        'sub_trade': False,
        'stake_amount': pytest.approx(60),

    } == last_msg


@pytest.mark.parametrize("is_short", [False, True])
def test_execute_trade_exit_insufficient_funds_error(default_conf_usdt, ticker_usdt, fee, is_short,
                                                     ticker_usdt_sell_up, mocker) -> None:
    freqtrade = get_patched_freqtradebot(mocker, default_conf_usdt)
    mock_insuf = mocker.patch('freqtrade.freqtradebot.FreqtradeBot.handle_insufficient_funds')
    mocker.patch.multiple(
        'freqtrade.exchange.Exchange',
        fetch_ticker=ticker_usdt,
        get_fee=fee,
        create_order=MagicMock(side_effect=[
            {'id': 1234553382},
            InsufficientFundsError(),
        ]),
    )
    patch_get_signal(freqtrade, enter_short=is_short, enter_long=not is_short)

    # Create some test data
    freqtrade.enter_positions()

    trade = Trade.query.first()
    trade.is_short = is_short
    assert trade

    # Increase the price and sell it
    mocker.patch.multiple(
        'freqtrade.exchange.Exchange',
        fetch_ticker=ticker_usdt_sell_up
    )

    sell_reason = ExitCheckTuple(exit_type=ExitType.ROI)
    assert not freqtrade.execute_trade_exit(
        trade=trade,
        limit=ticker_usdt_sell_up()['ask' if is_short else 'bid'],
        exit_check=sell_reason
    )
    assert mock_insuf.call_count == 1


@pytest.mark.parametrize('profit_only,bid,ask,handle_first,handle_second,exit_type,is_short', [
    # Enable profit
    (True, 2.18, 2.2, False, True, ExitType.EXIT_SIGNAL.value, False),
    (True, 2.18, 2.2, False, True, ExitType.EXIT_SIGNAL.value, True),
    # # Disable profit
    (False, 3.19, 3.2, True,  False, ExitType.EXIT_SIGNAL.value, False),
    (False, 3.19, 3.2, True,  False, ExitType.EXIT_SIGNAL.value, True),
    # # Enable loss
    # # * Shouldn't this be ExitType.STOP_LOSS.value
    (True, 0.21, 0.22, False, False, None, False),
    (True, 2.41, 2.42, False, False, None, True),
    # Disable loss
    (False, 0.10, 0.22, True, False, ExitType.EXIT_SIGNAL.value, False),
    (False, 0.10, 0.22, True, False, ExitType.EXIT_SIGNAL.value, True),
])
def test_exit_profit_only(
        default_conf_usdt, limit_order, limit_order_open, is_short,
        fee, mocker, profit_only, bid, ask, handle_first, handle_second, exit_type) -> None:
    patch_RPCManager(mocker)
    patch_exchange(mocker)
    eside = entry_side(is_short)
    mocker.patch.multiple(
        'freqtrade.exchange.Exchange',
        fetch_ticker=MagicMock(return_value={
            'bid': bid,
            'ask': ask,
            'last': bid
        }),
        create_order=MagicMock(side_effect=[
            limit_order[eside],
            {'id': 1234553382},
        ]),
        get_fee=fee,
    )
    default_conf_usdt.update({
        'use_exit_signal': True,
        'exit_profit_only': profit_only,
        'exit_profit_offset': 0.1,
    })
    freqtrade = FreqtradeBot(default_conf_usdt)
    patch_get_signal(freqtrade, enter_short=is_short, enter_long=not is_short)
    freqtrade.strategy.custom_exit = MagicMock(return_value=None)
    if exit_type == ExitType.EXIT_SIGNAL.value:
        freqtrade.strategy.min_roi_reached = MagicMock(return_value=False)
    else:
        freqtrade.strategy.stop_loss_reached = MagicMock(return_value=ExitCheckTuple(
            exit_type=ExitType.NONE))
    freqtrade.enter_positions()

    trade = Trade.query.first()
    assert trade.is_short == is_short
    oobj = Order.parse_from_ccxt_object(limit_order[eside], limit_order[eside]['symbol'], eside)
    trade.update_order(limit_order[eside])
    trade.update_trade(oobj)
    freqtrade.wallets.update()
    if profit_only:
        assert freqtrade.handle_trade(trade) is False
        # Custom-exit is called
        freqtrade.strategy.custom_exit.call_count == 1

    patch_get_signal(freqtrade, enter_long=False, exit_short=is_short, exit_long=not is_short)
    assert freqtrade.handle_trade(trade) is handle_first

    if handle_second:
        freqtrade.strategy.exit_profit_offset = 0.0
        assert freqtrade.handle_trade(trade) is True


def test_sell_not_enough_balance(default_conf_usdt, limit_order, limit_order_open,
                                 fee, mocker, caplog) -> None:
    patch_RPCManager(mocker)
    patch_exchange(mocker)
    mocker.patch.multiple(
        'freqtrade.exchange.Exchange',
        fetch_ticker=MagicMock(return_value={
            'bid': 0.00002172,
            'ask': 0.00002173,
            'last': 0.00002172
        }),
        create_order=MagicMock(side_effect=[
            limit_order_open['buy'],
            {'id': 1234553382},
        ]),
        get_fee=fee,
    )

    freqtrade = FreqtradeBot(default_conf_usdt)
    patch_get_signal(freqtrade)
    freqtrade.strategy.min_roi_reached = MagicMock(return_value=False)

    freqtrade.enter_positions()

    trade = Trade.query.first()
    amnt = trade.amount

    oobj = Order.parse_from_ccxt_object(limit_order['buy'], limit_order['buy']['symbol'], 'buy')
    trade.update_trade(oobj)
    patch_get_signal(freqtrade, enter_long=False, exit_long=True)
    mocker.patch('freqtrade.wallets.Wallets.get_free', MagicMock(return_value=trade.amount * 0.985))

    assert freqtrade.handle_trade(trade) is True
    assert log_has_re(r'.*Falling back to wallet-amount.', caplog)
    assert trade.amount != amnt


@pytest.mark.parametrize('amount_wallet,has_err', [
    (95.29, False),
    (91.29, True)
])
def test__safe_exit_amount(default_conf_usdt, fee, caplog, mocker, amount_wallet, has_err):
    patch_RPCManager(mocker)
    patch_exchange(mocker)
    amount = 95.33
    amount_wallet = amount_wallet
    mocker.patch('freqtrade.wallets.Wallets.get_free', MagicMock(return_value=amount_wallet))
    wallet_update = mocker.patch('freqtrade.wallets.Wallets.update')
    trade = Trade(
        pair='LTC/ETH',
        amount=amount,
        exchange='binance',
        open_rate=0.245441,
        open_order_id="123456",
        fee_open=fee.return_value,
        fee_close=fee.return_value,
    )
    freqtrade = FreqtradeBot(default_conf_usdt)
    patch_get_signal(freqtrade)
    if has_err:
        with pytest.raises(DependencyException, match=r"Not enough amount to exit trade."):
            assert freqtrade._safe_exit_amount(trade.pair, trade.amount)
    else:
        wallet_update.reset_mock()
        assert freqtrade._safe_exit_amount(trade.pair, trade.amount) == amount_wallet
        assert log_has_re(r'.*Falling back to wallet-amount.', caplog)
        assert wallet_update.call_count == 1
        caplog.clear()
        wallet_update.reset_mock()
        assert freqtrade._safe_exit_amount(trade.pair, amount_wallet) == amount_wallet
        assert not log_has_re(r'.*Falling back to wallet-amount.', caplog)
        assert wallet_update.call_count == 1


@pytest.mark.parametrize("is_short", [False, True])
def test_locked_pairs(default_conf_usdt, ticker_usdt, fee,
                      ticker_usdt_sell_down, mocker, caplog, is_short) -> None:
    patch_RPCManager(mocker)
    patch_exchange(mocker)
    mocker.patch.multiple(
        'freqtrade.exchange.Exchange',
        fetch_ticker=ticker_usdt,
        get_fee=fee,
    )
    freqtrade = FreqtradeBot(default_conf_usdt)
    patch_get_signal(freqtrade, enter_short=is_short, enter_long=not is_short)

    # Create some test data
    freqtrade.enter_positions()

    trade = Trade.query.first()
    trade.is_short = is_short
    assert trade

    # Decrease the price and sell it
    mocker.patch.multiple(
        'freqtrade.exchange.Exchange',
        fetch_ticker=ticker_usdt_sell_down
    )

    freqtrade.execute_trade_exit(
        trade=trade,
        limit=ticker_usdt_sell_down()['ask' if is_short else 'bid'],
        exit_check=ExitCheckTuple(exit_type=ExitType.STOP_LOSS)
    )
    trade.close(ticker_usdt_sell_down()['bid'])
    assert freqtrade.strategy.is_pair_locked(trade.pair, side='*')
    # Boths sides are locked
    assert freqtrade.strategy.is_pair_locked(trade.pair, side='long')
    assert freqtrade.strategy.is_pair_locked(trade.pair, side='short')

    # reinit - should buy other pair.
    caplog.clear()
    freqtrade.enter_positions()

    assert log_has_re(fr"Pair {trade.pair} \* is locked.*", caplog)


@pytest.mark.parametrize("is_short", [False, True])
def test_ignore_roi_if_entry_signal(default_conf_usdt, limit_order, limit_order_open, is_short,
                                    fee, mocker) -> None:
    patch_RPCManager(mocker)
    patch_exchange(mocker)
    eside = entry_side(is_short)
    mocker.patch.multiple(
        'freqtrade.exchange.Exchange',
        fetch_ticker=MagicMock(return_value={
            'bid': 2.19,
            'ask': 2.2,
            'last': 2.19
        }),
        create_order=MagicMock(side_effect=[
            limit_order_open[eside],
            {'id': 1234553382},
        ]),
        get_fee=fee,
    )
    default_conf_usdt['ignore_roi_if_entry_signal'] = True

    freqtrade = FreqtradeBot(default_conf_usdt)
    patch_get_signal(freqtrade, enter_short=is_short, enter_long=not is_short)
    freqtrade.strategy.min_roi_reached = MagicMock(return_value=True)

    freqtrade.enter_positions()

    trade = Trade.query.first()
    trade.is_short = is_short
    oobj = Order.parse_from_ccxt_object(
        limit_order[eside], limit_order[eside]['symbol'], eside)
    trade.update_trade(oobj)
    freqtrade.wallets.update()
    if is_short:
        patch_get_signal(freqtrade, enter_long=False, enter_short=True, exit_short=True)
    else:
        patch_get_signal(freqtrade, enter_long=True, exit_long=True)

    assert freqtrade.handle_trade(trade) is False

    # Test if entry-signal is absent (should sell due to roi = true)
    if is_short:
        patch_get_signal(freqtrade, enter_long=False, exit_short=False, exit_tag='something')
    else:
        patch_get_signal(freqtrade, enter_long=False, exit_long=False, exit_tag='something')
    assert freqtrade.handle_trade(trade) is True
    assert trade.exit_reason == ExitType.ROI.value


@pytest.mark.parametrize("is_short,val1,val2", [
    (False, 1.5, 1.1),
    (True, 0.5, 0.9)
])
def test_trailing_stop_loss(default_conf_usdt, limit_order_open,
                            is_short, val1, val2, fee, caplog, mocker) -> None:
    patch_RPCManager(mocker)
    patch_exchange(mocker)
    mocker.patch.multiple(
        'freqtrade.exchange.Exchange',
        fetch_ticker=MagicMock(return_value={
            'bid': 2.0,
            'ask': 2.0,
            'last': 2.0
        }),
        create_order=MagicMock(side_effect=[
            limit_order_open[entry_side(is_short)],
            {'id': 1234553382},
        ]),
        get_fee=fee,
    )
    default_conf_usdt['trailing_stop'] = True
    patch_whitelist(mocker, default_conf_usdt)
    freqtrade = FreqtradeBot(default_conf_usdt)
    patch_get_signal(freqtrade, enter_short=is_short, enter_long=not is_short)
    freqtrade.strategy.min_roi_reached = MagicMock(return_value=False)

    freqtrade.enter_positions()
    trade = Trade.query.first()
    assert trade.is_short == is_short
    assert freqtrade.handle_trade(trade) is False

    # Raise praise into profits
    mocker.patch('freqtrade.exchange.Exchange.fetch_ticker',
                 MagicMock(return_value={
                     'bid': 2.0 * val1,
                     'ask': 2.0 * val1,
                     'last': 2.0 * val1
                 }))

    # Stoploss should be adjusted
    assert freqtrade.handle_trade(trade) is False
    caplog.clear()
    # Price fell
    mocker.patch('freqtrade.exchange.Exchange.fetch_ticker',
                 MagicMock(return_value={
                     'bid': 2.0 * val2,
                     'ask': 2.0 * val2,
                     'last': 2.0 * val2
                 }))

    caplog.set_level(logging.DEBUG)
    # Sell as trailing-stop is reached
    assert freqtrade.handle_trade(trade) is True
    stop_multi = 1.1 if is_short else 0.9
    assert log_has(f"ETH/USDT - HIT STOP: current price at {(2.0 * val2):6f}, "
                   f"stoploss is {(2.0 * val1 * stop_multi):6f}, "
                   f"initial stoploss was at {(2.0 * stop_multi):6f}, trade opened at 2.000000",
                   caplog)
    assert trade.exit_reason == ExitType.TRAILING_STOP_LOSS.value


@pytest.mark.parametrize('offset,trail_if_reached,second_sl,is_short', [
    (0, False, 2.0394, False),
    (0.011, False, 2.0394, False),
    (0.055, True, 1.8, False),
    (0, False, 2.1614, True),
    (0.011, False, 2.1614, True),
    (0.055, True, 2.42, True),
])
def test_trailing_stop_loss_positive(
    default_conf_usdt, limit_order, limit_order_open,
    offset, fee, caplog, mocker, trail_if_reached, second_sl, is_short
) -> None:
    enter_price = limit_order[entry_side(is_short)]['price']
    patch_RPCManager(mocker)
    patch_exchange(mocker)
    eside = entry_side(is_short)
    mocker.patch.multiple(
        'freqtrade.exchange.Exchange',
        fetch_ticker=MagicMock(return_value={
            'bid': enter_price - (-0.01 if is_short else 0.01),
            'ask': enter_price - (-0.01 if is_short else 0.01),
            'last': enter_price - (-0.01 if is_short else 0.01),
        }),
        create_order=MagicMock(side_effect=[
            limit_order[eside],
            {'id': 1234553382},
        ]),
        get_fee=fee,
    )
    default_conf_usdt['trailing_stop'] = True
    default_conf_usdt['trailing_stop_positive'] = 0.01
    if offset:
        default_conf_usdt['trailing_stop_positive_offset'] = offset
        default_conf_usdt['trailing_only_offset_is_reached'] = trail_if_reached
    patch_whitelist(mocker, default_conf_usdt)

    freqtrade = FreqtradeBot(default_conf_usdt)
    patch_get_signal(freqtrade, enter_short=is_short, enter_long=not is_short)
    freqtrade.strategy.min_roi_reached = MagicMock(return_value=False)
    freqtrade.enter_positions()

    trade = Trade.query.first()
    assert trade.is_short == is_short
    oobj = Order.parse_from_ccxt_object(limit_order[eside], limit_order[eside]['symbol'], eside)
    trade.update_order(limit_order[eside])
    trade.update_trade(oobj)
    caplog.set_level(logging.DEBUG)
    # stop-loss not reached
    assert freqtrade.handle_trade(trade) is False

    # Raise ticker_usdt above buy price
    mocker.patch(
        'freqtrade.exchange.Exchange.fetch_ticker',
        MagicMock(return_value={
            'bid': enter_price + (-0.06 if is_short else 0.06),
            'ask': enter_price + (-0.06 if is_short else 0.06),
            'last': enter_price + (-0.06 if is_short else 0.06),
        })
    )
    # stop-loss not reached, adjusted stoploss
    assert freqtrade.handle_trade(trade) is False
    caplog_text = (f"ETH/USDT - Using positive stoploss: 0.01 offset: {offset} profit: "
                   f"{'2.49' if not is_short else '2.24'}%")
    if trail_if_reached:
        assert not log_has(caplog_text, caplog)
        assert not log_has("ETH/USDT - Adjusting stoploss...", caplog)
    else:
        assert log_has(caplog_text, caplog)
        assert log_has("ETH/USDT - Adjusting stoploss...", caplog)
    assert pytest.approx(trade.stop_loss) == second_sl
    caplog.clear()

    mocker.patch(
        'freqtrade.exchange.Exchange.fetch_ticker',
        MagicMock(return_value={
            'bid': enter_price + (-0.135 if is_short else 0.125),
            'ask': enter_price + (-0.135 if is_short else 0.125),
            'last': enter_price + (-0.135 if is_short else 0.125),
        })
    )
    assert freqtrade.handle_trade(trade) is False
    assert log_has(
        f"ETH/USDT - Using positive stoploss: 0.01 offset: {offset} profit: "
        f"{'5.72' if not is_short else '5.67'}%",
        caplog
    )
    assert log_has("ETH/USDT - Adjusting stoploss...", caplog)

    mocker.patch(
        'freqtrade.exchange.Exchange.fetch_ticker',
        MagicMock(return_value={
            'bid': enter_price + (-0.02 if is_short else 0.02),
            'ask': enter_price + (-0.02 if is_short else 0.02),
            'last': enter_price + (-0.02 if is_short else 0.02),
        })
    )
    # Lower price again (but still positive)
    assert freqtrade.handle_trade(trade) is True
    assert log_has(
        f"ETH/USDT - HIT STOP: current price at {enter_price + (-0.02 if is_short else 0.02):.6f}, "
        f"stoploss is {trade.stop_loss:.6f}, "
        f"initial stoploss was at {'2.42' if is_short else '1.80'}0000, "
        f"trade opened at {2.2 if is_short else 2.0}00000",
        caplog)
    assert trade.exit_reason == ExitType.TRAILING_STOP_LOSS.value


@pytest.mark.parametrize("is_short", [False, True])
def test_disable_ignore_roi_if_entry_signal(default_conf_usdt, limit_order, limit_order_open,
                                            is_short, fee, mocker) -> None:
    patch_RPCManager(mocker)
    patch_exchange(mocker)
    eside = entry_side(is_short)
    mocker.patch.multiple(
        'freqtrade.exchange.Exchange',
        fetch_ticker=MagicMock(return_value={
            'bid': 2.0,
            'ask': 2.0,
            'last': 2.0
        }),
        create_order=MagicMock(side_effect=[
            limit_order_open[eside],
            {'id': 1234553382},
            {'id': 1234553383}
        ]),
        get_fee=fee,
        _is_dry_limit_order_filled=MagicMock(return_value=False),
    )
    default_conf_usdt['exit_pricing'] = {
        'ignore_roi_if_entry_signal': False
    }
    freqtrade = FreqtradeBot(default_conf_usdt)
    patch_get_signal(freqtrade, enter_short=is_short, enter_long=not is_short)
    freqtrade.strategy.min_roi_reached = MagicMock(return_value=True)

    freqtrade.enter_positions()

    trade = Trade.query.first()
    trade.is_short = is_short

    oobj = Order.parse_from_ccxt_object(
        limit_order[eside], limit_order[eside]['symbol'], eside)
    trade.update_trade(oobj)
    # Sell due to min_roi_reached
    patch_get_signal(freqtrade, enter_long=not is_short, enter_short=is_short, exit_short=is_short)
    assert freqtrade.handle_trade(trade) is True

    # Test if entry-signal is absent
    patch_get_signal(freqtrade)
    assert freqtrade.handle_trade(trade) is True
    assert trade.exit_reason == ExitType.ROI.value


def test_get_real_amount_quote(default_conf_usdt, trades_for_order, buy_order_fee, fee, caplog,
                               mocker):
    mocker.patch('freqtrade.exchange.Exchange.get_trades_for_order', return_value=trades_for_order)
    amount = sum(x['amount'] for x in trades_for_order)
    trade = Trade(
        pair='LTC/ETH',
        amount=amount,
        exchange='binance',
        open_rate=0.245441,
        fee_open=fee.return_value,
        fee_close=fee.return_value,
        open_order_id="123456"
    )
    freqtrade = get_patched_freqtradebot(mocker, default_conf_usdt)

    caplog.clear()
    order_obj = Order.parse_from_ccxt_object(buy_order_fee, 'LTC/ETH', 'buy')
    # Amount is reduced by "fee"
    assert freqtrade.get_real_amount(trade, buy_order_fee, order_obj) == amount - (amount * 0.001)
    assert log_has(
        'Applying fee on amount for Trade(id=None, pair=LTC/ETH, amount=8.00000000, is_short=False,'
        ' leverage=1.0, open_rate=0.24544100, open_since=closed) (from 8.0 to 7.992).',
        caplog
    )


def test_get_real_amount_quote_dust(default_conf_usdt, trades_for_order, buy_order_fee, fee,
                                    caplog, mocker):
    mocker.patch('freqtrade.exchange.Exchange.get_trades_for_order', return_value=trades_for_order)
    walletmock = mocker.patch('freqtrade.wallets.Wallets.update')
    mocker.patch('freqtrade.wallets.Wallets.get_free', return_value=8.1122)
    amount = sum(x['amount'] for x in trades_for_order)
    trade = Trade(
        pair='LTC/ETH',
        amount=amount,
        exchange='binance',
        open_rate=0.245441,
        fee_open=fee.return_value,
        fee_close=fee.return_value,
        open_order_id="123456"
    )
    freqtrade = get_patched_freqtradebot(mocker, default_conf_usdt)

    walletmock.reset_mock()
    order_obj = Order.parse_from_ccxt_object(buy_order_fee, 'LTC/ETH', 'buy')
    # Amount is kept as is
    assert freqtrade.get_real_amount(trade, buy_order_fee, order_obj) == amount
    assert walletmock.call_count == 1
    assert log_has_re(r'Fee amount for Trade.* was in base currency '
                      '- Eating Fee 0.008 into dust', caplog)


def test_get_real_amount_no_trade(default_conf_usdt, buy_order_fee, caplog, mocker, fee):
    mocker.patch('freqtrade.exchange.Exchange.get_trades_for_order', return_value=[])

    amount = buy_order_fee['amount']
    trade = Trade(
        pair='LTC/ETH',
        amount=amount,
        exchange='binance',
        open_rate=0.245441,
        fee_open=fee.return_value,
        fee_close=fee.return_value,
        open_order_id="123456"
    )
    freqtrade = get_patched_freqtradebot(mocker, default_conf_usdt)

    order_obj = Order.parse_from_ccxt_object(buy_order_fee, 'LTC/ETH', 'buy')
    # Amount is reduced by "fee"
    assert freqtrade.get_real_amount(trade, buy_order_fee, order_obj) == amount
    assert log_has(
        'Applying fee on amount for Trade(id=None, pair=LTC/ETH, amount=8.00000000, '
        'is_short=False, leverage=1.0, open_rate=0.24544100, open_since=closed) failed: '
        'myTrade-Dict empty found',
        caplog
    )


@pytest.mark.parametrize(
    'fee_par,fee_reduction_amount,use_ticker_usdt_rate,expected_log', [
        # basic, amount does not change
        ({'cost': 0.008, 'currency': 'ETH'}, 0, False, None),
        # no currency in fee
        ({'cost': 0.004, 'currency': None}, 0, True, None),
        # BNB no rate
        ({'cost': 0.00094518, 'currency': 'BNB'}, 0, True, (
            'Fee for Trade Trade(id=None, pair=LTC/ETH, amount=8.00000000, is_short=False, '
            'leverage=1.0, open_rate=0.24544100, open_since=closed) [buy]: 0.00094518 BNB -'
            ' rate: None'
        )),
        # from order
        ({'cost': 0.004, 'currency': 'LTC'}, 0.004, False, (
            'Applying fee on amount for Trade(id=None, pair=LTC/ETH, amount=8.00000000, '
            'is_short=False, leverage=1.0, open_rate=0.24544100, open_since=closed) (from'
            ' 8.0 to 7.996).'
        )),
        # invalid, no currency in from fee dict
        ({'cost': 0.008, 'currency': None}, 0, True, None),
    ])
def test_get_real_amount(
    default_conf_usdt, trades_for_order, buy_order_fee, fee, mocker, caplog,
    fee_par, fee_reduction_amount, use_ticker_usdt_rate, expected_log
):

    buy_order = deepcopy(buy_order_fee)
    buy_order['fee'] = fee_par
    trades_for_order[0]['fee'] = fee_par

    mocker.patch('freqtrade.exchange.Exchange.get_trades_for_order', return_value=trades_for_order)
    amount = sum(x['amount'] for x in trades_for_order)
    trade = Trade(
        pair='LTC/ETH',
        amount=amount,
        exchange='binance',
        fee_open=fee.return_value,
        fee_close=fee.return_value,
        open_rate=0.245441,
        open_order_id="123456"
    )
    freqtrade = get_patched_freqtradebot(mocker, default_conf_usdt)

    if not use_ticker_usdt_rate:
        mocker.patch('freqtrade.exchange.Exchange.fetch_ticker', side_effect=ExchangeError)

    caplog.clear()
    order_obj = Order.parse_from_ccxt_object(buy_order_fee, 'LTC/ETH', 'buy')
    assert freqtrade.get_real_amount(trade, buy_order, order_obj) == amount - fee_reduction_amount

    if expected_log:
        assert log_has(expected_log, caplog)


@pytest.mark.parametrize(
    'fee_cost, fee_currency, fee_reduction_amount, expected_fee, expected_log_amount', [
        # basic, amount is reduced by fee
        (None, None, 0.001, 0.001, 7.992),
        # different fee currency on both trades, fee is average of both trade's fee
        (0.02, 'BNB', 0.0005, 0.001518575, 7.996),
    ])
def test_get_real_amount_multi(
    default_conf_usdt, trades_for_order2, buy_order_fee, caplog, fee, mocker, markets,
    fee_cost, fee_currency, fee_reduction_amount, expected_fee, expected_log_amount,
):

    trades_for_order = deepcopy(trades_for_order2)
    if fee_cost:
        trades_for_order[0]['fee']['cost'] = fee_cost
    if fee_currency:
        trades_for_order[0]['fee']['currency'] = fee_currency

    mocker.patch('freqtrade.exchange.Exchange.get_trades_for_order', return_value=trades_for_order)
    amount = float(sum(x['amount'] for x in trades_for_order))
    default_conf_usdt['stake_currency'] = "ETH"

    trade = Trade(
        pair='LTC/ETH',
        amount=amount,
        exchange='binance',
        fee_open=fee.return_value,
        fee_close=fee.return_value,
        open_rate=0.245441,
        open_order_id="123456"
    )

    # Fake markets entry to enable fee parsing
    markets['BNB/ETH'] = markets['ETH/USDT']
    freqtrade = get_patched_freqtradebot(mocker, default_conf_usdt)
    mocker.patch('freqtrade.exchange.Exchange.markets', PropertyMock(return_value=markets))
    mocker.patch('freqtrade.exchange.Exchange.fetch_ticker',
                 return_value={'ask': 0.19, 'last': 0.2})

    # Amount is reduced by "fee"
    expected_amount = amount - (amount * fee_reduction_amount)
    order_obj = Order.parse_from_ccxt_object(buy_order_fee, 'LTC/ETH', 'buy')
    assert freqtrade.get_real_amount(trade, buy_order_fee, order_obj) == expected_amount
    assert log_has(
        (
            'Applying fee on amount for Trade(id=None, pair=LTC/ETH, amount=8.00000000, '
            'is_short=False, leverage=1.0, open_rate=0.24544100, open_since=closed) '
            f'(from 8.0 to {expected_log_amount}).'
        ),
        caplog
    )

    assert trade.fee_open == expected_fee
    assert trade.fee_close == expected_fee
    assert trade.fee_open_cost is not None
    assert trade.fee_open_currency is not None
    assert trade.fee_close_cost is None
    assert trade.fee_close_currency is None


def test_get_real_amount_invalid_order(default_conf_usdt, trades_for_order, buy_order_fee, fee,
                                       mocker):
    limit_buy_order_usdt = deepcopy(buy_order_fee)
    limit_buy_order_usdt['fee'] = {'cost': 0.004}

    mocker.patch('freqtrade.exchange.Exchange.get_trades_for_order', return_value=[])
    amount = float(sum(x['amount'] for x in trades_for_order))
    trade = Trade(
        pair='LTC/ETH',
        amount=amount,
        exchange='binance',
        fee_open=fee.return_value,
        fee_close=fee.return_value,
        open_rate=0.245441,
        open_order_id="123456"
    )
    freqtrade = get_patched_freqtradebot(mocker, default_conf_usdt)

    order_obj = Order.parse_from_ccxt_object(buy_order_fee, 'LTC/ETH', 'buy')
    # Amount does not change
    assert freqtrade.get_real_amount(trade, limit_buy_order_usdt, order_obj) == amount


def test_get_real_amount_fees_order(default_conf_usdt, market_buy_order_usdt_doublefee,
                                    fee, mocker):

    tfo_mock = mocker.patch('freqtrade.exchange.Exchange.get_trades_for_order', return_value=[])
    mocker.patch('freqtrade.exchange.Exchange.get_valid_pair_combination', return_value='BNB/USDT')
    mocker.patch('freqtrade.exchange.Exchange.fetch_ticker', return_value={'last': 200})
    trade = Trade(
        pair='LTC/USDT',
        amount=30.0,
        exchange='binance',
        fee_open=fee.return_value,
        fee_close=fee.return_value,
        open_rate=0.245441,
        open_order_id="123456"
    )
    freqtrade = get_patched_freqtradebot(mocker, default_conf_usdt)

    # Amount does not change
    assert trade.fee_open == 0.0025
    order_obj = Order.parse_from_ccxt_object(market_buy_order_usdt_doublefee, 'LTC/ETH', 'buy')
    assert freqtrade.get_real_amount(trade, market_buy_order_usdt_doublefee, order_obj) == 30.0
    assert tfo_mock.call_count == 0
    # Fetch fees from trades dict if available to get "proper" values
    assert round(trade.fee_open, 4) == 0.001


def test_get_real_amount_wrong_amount(default_conf_usdt, trades_for_order, buy_order_fee, fee,
                                      mocker):
    limit_buy_order_usdt = deepcopy(buy_order_fee)
    limit_buy_order_usdt['amount'] = limit_buy_order_usdt['amount'] - 0.001

    mocker.patch('freqtrade.exchange.Exchange.get_trades_for_order', return_value=trades_for_order)
    amount = float(sum(x['amount'] for x in trades_for_order))
    trade = Trade(
        pair='LTC/ETH',
        amount=amount,
        exchange='binance',
        open_rate=0.245441,
        fee_open=fee.return_value,
        fee_close=fee.return_value,
        open_order_id="123456"
    )
    freqtrade = get_patched_freqtradebot(mocker, default_conf_usdt)

    order_obj = Order.parse_from_ccxt_object(buy_order_fee, 'LTC/ETH', 'buy')
    # Amount does not change
    with pytest.raises(DependencyException, match=r"Half bought\? Amounts don't match"):
        freqtrade.get_real_amount(trade, limit_buy_order_usdt, order_obj)


def test_get_real_amount_wrong_amount_rounding(default_conf_usdt, trades_for_order, buy_order_fee,
                                               fee, mocker):
    # Floats should not be compared directly.
    limit_buy_order_usdt = deepcopy(buy_order_fee)
    trades_for_order[0]['amount'] = trades_for_order[0]['amount'] + 1e-15

    mocker.patch('freqtrade.exchange.Exchange.get_trades_for_order', return_value=trades_for_order)
    amount = float(sum(x['amount'] for x in trades_for_order))
    trade = Trade(
        pair='LTC/ETH',
        amount=amount,
        exchange='binance',
        fee_open=fee.return_value,
        fee_close=fee.return_value,
        open_rate=0.245441,
        open_order_id="123456"
    )
    freqtrade = get_patched_freqtradebot(mocker, default_conf_usdt)

    order_obj = Order.parse_from_ccxt_object(buy_order_fee, 'LTC/ETH', 'buy')
    # Amount changes by fee amount.
    assert isclose(
        freqtrade.get_real_amount(trade, limit_buy_order_usdt, order_obj),
        amount - (amount * 0.001),
        abs_tol=MATH_CLOSE_PREC,
    )


def test_get_real_amount_open_trade_usdt(default_conf_usdt, fee, mocker):
    amount = 12345
    trade = Trade(
        pair='LTC/ETH',
        amount=amount,
        exchange='binance',
        open_rate=0.245441,
        fee_open=fee.return_value,
        fee_close=fee.return_value,
        open_order_id="123456"
    )
    order = {
        'id': 'mocked_order',
        'amount': amount,
        'status': 'open',
        'side': 'buy',
    }
    freqtrade = get_patched_freqtradebot(mocker, default_conf_usdt)
    order_obj = Order.parse_from_ccxt_object(order, 'LTC/ETH', 'buy')
    assert freqtrade.get_real_amount(trade, order, order_obj) == amount


@pytest.mark.parametrize('amount,fee_abs,wallet,amount_exp', [
    (8.0, 0.0, 10, 8),
    (8.0, 0.0, 0, 8),
    (8.0, 0.1, 0, 7.9),
    (8.0, 0.1, 10, 8),
    (8.0, 0.1, 8.0, 8.0),
    (8.0, 0.1, 7.9, 7.9),
])
def test_apply_fee_conditional(default_conf_usdt, fee, mocker,
                               amount, fee_abs, wallet, amount_exp):
    walletmock = mocker.patch('freqtrade.wallets.Wallets.update')
    mocker.patch('freqtrade.wallets.Wallets.get_free', return_value=wallet)
    trade = Trade(
        pair='LTC/ETH',
        amount=amount,
        exchange='binance',
        open_rate=0.245441,
        fee_open=fee.return_value,
        fee_close=fee.return_value,
        open_order_id="123456"
    )
    freqtrade = get_patched_freqtradebot(mocker, default_conf_usdt)

    walletmock.reset_mock()
    # Amount is kept as is
    assert freqtrade.apply_fee_conditional(trade, 'LTC', amount, fee_abs) == amount_exp
    assert walletmock.call_count == 1


@pytest.mark.parametrize("delta, is_high_delta", [
    (0.1, False),
    (100, True),
])
@pytest.mark.parametrize('is_short', [False, True])
def test_order_book_depth_of_market(
    default_conf_usdt, ticker_usdt, limit_order_open,
    fee, mocker, order_book_l2, delta, is_high_delta, is_short
):
    ticker_side = 'ask' if is_short else 'bid'

    default_conf_usdt['entry_pricing']['check_depth_of_market']['enabled'] = True
    default_conf_usdt['entry_pricing']['check_depth_of_market']['bids_to_ask_delta'] = delta
    patch_RPCManager(mocker)
    patch_exchange(mocker)
    mocker.patch('freqtrade.exchange.Exchange.fetch_l2_order_book', order_book_l2)
    mocker.patch.multiple(
        'freqtrade.exchange.Exchange',
        fetch_ticker=ticker_usdt,
        create_order=MagicMock(return_value=limit_order_open[entry_side(is_short)]),
        get_fee=fee,
    )

    # Save state of current whitelist
    whitelist = deepcopy(default_conf_usdt['exchange']['pair_whitelist'])
    freqtrade = FreqtradeBot(default_conf_usdt)
    patch_get_signal(freqtrade, enter_short=is_short, enter_long=not is_short)
    freqtrade.enter_positions()

    trade = Trade.query.first()
    if is_high_delta:
        assert trade is None
    else:
        trade.is_short = is_short
        assert trade is not None
        assert pytest.approx(trade.stake_amount) == 60.0
        assert trade.is_open
        assert trade.open_date is not None
        assert trade.exchange == 'binance'

        assert len(Trade.query.all()) == 1

        # Simulate fulfilled LIMIT_BUY order for trade
        oobj = Order.parse_from_ccxt_object(
            limit_order_open[entry_side(is_short)], 'ADA/USDT', entry_side(is_short))
        trade.update_trade(oobj)

        assert trade.open_rate == ticker_usdt.return_value[ticker_side]
        assert whitelist == default_conf_usdt['exchange']['pair_whitelist']


@pytest.mark.parametrize('exception_thrown,ask,last,order_book_top,order_book', [
    (False, 0.045, 0.046, 2, None),
    (True,  0.042, 0.046, 1, {'bids': [[]], 'asks': [[]]})
])
def test_order_book_entry_pricing1(mocker, default_conf_usdt, order_book_l2, exception_thrown,
                                   ask, last, order_book_top, order_book, caplog) -> None:
    """
    test if function get_rate will return the order book price instead of the ask rate
    """
    patch_exchange(mocker)
    ticker_usdt_mock = MagicMock(return_value={'ask': ask, 'last': last})
    mocker.patch.multiple(
        'freqtrade.exchange.Exchange',
        fetch_l2_order_book=MagicMock(return_value=order_book) if order_book else order_book_l2,
        fetch_ticker=ticker_usdt_mock,
    )
    default_conf_usdt['exchange']['name'] = 'binance'
    default_conf_usdt['entry_pricing']['use_order_book'] = True
    default_conf_usdt['entry_pricing']['order_book_top'] = order_book_top
    default_conf_usdt['entry_pricing']['price_last_balance'] = 0
    default_conf_usdt['telegram']['enabled'] = False

    freqtrade = FreqtradeBot(default_conf_usdt)
    if exception_thrown:
        with pytest.raises(PricingError):
            freqtrade.exchange.get_rate('ETH/USDT', side="entry", is_short=False, refresh=True)
        assert log_has_re(
            r'ETH/USDT - Entry Price at location 1 from orderbook could not be determined.', caplog)
    else:
        assert freqtrade.exchange.get_rate(
            'ETH/USDT', side="entry", is_short=False, refresh=True) == 0.043935
        assert ticker_usdt_mock.call_count == 0


def test_check_depth_of_market(default_conf_usdt, mocker, order_book_l2) -> None:
    """
    test check depth of market
    """
    patch_exchange(mocker)
    mocker.patch.multiple(
        'freqtrade.exchange.Exchange',
        fetch_l2_order_book=order_book_l2
    )
    default_conf_usdt['telegram']['enabled'] = False
    default_conf_usdt['exchange']['name'] = 'binance'
    default_conf_usdt['entry_pricing']['check_depth_of_market']['enabled'] = True
    # delta is 100 which is impossible to reach. hence function will return false
    default_conf_usdt['entry_pricing']['check_depth_of_market']['bids_to_ask_delta'] = 100
    freqtrade = FreqtradeBot(default_conf_usdt)

    conf = default_conf_usdt['entry_pricing']['check_depth_of_market']
    assert freqtrade._check_depth_of_market('ETH/BTC', conf, side=SignalDirection.LONG) is False


@pytest.mark.parametrize('is_short', [False, True])
def test_order_book_exit_pricing(
        default_conf_usdt, limit_buy_order_usdt_open, limit_buy_order_usdt, fee, is_short,
        limit_sell_order_usdt_open, mocker, order_book_l2, caplog) -> None:
    """
    test order book ask strategy
    """
    mocker.patch('freqtrade.exchange.Exchange.fetch_l2_order_book', order_book_l2)
    default_conf_usdt['exchange']['name'] = 'binance'
    default_conf_usdt['exit_pricing']['use_order_book'] = True
    default_conf_usdt['exit_pricing']['order_book_top'] = 1
    default_conf_usdt['telegram']['enabled'] = False
    patch_RPCManager(mocker)
    patch_exchange(mocker)
    mocker.patch.multiple(
        'freqtrade.exchange.Exchange',
        fetch_ticker=MagicMock(return_value={
            'bid': 1.9,
            'ask': 2.2,
            'last': 1.9
        }),
        create_order=MagicMock(side_effect=[
            limit_buy_order_usdt_open,
            limit_sell_order_usdt_open,
        ]),
        get_fee=fee,
    )
    freqtrade = FreqtradeBot(default_conf_usdt)
    patch_get_signal(freqtrade)

    freqtrade.enter_positions()

    trade = Trade.query.first()
    assert trade

    time.sleep(0.01)  # Race condition fix
    oobj = Order.parse_from_ccxt_object(limit_buy_order_usdt, limit_buy_order_usdt['symbol'], 'buy')
    trade.update_trade(oobj)
    freqtrade.wallets.update()
    assert trade.is_open is True

    if is_short:
        patch_get_signal(freqtrade, enter_long=False,  exit_short=True)
    else:
        patch_get_signal(freqtrade, enter_long=False, exit_long=True)
    assert freqtrade.handle_trade(trade) is True
    assert trade.close_rate_requested == order_book_l2.return_value['asks'][0][0]

    mocker.patch('freqtrade.exchange.Exchange.fetch_l2_order_book',
                 return_value={'bids': [[]], 'asks': [[]]})
    with pytest.raises(PricingError):
        freqtrade.handle_trade(trade)
    pair = 'ETH/USDT'
    assert log_has_re(
        rf"{pair} - Exit Price at location 1 from orderbook could not be determined\..*",
        caplog)


def test_startup_state(default_conf_usdt, mocker):
    default_conf_usdt['pairlist'] = {'method': 'VolumePairList',
                                     'config': {'number_assets': 20}
                                     }
    mocker.patch('freqtrade.exchange.Exchange.exchange_has', MagicMock(return_value=True))
    worker = get_patched_worker(mocker, default_conf_usdt)
    assert worker.freqtrade.state is State.RUNNING


def test_startup_trade_reinit(default_conf_usdt, edge_conf, mocker):

    mocker.patch('freqtrade.exchange.Exchange.exchange_has', MagicMock(return_value=True))
    reinit_mock = MagicMock()
    mocker.patch('freqtrade.persistence.Trade.stoploss_reinitialization', reinit_mock)

    ftbot = get_patched_freqtradebot(mocker, default_conf_usdt)
    ftbot.startup()
    assert reinit_mock.call_count == 1

    reinit_mock.reset_mock()

    ftbot = get_patched_freqtradebot(mocker, edge_conf)
    ftbot.startup()
    assert reinit_mock.call_count == 0


@pytest.mark.usefixtures("init_persistence")
def test_sync_wallet_dry_run(mocker, default_conf_usdt, ticker_usdt, fee, limit_buy_order_usdt_open,
                             caplog):
    default_conf_usdt['dry_run'] = True
    # Initialize to 2 times stake amount
    default_conf_usdt['dry_run_wallet'] = 120.0
    default_conf_usdt['max_open_trades'] = 2
    default_conf_usdt['tradable_balance_ratio'] = 1.0
    patch_exchange(mocker)
    mocker.patch.multiple(
        'freqtrade.exchange.Exchange',
        fetch_ticker=ticker_usdt,
        create_order=MagicMock(return_value=limit_buy_order_usdt_open),
        get_fee=fee,
    )

    bot = get_patched_freqtradebot(mocker, default_conf_usdt)
    patch_get_signal(bot)
    assert bot.wallets.get_free('USDT') == 120.0

    n = bot.enter_positions()
    assert n == 2
    trades = Trade.query.all()
    assert len(trades) == 2

    bot.config['max_open_trades'] = 3
    n = bot.enter_positions()
    assert n == 0
    assert log_has_re(r"Unable to create trade for XRP/USDT: "
                      r"Available balance \(0.0 USDT\) is lower than stake amount \(60.0 USDT\)",
                      caplog)


@pytest.mark.usefixtures("init_persistence")
@pytest.mark.parametrize("is_short,buy_calls,sell_calls", [
    (False, 1, 2),
    (True, 1, 2),
])
def test_cancel_all_open_orders(mocker, default_conf_usdt, fee, limit_order, limit_order_open,
                                is_short, buy_calls, sell_calls):
    default_conf_usdt['cancel_open_orders_on_exit'] = True
    mocker.patch(
        'freqtrade.exchange.Exchange.fetch_order',
        side_effect=[
            ExchangeError(),
            limit_order[exit_side(is_short)],
            limit_order_open[entry_side(is_short)],
            limit_order_open[exit_side(is_short)],
        ]
    )
    buy_mock = mocker.patch('freqtrade.freqtradebot.FreqtradeBot.handle_cancel_enter')
    sell_mock = mocker.patch('freqtrade.freqtradebot.FreqtradeBot.handle_cancel_exit')

    freqtrade = get_patched_freqtradebot(mocker, default_conf_usdt)
    create_mock_trades(fee, is_short=is_short)
    trades = Trade.query.all()
    assert len(trades) == MOCK_TRADE_COUNT
    freqtrade.cancel_all_open_orders()
    assert buy_mock.call_count == buy_calls
    assert sell_mock.call_count == sell_calls


@pytest.mark.usefixtures("init_persistence")
@pytest.mark.parametrize("is_short", [False, True])
def test_check_for_open_trades(mocker, default_conf_usdt, fee, is_short):
    freqtrade = get_patched_freqtradebot(mocker, default_conf_usdt)

    freqtrade.check_for_open_trades()
    assert freqtrade.rpc.send_msg.call_count == 0

    create_mock_trades(fee, is_short)
    trade = Trade.query.first()
    trade.is_short = is_short
    trade.is_open = True

    freqtrade.check_for_open_trades()
    assert freqtrade.rpc.send_msg.call_count == 1
    assert 'Handle these trades manually' in freqtrade.rpc.send_msg.call_args[0][0]['status']


@pytest.mark.parametrize("is_short", [False, True])
@pytest.mark.usefixtures("init_persistence")
def test_startup_update_open_orders(mocker, default_conf_usdt, fee, caplog, is_short):
    freqtrade = get_patched_freqtradebot(mocker, default_conf_usdt)
    create_mock_trades(fee, is_short=is_short)

    freqtrade.startup_update_open_orders()
    assert not log_has_re(r"Error updating Order .*", caplog)
    caplog.clear()

    freqtrade.config['dry_run'] = False
    freqtrade.startup_update_open_orders()

    assert len(Order.get_open_orders()) == 3
    matching_buy_order = mock_order_4(is_short=is_short)
    matching_buy_order.update({
        'status': 'closed',
    })
    mocker.patch('freqtrade.exchange.Exchange.fetch_order', return_value=matching_buy_order)
    freqtrade.startup_update_open_orders()
    # Only stoploss and sell orders are kept open
    assert len(Order.get_open_orders()) == 2

    caplog.clear()
    mocker.patch('freqtrade.exchange.Exchange.fetch_order', side_effect=ExchangeError)
    freqtrade.startup_update_open_orders()
    assert log_has_re(r"Error updating Order .*", caplog)

    mocker.patch('freqtrade.exchange.Exchange.fetch_order', side_effect=InvalidOrderException)
    hto_mock = mocker.patch('freqtrade.freqtradebot.FreqtradeBot.handle_timedout_order')
    # Orders which are no longer found after X days should be assumed as canceled.
    freqtrade.startup_update_open_orders()
    assert log_has_re(r"Order is older than \d days.*", caplog)
    assert hto_mock.call_count == 2
    assert hto_mock.call_args_list[0][0][0]['status'] == 'canceled'
    assert hto_mock.call_args_list[1][0][0]['status'] == 'canceled'


@pytest.mark.usefixtures("init_persistence")
@pytest.mark.parametrize("is_short", [False, True])
def test_update_closed_trades_without_assigned_fees(mocker, default_conf_usdt, fee, is_short):
    freqtrade = get_patched_freqtradebot(mocker, default_conf_usdt)

    def patch_with_fee(order):
        order.update({'fee': {'cost': 0.1, 'rate': 0.01,
                      'currency': order['symbol'].split('/')[0]}})
        return order

    mocker.patch('freqtrade.exchange.Exchange.fetch_order_or_stoploss_order',
                 side_effect=[
                     patch_with_fee(mock_order_2_sell(is_short=is_short)),
                     patch_with_fee(mock_order_3_sell(is_short=is_short)),
                     patch_with_fee(mock_order_1(is_short=is_short)),
                     patch_with_fee(mock_order_2(is_short=is_short)),
                     patch_with_fee(mock_order_3(is_short=is_short)),
                     patch_with_fee(mock_order_4(is_short=is_short)),
                 ]
                 )

    create_mock_trades(fee, is_short=is_short)
    trades = Trade.get_trades().all()
    assert len(trades) == MOCK_TRADE_COUNT
    for trade in trades:
        trade.is_short = is_short
        assert trade.fee_open_cost is None
        assert trade.fee_open_currency is None
        assert trade.fee_close_cost is None
        assert trade.fee_close_currency is None

    freqtrade.update_closed_trades_without_assigned_fees()

    # Does nothing for dry-run
    trades = Trade.get_trades().all()
    assert len(trades) == MOCK_TRADE_COUNT
    for trade in trades:
        assert trade.fee_open_cost is None
        assert trade.fee_open_currency is None
        assert trade.fee_close_cost is None
        assert trade.fee_close_currency is None

    freqtrade.config['dry_run'] = False

    freqtrade.update_closed_trades_without_assigned_fees()

    trades = Trade.get_trades().all()
    assert len(trades) == MOCK_TRADE_COUNT

    for trade in trades:
        if trade.is_open:
            # Exclude Trade 4 - as the order is still open.
            if trade.select_order(entry_side(is_short), False):
                assert trade.fee_open_cost is not None
                assert trade.fee_open_currency is not None
            else:
                assert trade.fee_open_cost is None
                assert trade.fee_open_currency is None

        else:
            assert trade.fee_close_cost is not None
            assert trade.fee_close_currency is not None


@pytest.mark.usefixtures("init_persistence")
@pytest.mark.parametrize("is_short", [False, True])
def test_reupdate_enter_order_fees(mocker, default_conf_usdt, fee, caplog, is_short):
    freqtrade = get_patched_freqtradebot(mocker, default_conf_usdt)
    mock_uts = mocker.patch('freqtrade.freqtradebot.FreqtradeBot.update_trade_state')

    mocker.patch('freqtrade.exchange.Exchange.fetch_order_or_stoploss_order',
                 return_value={'status': 'open'})
    create_mock_trades(fee, is_short)
    trades = Trade.get_trades().all()

    freqtrade.handle_insufficient_funds(trades[3])
    # assert log_has_re(r"Trying to reupdate buy fees for .*", caplog)
    assert mock_uts.call_count == 1
    assert mock_uts.call_args_list[0][0][0] == trades[3]
    assert mock_uts.call_args_list[0][0][1] == mock_order_4(is_short)['id']
    assert log_has_re(r"Trying to refind lost order for .*", caplog)
    mock_uts.reset_mock()
    caplog.clear()

    # Test with trade without orders
    trade = Trade(
        pair='XRP/ETH',
        stake_amount=60.0,
        fee_open=fee.return_value,
        fee_close=fee.return_value,
        open_date=arrow.utcnow().datetime,
        is_open=True,
        amount=30,
        open_rate=2.0,
        exchange='binance',
        is_short=is_short
    )
    Trade.query.session.add(trade)

    freqtrade.handle_insufficient_funds(trade)
    # assert log_has_re(r"Trying to reupdate buy fees for .*", caplog)
    assert mock_uts.call_count == 0


@pytest.mark.usefixtures("init_persistence")
@pytest.mark.parametrize("is_short", [False, True])
def test_handle_insufficient_funds(mocker, default_conf_usdt, fee, is_short, caplog):
    caplog.set_level(logging.DEBUG)
    freqtrade = get_patched_freqtradebot(mocker, default_conf_usdt)
    mock_uts = mocker.patch('freqtrade.freqtradebot.FreqtradeBot.update_trade_state')

    mock_fo = mocker.patch('freqtrade.exchange.Exchange.fetch_order_or_stoploss_order',
                           return_value={'status': 'open'})

    def reset_open_orders(trade):
        trade.open_order_id = None
        trade.stoploss_order_id = None
        trade.is_short = is_short

    create_mock_trades(fee, is_short=is_short)
    trades = Trade.get_trades().all()

    caplog.clear()

    # No open order
    trade = trades[0]
    reset_open_orders(trade)
    assert trade.open_order_id is None
    assert trade.stoploss_order_id is None

    freqtrade.handle_insufficient_funds(trade)
    order = mock_order_1(is_short=is_short)
    assert log_has_re(r"Order Order(.*order_id=" + order['id'] + ".*) is no longer open.", caplog)
    assert mock_fo.call_count == 0
    assert mock_uts.call_count == 0
    # No change to orderid - as update_trade_state is mocked
    assert trade.open_order_id is None
    assert trade.stoploss_order_id is None

    caplog.clear()
    mock_fo.reset_mock()

    # Open buy order
    trade = trades[3]
    reset_open_orders(trade)
    assert trade.open_order_id is None
    assert trade.stoploss_order_id is None

    freqtrade.handle_insufficient_funds(trade)
    order = mock_order_4(is_short=is_short)
    assert log_has_re(r"Trying to refind Order\(.*", caplog)
    assert mock_fo.call_count == 1
    assert mock_uts.call_count == 1
    # Found open buy order
    assert trade.open_order_id is not None
    assert trade.stoploss_order_id is None

    caplog.clear()
    mock_fo.reset_mock()

    # Open stoploss order
    trade = trades[4]
    reset_open_orders(trade)
    assert trade.open_order_id is None
    assert trade.stoploss_order_id is None

    freqtrade.handle_insufficient_funds(trade)
    order = mock_order_5_stoploss(is_short=is_short)
    assert log_has_re(r"Trying to refind Order\(.*", caplog)
    assert mock_fo.call_count == 1
    assert mock_uts.call_count == 2
    # stoploss_order_id is "refound" and added to the trade
    assert trade.open_order_id is None
    assert trade.stoploss_order_id is not None

    caplog.clear()
    mock_fo.reset_mock()
    mock_uts.reset_mock()

    # Open sell order
    trade = trades[5]
    reset_open_orders(trade)
    assert trade.open_order_id is None
    assert trade.stoploss_order_id is None

    freqtrade.handle_insufficient_funds(trade)
    order = mock_order_6_sell(is_short=is_short)
    assert log_has_re(r"Trying to refind Order\(.*", caplog)
    assert mock_fo.call_count == 1
    assert mock_uts.call_count == 1
    # sell-orderid is "refound" and added to the trade
    assert trade.open_order_id == order['id']
    assert trade.stoploss_order_id is None

    caplog.clear()

    # Test error case
    mock_fo = mocker.patch('freqtrade.exchange.Exchange.fetch_order_or_stoploss_order',
                           side_effect=ExchangeError())
    order = mock_order_5_stoploss(is_short=is_short)

    freqtrade.handle_insufficient_funds(trades[4])
    assert log_has(f"Error updating {order['id']}.", caplog)


def test_get_valid_price(mocker, default_conf_usdt) -> None:
    patch_RPCManager(mocker)
    patch_exchange(mocker)
    freqtrade = FreqtradeBot(default_conf_usdt)
    freqtrade.config['custom_price_max_distance_ratio'] = 0.02

    custom_price_string = "10"
    custom_price_badstring = "10abc"
    custom_price_float = 10.0
    custom_price_int = 10

    custom_price_over_max_alwd = 11.0
    custom_price_under_min_alwd = 9.0
    proposed_price = 10.1

    valid_price_from_string = freqtrade.get_valid_price(custom_price_string, proposed_price)
    valid_price_from_badstring = freqtrade.get_valid_price(custom_price_badstring, proposed_price)
    valid_price_from_int = freqtrade.get_valid_price(custom_price_int, proposed_price)
    valid_price_from_float = freqtrade.get_valid_price(custom_price_float, proposed_price)

    valid_price_at_max_alwd = freqtrade.get_valid_price(custom_price_over_max_alwd, proposed_price)
    valid_price_at_min_alwd = freqtrade.get_valid_price(custom_price_under_min_alwd, proposed_price)

    assert isinstance(valid_price_from_string, float)
    assert isinstance(valid_price_from_badstring, float)
    assert isinstance(valid_price_from_int, float)
    assert isinstance(valid_price_from_float, float)

    assert valid_price_from_string == custom_price_float
    assert valid_price_from_badstring == proposed_price
    assert valid_price_from_int == custom_price_int
    assert valid_price_from_float == custom_price_float

    assert valid_price_at_max_alwd < custom_price_over_max_alwd
    assert valid_price_at_max_alwd > proposed_price

    assert valid_price_at_min_alwd > custom_price_under_min_alwd
    assert valid_price_at_min_alwd < proposed_price


@pytest.mark.parametrize('trading_mode,calls,t1,t2', [
    ('spot', 0, "2021-09-01 00:00:00", "2021-09-01 08:00:00"),
    ('margin', 0, "2021-09-01 00:00:00", "2021-09-01 08:00:00"),
    ('futures', 31, "2021-09-01 00:00:02", "2021-09-01 08:00:01"),
    ('futures', 32, "2021-08-31 23:59:59", "2021-09-01 08:00:01"),
    ('futures', 32, "2021-09-01 00:00:02", "2021-09-01 08:00:02"),
    ('futures', 33, "2021-08-31 23:59:59", "2021-09-01 08:00:02"),
    ('futures', 33, "2021-08-31 23:59:59", "2021-09-01 08:00:03"),
    ('futures', 33, "2021-08-31 23:59:59", "2021-09-01 08:00:04"),
    ('futures', 33, "2021-08-31 23:59:59", "2021-09-01 08:00:05"),
    ('futures', 33, "2021-08-31 23:59:59", "2021-09-01 08:00:06"),
    ('futures', 33, "2021-08-31 23:59:59", "2021-09-01 08:00:07"),
    ('futures', 33, "2021-08-31 23:59:58", "2021-09-01 08:00:07"),
])
def test_update_funding_fees_schedule(mocker, default_conf, trading_mode, calls, time_machine,
                                      t1, t2):
    time_machine.move_to(f"{t1} +00:00")

    patch_RPCManager(mocker)
    patch_exchange(mocker)
    mocker.patch('freqtrade.freqtradebot.FreqtradeBot.update_funding_fees', return_value=True)
    default_conf['trading_mode'] = trading_mode
    default_conf['margin_mode'] = 'isolated'
    freqtrade = get_patched_freqtradebot(mocker, default_conf)

    time_machine.move_to(f"{t2} +00:00")
    # Check schedule jobs in debugging with freqtrade._schedule.jobs
    freqtrade._schedule.run_pending()

    assert freqtrade.update_funding_fees.call_count == calls


@pytest.mark.parametrize('schedule_off', [False, True])
@pytest.mark.parametrize('is_short', [True, False])
def test_update_funding_fees(
    mocker,
    default_conf,
    time_machine,
    fee,
    ticker_usdt_sell_up,
    is_short,
    limit_order_open,
    schedule_off
):
    """
    nominal_value = mark_price * size
    funding_fee = nominal_value * funding_rate
    size = 123
    "LTC/USDT"
        time: 0, mark: 3.3, fundRate: 0.00032583, nominal_value: 405.9, fundFee: 0.132254397
        time: 8, mark: 3.2, fundRate: 0.00024472, nominal_value: 393.6, fundFee: 0.096321792
    "ETH/USDT"
        time: 0, mark: 2.4, fundRate: 0.0001, nominal_value: 295.2, fundFee: 0.02952
        time: 8, mark: 2.5, fundRate: 0.0001, nominal_value: 307.5, fundFee: 0.03075
    "ETC/USDT"
        time: 0, mark: 4.3, fundRate: 0.00031077, nominal_value: 528.9, fundFee: 0.164366253
        time: 8, mark: 4.1, fundRate: 0.00022655, nominal_value: 504.3, fundFee: 0.114249165
    "XRP/USDT"
        time: 0, mark: 1.2, fundRate: 0.00049426, nominal_value: 147.6, fundFee: 0.072952776
        time: 8, mark: 1.2, fundRate: 0.00032715, nominal_value: 147.6, fundFee: 0.04828734
    """
    # SETUP
    time_machine.move_to("2021-09-01 00:00:00 +00:00")

    open_order = limit_order_open[entry_side(is_short)]
    open_exit_order = limit_order_open[exit_side(is_short)]
    bid = 0.11
    enter_rate_mock = MagicMock(return_value=bid)
    enter_mm = MagicMock(return_value=open_order)
    patch_RPCManager(mocker)
    patch_exchange(mocker)
    default_conf['trading_mode'] = 'futures'
    default_conf['margin_mode'] = 'isolated'

    date_midnight = arrow.get('2021-09-01 00:00:00').datetime
    date_eight = arrow.get('2021-09-01 08:00:00').datetime
    date_sixteen = arrow.get('2021-09-01 16:00:00').datetime
    columns = ['date', 'open', 'high', 'low', 'close', 'volume']
    # 16:00 entry is actually never used
    # But should be kept in the test to ensure we're filtering correctly.
    funding_rates = {
        "LTC/USDT":
            DataFrame([
                [date_midnight, 0.00032583, 0, 0, 0, 0],
                [date_eight, 0.00024472, 0, 0, 0, 0],
                [date_sixteen, 0.00024472, 0, 0, 0, 0],
            ], columns=columns),
        "ETH/USDT":
            DataFrame([
                [date_midnight, 0.0001, 0, 0, 0, 0],
                [date_eight, 0.0001, 0, 0, 0, 0],
                [date_sixteen, 0.0001, 0, 0, 0, 0],
            ], columns=columns),
        "XRP/USDT":
            DataFrame([
                [date_midnight, 0.00049426, 0, 0, 0, 0],
                [date_eight, 0.00032715, 0, 0, 0, 0],
                [date_sixteen, 0.00032715, 0, 0, 0, 0],
            ], columns=columns)
    }

    mark_prices = {
        "LTC/USDT":
            DataFrame([
                [date_midnight, 3.3, 0, 0, 0, 0],
                [date_eight, 3.2, 0, 0, 0, 0],
                [date_sixteen, 3.2, 0, 0, 0, 0],
            ], columns=columns),
        "ETH/USDT":
            DataFrame([
                [date_midnight, 2.4, 0, 0, 0, 0],
                [date_eight, 2.5, 0, 0, 0, 0],
                [date_sixteen, 2.5, 0, 0, 0, 0],
            ], columns=columns),
        "XRP/USDT":
            DataFrame([
                [date_midnight, 1.2, 0, 0, 0, 0],
                [date_eight, 1.2, 0, 0, 0, 0],
                [date_sixteen, 1.2, 0, 0, 0, 0],
            ], columns=columns)
    }

    def refresh_latest_ohlcv_mock(pairlist, **kwargs):
        ret = {}
        for p, tf, ct in pairlist:
            if ct == CandleType.MARK:
                ret[(p, tf, ct)] = mark_prices[p]
            else:
                ret[(p, tf, ct)] = funding_rates[p]

        return ret

    mocker.patch('freqtrade.exchange.Exchange.refresh_latest_ohlcv',
                 side_effect=refresh_latest_ohlcv_mock)

    mocker.patch.multiple(
        'freqtrade.exchange.Exchange',
        get_rate=enter_rate_mock,
        fetch_ticker=MagicMock(return_value={
            'bid': 1.9,
            'ask': 2.2,
            'last': 1.9
        }),
        create_order=enter_mm,
        get_min_pair_stake_amount=MagicMock(return_value=1),
        get_fee=fee,
        get_maintenance_ratio_and_amt=MagicMock(return_value=(0.01, 0.01)),
    )

    freqtrade = get_patched_freqtradebot(mocker, default_conf)

    # initial funding fees,
    freqtrade.execute_entry('ETH/USDT', 123, is_short=is_short)
    freqtrade.execute_entry('LTC/USDT', 2.0, is_short=is_short)
    freqtrade.execute_entry('XRP/USDT', 123, is_short=is_short)
    multipl = 1 if is_short else -1
    trades = Trade.get_open_trades()
    assert len(trades) == 3
    for trade in trades:
        assert pytest.approx(trade.funding_fees) == 0
    mocker.patch('freqtrade.exchange.Exchange.create_order', return_value=open_exit_order)
    time_machine.move_to("2021-09-01 08:00:00 +00:00")
    if schedule_off:
        for trade in trades:
            freqtrade.execute_trade_exit(
                trade=trade,
                # The values of the next 2 params are irrelevant for this test
                limit=ticker_usdt_sell_up()['bid'],
                exit_check=ExitCheckTuple(exit_type=ExitType.ROI)
            )
            assert trade.funding_fees == pytest.approx(sum(
                trade.amount *
                mark_prices[trade.pair].iloc[1:2]['open'] *
                funding_rates[trade.pair].iloc[1:2]['open'] * multipl
            ))

    else:
        freqtrade._schedule.run_pending()

    # Funding fees for 00:00 and 08:00
    for trade in trades:
        assert trade.funding_fees == pytest.approx(sum(
            trade.amount *
            mark_prices[trade.pair].iloc[1:2]['open'] *
            funding_rates[trade.pair].iloc[1:2]['open'] *
            multipl
        ))


def test_position_adjust(mocker, default_conf_usdt, fee) -> None:
    patch_RPCManager(mocker)
    patch_exchange(mocker)
    patch_wallet(mocker, free=10000)
    default_conf_usdt.update({
        "position_adjustment_enable": True,
        "dry_run": False,
        "stake_amount": 10.0,
        "dry_run_wallet": 1000.0,
    })
    freqtrade = FreqtradeBot(default_conf_usdt)
    freqtrade.strategy.confirm_trade_entry = MagicMock(return_value=True)
    bid = 11
    stake_amount = 10
    buy_rate_mock = MagicMock(return_value=bid)
    mocker.patch.multiple(
        'freqtrade.exchange.Exchange',
        get_rate=buy_rate_mock,
        fetch_ticker=MagicMock(return_value={
            'bid': 10,
            'ask': 12,
            'last': 11
        }),
        get_min_pair_stake_amount=MagicMock(return_value=1),
        get_fee=fee,
    )
    pair = 'ETH/USDT'

    # Initial buy
    closed_successful_buy_order = {
        'pair': pair,
        'ft_pair': pair,
        'ft_order_side': 'buy',
        'side': 'buy',
        'type': 'limit',
        'status': 'closed',
        'price': bid,
        'average': bid,
        'cost': bid * stake_amount,
        'amount': stake_amount,
        'filled': stake_amount,
        'ft_is_open': False,
        'id': '650',
        'order_id': '650'
    }
    mocker.patch('freqtrade.exchange.Exchange.create_order',
                 MagicMock(return_value=closed_successful_buy_order))
    mocker.patch('freqtrade.exchange.Exchange.fetch_order_or_stoploss_order',
                 MagicMock(return_value=closed_successful_buy_order))
    assert freqtrade.execute_entry(pair, stake_amount)
    # Should create an closed trade with an no open order id
    # Order is filled and trade is open
    orders = Order.query.all()
    assert orders
    assert len(orders) == 1
    trade = Trade.query.first()
    assert trade
    assert trade.is_open is True
    assert trade.open_order_id is None
    assert trade.open_rate == 11
    assert trade.stake_amount == 110

    # Assume it does nothing since order is closed and trade is open
    freqtrade.update_closed_trades_without_assigned_fees()

    trade = Trade.query.first()
    assert trade
    assert trade.is_open is True
    assert trade.open_order_id is None
    assert trade.open_rate == 11
    assert trade.stake_amount == 110
    assert not trade.fee_updated('buy')

    freqtrade.manage_open_orders()

    trade = Trade.query.first()
    assert trade
    assert trade.is_open is True
    assert trade.open_order_id is None
    assert trade.open_rate == 11
    assert trade.stake_amount == 110
    assert not trade.fee_updated('buy')

    # First position adjustment buy.
    open_dca_order_1 = {
        'ft_pair': pair,
        'ft_order_side': 'buy',
        'side': 'buy',
        'type': 'limit',
        'status': None,
        'price': 9,
        'amount': 12,
        'cost': 108,
        'ft_is_open': True,
        'id': '651',
        'order_id': '651'
    }
    mocker.patch('freqtrade.exchange.Exchange.create_order',
                 MagicMock(return_value=open_dca_order_1))
    mocker.patch('freqtrade.exchange.Exchange.fetch_order_or_stoploss_order',
                 MagicMock(return_value=open_dca_order_1))
    assert freqtrade.execute_entry(pair, stake_amount, trade=trade)

    orders = Order.query.all()
    assert orders
    assert len(orders) == 2
    trade = Trade.query.first()
    assert trade
    assert trade.open_order_id == '651'
    assert trade.open_rate == 11
    assert trade.amount == 10
    assert trade.stake_amount == 110
    assert not trade.fee_updated('buy')
    trades: List[Trade] = Trade.get_open_trades_without_assigned_fees()
    assert len(trades) == 1
    assert trade.is_open
    assert not trade.fee_updated('buy')
    order = trade.select_order('buy', False)
    assert order
    assert order.order_id == '650'

    def make_sure_its_651(*args, **kwargs):

        if args[0] == '650':
            return closed_successful_buy_order
        if args[0] == '651':
            return open_dca_order_1
        return None

    # Assume it does nothing since order is still open
    fetch_order_mm = MagicMock(side_effect=make_sure_its_651)
    mocker.patch('freqtrade.exchange.Exchange.create_order', fetch_order_mm)
    mocker.patch('freqtrade.exchange.Exchange.fetch_order', fetch_order_mm)
    mocker.patch('freqtrade.exchange.Exchange.fetch_order_or_stoploss_order', fetch_order_mm)
    freqtrade.update_closed_trades_without_assigned_fees()

    orders = Order.query.all()
    assert orders
    assert len(orders) == 2
    # Assert that the trade is found as open and without fees
    trades: List[Trade] = Trade.get_open_trades_without_assigned_fees()
    assert len(trades) == 1
    # Assert trade is as expected
    trade = Trade.query.first()
    assert trade
    assert trade.open_order_id == '651'
    assert trade.open_rate == 11
    assert trade.amount == 10
    assert trade.stake_amount == 110
    assert not trade.fee_updated('buy')

    # Make sure the closed order is found as the first order.
    order = trade.select_order('buy', False)
    assert order.order_id == '650'

    # Now close the order so it should update.
    closed_dca_order_1 = {
        'ft_pair': pair,
        'ft_order_side': 'buy',
        'side': 'buy',
        'type': 'limit',
        'status': 'closed',
        'price': 9,
        'average': 9,
        'amount': 12,
        'filled': 12,
        'cost': 108,
        'ft_is_open': False,
        'id': '651',
        'order_id': '651',
        'datetime': arrow.utcnow().isoformat(),
    }

    mocker.patch('freqtrade.exchange.Exchange.create_order',
                 MagicMock(return_value=closed_dca_order_1))
    mocker.patch('freqtrade.exchange.Exchange.fetch_order',
                 MagicMock(return_value=closed_dca_order_1))
    mocker.patch('freqtrade.exchange.Exchange.fetch_order_or_stoploss_order',
                 MagicMock(return_value=closed_dca_order_1))
    freqtrade.manage_open_orders()

    # Assert trade is as expected (averaged dca)
    trade = Trade.query.first()
    assert trade
    assert trade.open_order_id is None
    assert pytest.approx(trade.open_rate) == 9.90909090909
    assert trade.amount == 22
    assert pytest.approx(trade.stake_amount) == 218

    orders = Order.query.all()
    assert orders
    assert len(orders) == 2

    # Make sure the closed order is found as the second order.
    order = trade.select_order('buy', False)
    assert order.order_id == '651'

    # Assert that the trade is not found as open and without fees
    trades: List[Trade] = Trade.get_open_trades_without_assigned_fees()
    assert len(trades) == 1

    # Add a second DCA
    closed_dca_order_2 = {
        'ft_pair': pair,
        'status': 'closed',
        'ft_order_side': 'buy',
        'side': 'buy',
        'type': 'limit',
        'price': 7,
        'average': 7,
        'amount': 15,
        'filled': 15,
        'cost': 105,
        'ft_is_open': False,
        'id': '652',
        'order_id': '652'
    }
    mocker.patch('freqtrade.exchange.Exchange.create_order',
                 MagicMock(return_value=closed_dca_order_2))
    mocker.patch('freqtrade.exchange.Exchange.fetch_order',
                 MagicMock(return_value=closed_dca_order_2))
    mocker.patch('freqtrade.exchange.Exchange.fetch_order_or_stoploss_order',
                 MagicMock(return_value=closed_dca_order_2))
    assert freqtrade.execute_entry(pair, stake_amount, trade=trade)

    # Assert trade is as expected (averaged dca)
    trade = Trade.query.first()
    assert trade
    assert trade.open_order_id is None
    assert pytest.approx(trade.open_rate) == 8.729729729729
    assert trade.amount == 37
    assert trade.stake_amount == 323

    orders = Order.query.all()
    assert orders
    assert len(orders) == 3

    # Make sure the closed order is found as the second order.
    order = trade.select_order('buy', False)
    assert order.order_id == '652'
    closed_sell_dca_order_1 = {
        'ft_pair': pair,
        'status': 'closed',
        'ft_order_side': 'sell',
        'side': 'sell',
        'type': 'limit',
        'price': 8,
        'average': 8,
        'amount': 15,
        'filled': 15,
        'cost': 120,
        'ft_is_open': False,
        'id': '653',
        'order_id': '653'
    }
    mocker.patch('freqtrade.exchange.Exchange.create_order',
                 MagicMock(return_value=closed_sell_dca_order_1))
    mocker.patch('freqtrade.exchange.Exchange.fetch_order',
                 MagicMock(return_value=closed_sell_dca_order_1))
    mocker.patch('freqtrade.exchange.Exchange.fetch_order_or_stoploss_order',
                 MagicMock(return_value=closed_sell_dca_order_1))
    assert freqtrade.execute_trade_exit(trade=trade, limit=8,
                                        exit_check=ExitCheckTuple(exit_type=ExitType.PARTIAL_EXIT),
                                        sub_trade_amt=15)

    # Assert trade is as expected (averaged dca)
    trade = Trade.query.first()
    assert trade
    assert trade.open_order_id is None
    assert trade.is_open
    assert trade.amount == 22
    assert trade.stake_amount == 192.05405405405406
    assert pytest.approx(trade.open_rate) == 8.729729729729

    orders = Order.query.all()
    assert orders
    assert len(orders) == 4

    # Make sure the closed order is found as the second order.
    order = trade.select_order('sell', False)
    assert order.order_id == '653'


def test_position_adjust2(mocker, default_conf_usdt, fee) -> None:
    """
    TODO: Should be adjusted to test both long and short
    buy 100 @ 11
    sell 50 @ 8
    sell 50 @ 16
    """
    patch_RPCManager(mocker)
    patch_exchange(mocker)
    patch_wallet(mocker, free=10000)
    default_conf_usdt.update({
        "position_adjustment_enable": True,
        "dry_run": False,
        "stake_amount": 200.0,
        "dry_run_wallet": 1000.0,
    })
    freqtrade = FreqtradeBot(default_conf_usdt)
    freqtrade.strategy.confirm_trade_entry = MagicMock(return_value=True)
    bid = 11
    amount = 100
    buy_rate_mock = MagicMock(return_value=bid)
    mocker.patch.multiple(
        'freqtrade.exchange.Exchange',
        get_rate=buy_rate_mock,
        fetch_ticker=MagicMock(return_value={
            'bid': 10,
            'ask': 12,
            'last': 11
        }),
        get_min_pair_stake_amount=MagicMock(return_value=1),
        get_fee=fee,
    )
    pair = 'ETH/USDT'
    # Initial buy
    closed_successful_buy_order = {
        'pair': pair,
        'ft_pair': pair,
        'ft_order_side': 'buy',
        'side': 'buy',
        'type': 'limit',
        'status': 'closed',
        'price': bid,
        'average': bid,
        'cost': bid * amount,
        'amount': amount,
        'filled': amount,
        'ft_is_open': False,
        'id': '600',
        'order_id': '600'
    }
    mocker.patch('freqtrade.exchange.Exchange.create_order',
                 MagicMock(return_value=closed_successful_buy_order))
    mocker.patch('freqtrade.exchange.Exchange.fetch_order_or_stoploss_order',
                 MagicMock(return_value=closed_successful_buy_order))
    assert freqtrade.execute_entry(pair, amount)
    # Should create an closed trade with an no open order id
    # Order is filled and trade is open
    orders = Order.query.all()
    assert orders
    assert len(orders) == 1
    trade = Trade.query.first()
    assert trade
    assert trade.is_open is True
    assert trade.open_order_id is None
    assert trade.open_rate == bid
    assert trade.stake_amount == bid * amount

    # Assume it does nothing since order is closed and trade is open
    freqtrade.update_closed_trades_without_assigned_fees()

    trade = Trade.query.first()
    assert trade
    assert trade.is_open is True
    assert trade.open_order_id is None
    assert trade.open_rate == bid
    assert trade.stake_amount == bid * amount
    assert not trade.fee_updated(trade.entry_side)

    freqtrade.manage_open_orders()

    trade = Trade.query.first()
    assert trade
    assert trade.is_open is True
    assert trade.open_order_id is None
    assert trade.open_rate == bid
    assert trade.stake_amount == bid * amount
    assert not trade.fee_updated(trade.entry_side)

    amount = 50
    ask = 8
    closed_sell_dca_order_1 = {
        'ft_pair': pair,
        'status': 'closed',
        'ft_order_side': 'sell',
        'side': 'sell',
        'type': 'limit',
        'price': ask,
        'average': ask,
        'amount': amount,
        'filled': amount,
        'cost': amount * ask,
        'ft_is_open': False,
        'id': '601',
        'order_id': '601'
    }
    mocker.patch('freqtrade.exchange.Exchange.create_order',
                 MagicMock(return_value=closed_sell_dca_order_1))
    mocker.patch('freqtrade.exchange.Exchange.fetch_order',
                 MagicMock(return_value=closed_sell_dca_order_1))
    mocker.patch('freqtrade.exchange.Exchange.fetch_order_or_stoploss_order',
                 MagicMock(return_value=closed_sell_dca_order_1))
    assert freqtrade.execute_trade_exit(trade=trade, limit=ask,
                                        exit_check=ExitCheckTuple(exit_type=ExitType.PARTIAL_EXIT),
                                        sub_trade_amt=amount)
    trades: List[Trade] = trade.get_open_trades_without_assigned_fees()
    assert len(trades) == 1
    # Assert trade is as expected (averaged dca)

    trade = Trade.query.first()
    assert trade
    assert trade.open_order_id is None
    assert trade.amount == 50
    assert trade.open_rate == 11
    assert trade.stake_amount == 550
    assert pytest.approx(trade.realized_profit) == -152.375
    assert pytest.approx(trade.close_profit_abs) == -152.375

    orders = Order.query.all()
    assert orders
    assert len(orders) == 2
    # Make sure the closed order is found as the second order.
    order = trade.select_order('sell', False)
    assert order.order_id == '601'

    amount = 50
    ask = 16
    closed_sell_dca_order_2 = {
        'ft_pair': pair,
        'status': 'closed',
        'ft_order_side': 'sell',
        'side': 'sell',
        'type': 'limit',
        'price': ask,
        'average': ask,
        'amount': amount,
        'filled': amount,
        'cost': amount * ask,
        'ft_is_open': False,
        'id': '602',
        'order_id': '602'
    }
    mocker.patch('freqtrade.exchange.Exchange.create_order',
                 MagicMock(return_value=closed_sell_dca_order_2))
    mocker.patch('freqtrade.exchange.Exchange.fetch_order',
                 MagicMock(return_value=closed_sell_dca_order_2))
    mocker.patch('freqtrade.exchange.Exchange.fetch_order_or_stoploss_order',
                 MagicMock(return_value=closed_sell_dca_order_2))
    assert freqtrade.execute_trade_exit(trade=trade, limit=ask,
                                        exit_check=ExitCheckTuple(exit_type=ExitType.PARTIAL_EXIT),
                                        sub_trade_amt=amount)
    # Assert trade is as expected (averaged dca)

    trade = Trade.query.first()
    assert trade
    assert trade.open_order_id is None
    assert trade.amount == 50
    assert trade.open_rate == 11
    assert trade.stake_amount == 550
    # Trade fully realized
    assert pytest.approx(trade.realized_profit) == 94.25
    assert pytest.approx(trade.close_profit_abs) == 94.25
    orders = Order.query.all()
    assert orders
    assert len(orders) == 3

    # Make sure the closed order is found as the second order.
    order = trade.select_order('sell', False)
    assert order.order_id == '602'
    assert trade.is_open is False


@pytest.mark.parametrize('data', [
    (
        # tuple 1 - side amount, price
        # tuple 2 - amount, open_rate, stake_amount, cumulative_profit, realized_profit, rel_profit
        (('buy', 100, 10), (100.0, 10.0, 1000.0, 0.0, None, None)),
        (('buy', 100, 15), (200.0, 12.5, 2500.0, 0.0, None, None)),
        (('sell', 50, 12), (150.0, 12.5, 1875.0, -28.0625, -28.0625, -0.044788)),
        (('sell', 100, 20), (50.0, 12.5, 625.0, 713.8125, 741.875, 0.59201995)),
        (('sell', 50, 5), (50.0, 12.5, 625.0, 336.625, 336.625, 0.1343142)),  # final profit (sum)
    ),
    (
        (('buy', 100, 3), (100.0, 3.0, 300.0, 0.0, None, None)),
        (('buy', 100, 7), (200.0, 5.0, 1000.0, 0.0, None, None)),
        (('sell', 100, 11), (100.0, 5.0, 500.0, 596.0, 596.0, 1.189027)),
        (('buy', 150, 15), (250.0, 11.0, 2750.0, 596.0, 596.0, 1.189027)),
        (('sell', 100, 19), (150.0, 11.0, 1650.0, 1388.5, 792.5, 0.7186579)),
        (('sell', 150, 23), (150.0, 11.0, 1650.0, 3175.75, 3175.75, 0.9747170)),  # final profit
    )
])
def test_position_adjust3(mocker, default_conf_usdt, fee, data) -> None:
    default_conf_usdt.update({
        "position_adjustment_enable": True,
        "dry_run": False,
        "stake_amount": 200.0,
        "dry_run_wallet": 1000.0,
    })
    patch_RPCManager(mocker)
    patch_exchange(mocker)
    patch_wallet(mocker, free=10000)
    freqtrade = FreqtradeBot(default_conf_usdt)
    trade = None
    freqtrade.strategy.confirm_trade_entry = MagicMock(return_value=True)
    for idx, (order, result) in enumerate(data):
        amount = order[1]
        price = order[2]
        price_mock = MagicMock(return_value=price)
        mocker.patch.multiple(
            'freqtrade.exchange.Exchange',
            get_rate=price_mock,
            fetch_ticker=MagicMock(return_value={
                'bid': 10,
                'ask': 12,
                'last': 11
            }),
            get_min_pair_stake_amount=MagicMock(return_value=1),
            get_fee=fee,
        )
        pair = 'ETH/USDT'
        closed_successful_order = {
            'pair': pair,
            'ft_pair': pair,
            'ft_order_side': order[0],
            'side': order[0],
            'type': 'limit',
            'status': 'closed',
            'price': price,
            'average': price,
            'cost': price * amount,
            'amount': amount,
            'filled': amount,
            'ft_is_open': False,
            'id': f'60{idx}',
            'order_id': f'60{idx}'
        }
        mocker.patch('freqtrade.exchange.Exchange.create_order',
                     MagicMock(return_value=closed_successful_order))
        mocker.patch('freqtrade.exchange.Exchange.fetch_order_or_stoploss_order',
                     MagicMock(return_value=closed_successful_order))
        if order[0] == 'buy':
            assert freqtrade.execute_entry(pair, amount, trade=trade)
        else:
            assert freqtrade.execute_trade_exit(
                trade=trade, limit=price,
                exit_check=ExitCheckTuple(exit_type=ExitType.PARTIAL_EXIT),
                sub_trade_amt=amount)

        orders1 = Order.query.all()
        assert orders1
        assert len(orders1) == idx + 1

        trade = Trade.query.first()
        assert trade
        if idx < len(data) - 1:
            assert trade.is_open is True
        assert trade.open_order_id is None
        assert trade.amount == result[0]
        assert trade.open_rate == result[1]
        assert trade.stake_amount == result[2]
        assert pytest.approx(trade.realized_profit) == result[3]
        assert pytest.approx(trade.close_profit_abs) == result[4]
        assert pytest.approx(trade.close_profit) == result[5]

        order_obj = trade.select_order(order[0], False)
        assert order_obj.order_id == f'60{idx}'

    trade = Trade.query.first()
    assert trade
    assert trade.open_order_id is None
    assert trade.is_open is False


def test_process_open_trade_positions_exception(mocker, default_conf_usdt, fee, caplog) -> None:
    default_conf_usdt.update({
        "position_adjustment_enable": True,
    })
    freqtrade = get_patched_freqtradebot(mocker, default_conf_usdt)

    mocker.patch('freqtrade.freqtradebot.FreqtradeBot.check_and_call_adjust_trade_position',
                 side_effect=DependencyException())

    create_mock_trades(fee)

    freqtrade.process_open_trade_positions()
    assert log_has_re(r"Unable to adjust position of trade for .*", caplog)


def test_check_and_call_adjust_trade_position(mocker, default_conf_usdt, fee, caplog) -> None:
    default_conf_usdt.update({
        "position_adjustment_enable": True,
        "max_entry_position_adjustment": 0,
    })
    freqtrade = get_patched_freqtradebot(mocker, default_conf_usdt)
    buy_rate_mock = MagicMock(return_value=10)
    mocker.patch.multiple(
        'freqtrade.exchange.Exchange',
        get_rate=buy_rate_mock,
        fetch_ticker=MagicMock(return_value={
            'bid': 10,
            'ask': 12,
            'last': 11
        }),
        get_min_pair_stake_amount=MagicMock(return_value=1),
        get_fee=fee,
    )
    create_mock_trades(fee)
    caplog.set_level(logging.DEBUG)
    freqtrade.strategy.adjust_trade_position = MagicMock(return_value=10)
    freqtrade.process_open_trade_positions()
    assert log_has_re(r"Max adjustment entries for .* has been reached\.", caplog)

    caplog.clear()
    freqtrade.strategy.adjust_trade_position = MagicMock(return_value=-10)
    freqtrade.process_open_trade_positions()
    assert log_has_re(r"LIMIT_SELL has been fulfilled.*", caplog)<|MERGE_RESOLUTION|>--- conflicted
+++ resolved
@@ -3104,8 +3104,6 @@
         close_date=arrow.utcnow().datetime,
         exit_reason="sell_reason_whatever",
     )
-<<<<<<< HEAD
-=======
     trade.orders = [
          Order(
             ft_order_side='buy',
@@ -3125,7 +3123,6 @@
             order_filled_date=trade.open_date,
              ),
     ]
->>>>>>> 83cac7be
     order = {'id': "123456",
              'remaining': 1,
              'amount': 1,
