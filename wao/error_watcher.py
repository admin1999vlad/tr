--- conflicted
+++ resolved
@@ -22,19 +22,13 @@
         out, err = result.communicate()
         out_put_string = out.decode('latin-1')
         if out_put_string != "":
-<<<<<<< HEAD
-            stop_bot_command = "python3 " + BrainConfig.EXECUTION_PATH + " stop_bot.py " + str(
-                BrainConfig.MODE) + " " + out_put_string.replace(" ", "_").replace("(", "").replace(")", "")
-=======
-            is_test_mode = True if BrainConfig.MODE == "test" else False
             stop_bot_command = "python3 " + BrainConfig.EXECUTION_PATH + "/stop_bot.py " + str(
-                is_test_mode) + " " + out_put_string.split("\n")[0].replace("_", "").replace(": ", ":").replace(" ",
+                BrainConfig.MODE) + " " + out_put_string.split("\n")[0].replace("_", "").replace(": ", ":").replace(" ",
                                                                                                                 "_").replace(
                 "(",
                 "").replace(
                 ")", "")
             print(stop_bot_command)
->>>>>>> 05fdbc44
             result_log = subprocess.Popen([stop_bot_command],
                                           stdout=subprocess.PIPE,
                                           stderr=subprocess.PIPE, shell=True, executable='/bin/bash')
@@ -54,15 +48,9 @@
         out, err = result.communicate()
         out_put_string = out.decode('latin-1')
         if out_put_string != "":
-<<<<<<< HEAD
+            is_test_mode = False if BrainConfig.MODE == "test" else True
             stop_bot_command = "python3 " + BrainConfig.EXECUTION_PATH + " stop_bot.py " + str(
-                BrainConfig.MODE) + " " + out_put_string.split("\n")[0].replace(" ", "_").replace("(", "").replace(")", "")
-=======
-            is_test_mode = True if BrainConfig.MODE == "test" else False
-            stop_bot_command = "python3 " + BrainConfig.EXECUTION_PATH + "/stop_bot.py " + str(
-                is_test_mode) + " " + out_put_string.split("\n")[0].replace("_", "").replace(": ", ":").replace(" ", "_").replace("(", "").replace(")", "")
-            print(stop_bot_command)
->>>>>>> 05fdbc44
+                is_test_mode) + " " + out_put_string.split("\n")[0].replace(" ", "_").replace("(", "").replace(")", "")
             result_log = subprocess.Popen([stop_bot_command],
                                           stdout=subprocess.PIPE,
                                           stderr=subprocess.PIPE, shell=True, executable='/bin/bash')
